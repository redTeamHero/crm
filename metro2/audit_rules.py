--- conflicted
+++ resolved
@@ -706,7 +706,6 @@
                 "PAYMENT_AFTER_PAYOFF_DATE",
                 "Payment reported after payoff milestone",
             )
-<<<<<<< HEAD
 
         if past_due > 0 and "current" in status:
             _attach_violation(
@@ -813,114 +812,6 @@
 # ---------------------------------------------------------------------------
 
 
-=======
-
-        if past_due > 0 and "current" in status:
-            _attach_violation(
-                record,
-                "LATE_DATE_BUT_STATUS_CURRENT",
-                "Past-due balance conflicts with Current status",
-            )
-
-
-# ---------------------------------------------------------------------------
-# Closed account integrity & metadata alignment
-# ---------------------------------------------------------------------------
-
-
-def audit_closed_account_integrity(tradelines: Iterable[MutableMapping[str, Any]]) -> None:
-    for record in tradelines:
-        status = _normalize_status(record.get("account_status"))
-        balance = clean_amount(record.get("balance"))
-        past_due = clean_amount(record.get("past_due") or record.get("amount_past_due"))
-        date_closed = parse_date(record.get("date_closed") or record.get("date_of_closing"))
-        payment_rating_raw = record.get("payment_rating") or record.get("worst_payment_status") or record.get("worst_payment_rating")
-        payment_rating_text = _normalize_status(payment_rating_raw)
-        comment = _normalize_status(record.get("special_comment") or record.get("comments"))
-
-        closed_keywords = {"closed", "paid", "settled", "paid in full", "charge-off", "collection"}
-        is_closed = any(keyword in status for keyword in closed_keywords)
-
-        if "reopen" in status and not (
-            record.get("new_open_date")
-            or record.get("date_reopened")
-            or record.get("reopen_date")
-        ):
-            _attach_violation(
-                record,
-                "REOPENED_ACCOUNT_NO_NEW_OPEN_DATE",
-                "Reopened account missing refreshed open date",
-            )
-
-        if date_closed and any(keyword in status for keyword in ("open", "current", "active")):
-            _attach_violation(
-                record,
-                "INCONSISTENT_ACCOUNT_STATUS_ON_CLOSED",
-                "Account lists a closure date but status still shows open/current",
-            )
-
-        if is_closed or (date_closed and balance == 0):
-            if balance > 0 or past_due > 0:
-                _attach_violation(
-                    record,
-                    "MISMATCH_BALANCE_ON_CLOSED",
-                    "Closed or paid account should report zero balance and past due",
-                )
-
-            rating_value = None
-            if payment_rating_raw is not None:
-                try:
-                    rating_value = int(str(payment_rating_raw).strip())
-                except Exception:
-                    rating_value = None
-
-            if (rating_value is not None and rating_value > 0) or any(
-                keyword in payment_rating_text for keyword in ("late", "delin", "charge", "repos")
-            ):
-                _attach_violation(
-                    record,
-                    "INCONSISTENT_PAYMENT_RATING_ON_CLOSE",
-                    "Closed account still shows delinquent payment rating",
-                )
-
-            if "settled" in status and not any(
-                keyword in comment for keyword in ("settled", "partial", "less than full", "acuerdo")
-            ):
-                _attach_violation(
-                    record,
-                    "INCONSISTENT_SPECIAL_COMMENT_ON_SETTLEMENT",
-                    "Settled account missing settlement-specific comment",
-                )
-
-            for entry in _payment_history_entries(record):
-                hist_date = parse_date(entry.get("date"))
-                if date_closed and hist_date and hist_date > date_closed:
-                    _attach_violation(
-                        record,
-                        "INCORRECT_PAYMENT_HISTORY_AFTER_CLOSURE",
-                        "Payment history shows activity after closure",
-                    )
-                    break
-
-        delinquency_days_raw = record.get("days_past_due") or record.get("max_delinquency_days")
-        try:
-            delinquency_days = int(float(str(delinquency_days_raw))) if delinquency_days_raw not in (None, "") else 0
-        except Exception:
-            delinquency_days = 0
-        if delinquency_days > 180:
-            _attach_violation(
-                record,
-                "EXTENDED_DELINQUENCY_BEYOND_MAX",
-                "Delinquency exceeds 180 days but still reported as incremental late codes",
-            )
-
-
-# ---------------------------------------------------------------------------
-# Dispute flag hygiene
-# ---------------------------------------------------------------------------
-
-
->>>>>>> 22d7b677
 def audit_dispute_compliance(tradelines: Iterable[MutableMapping[str, Any]]) -> None:
     for record in tradelines:
         dispute_flag = record.get("dispute_flag") or record.get("dispute_status") or record.get("account_in_dispute")
