--- conflicted
+++ resolved
@@ -301,20 +301,8 @@
     }
 
     // dates -> output as MM/DD/YYYY when possible
-<<<<<<< HEAD
     if (["date_opened", "last_reported", "date_last_payment", "date_last_active", "date_closed"].includes(field)) {
-=======
-    if (
-      [
-        "date_opened",
-        "last_reported",
-        "date_last_payment",
-        "date_last_active",
-        "date_closed",
-        "date_first_delinquency",
-      ].includes(field)
-    ) {
->>>>>>> 6d2033a3
+
       const d = coerceDateMDY(v);
       return d || v;
     }
