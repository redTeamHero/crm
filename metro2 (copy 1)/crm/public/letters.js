// public/letters.js
const $ = (s) => document.querySelector(s);
const api = (u, o={}) => fetch(u, o).then(r => r.json());

function showErr(msg){
  const e=$("#err"); e.textContent=msg; e.classList.remove("hidden");
}
function clearErr(){ $("#err").classList.add("hidden"); $("#err").textContent=""; }

// Accept /letters?job=ID and /letters/ID
function getJobId(){
  const u = new URL(location.href);
  const qp = u.searchParams.get("job");
  if (qp) return qp;
  const m = location.pathname.match(/\/letters\/([^\/?#]+)/);
  return m ? decodeURIComponent(m[1]) : null;
}

let LETTERS = [];          // [{ index, filename, bureau, creditor, htmlUrl }]
let page = 1;
const PER_PAGE = 10;
let lastPreview = null;    // currently previewed letter object

function paginate(){
  const total = Math.max(1, Math.ceil(LETTERS.length / PER_PAGE));
  if (page > total) page = total;
  const start = (page-1) * PER_PAGE;
  const slice = LETTERS.slice(start, start + PER_PAGE);
  $("#pnum").textContent = String(page);
  $("#ptotal").textContent = String(total);
  $("#count").textContent = `${LETTERS.length} letter(s) • showing ${slice.length} on this page`;
  return slice;
}

function renderCards(){
  const cont = $("#cards");
  cont.innerHTML = "";
  const items = paginate();
  if (!items.length) {
    cont.innerHTML = `<div class="muted">No letters found for this job.</div>`;
    return;
  }
  items.forEach((L) => {
    const div = document.createElement("div");
    div.className = "glass card tl-card";
    div.innerHTML = `
      <div class="flex items-start justify-between">
        <div>
          <div class="font-semibold">${escapeHtml(L.creditor || "Unknown Creditor")}</div>
          <div class="text-sm muted">${escapeHtml(L.bureau)} &nbsp;•&nbsp; ${escapeHtml(L.filename)}</div>
        </div>
        <div class="flex flex-wrap gap-2 justify-end">
          <a class="btn text-xs open-html" href="${L.htmlUrl}" target="_blank" data-tip="Open HTML (H)">Open HTML</a>
          <a class="btn text-xs" href="/api/letters/${encodeURIComponent(JOB_ID)}/${L.index}.pdf" data-tip="Download PDF">Download PDF</a>
          <button class="btn text-xs do-print" data-tip="Print (P)">Print</button>
        </div>
      </div>
      <div class="text-xs muted mt-1">#${L.index+1}</div>
    `;

    div.querySelector(".do-print").addEventListener("click", async (e)=>{
      e.stopPropagation();
      await printLetter(L);
    });

    div.addEventListener("click", (e)=>{
      if (e.target.closest("a,button")) return;
      openPreview(L);
    });

    cont.appendChild(div);
  });
}

function openPreview(L){
  lastPreview = L;
  $("#pvTitle").textContent = L.filename;
  $("#pvMeta").textContent  = `${L.bureau} • ${L.creditor || "Unknown Creditor"}`;
  $("#pvOpen").href = L.htmlUrl;
  $("#pvFrame").src = L.htmlUrl;
  $("#previewModal").style.display = "flex";
  document.body.style.overflow = "hidden";
}
function closePreview(){
  $("#previewModal").style.display = "none";
  $("#pvFrame").src = "about:blank";
  document.body.style.overflow = "";
}
$("#pvClose").addEventListener("click", closePreview);
$("#previewModal").addEventListener("click", (e)=>{ if(e.target.id==="previewModal") closePreview(); });

$("#pvOpen").setAttribute("data-tip", "Open HTML (H)");
$("#pvPrint").setAttribute("data-tip", "Print (P)");
$("#btnBack").setAttribute("data-tip", "Back to CRM");

// Print from preview modal
$("#pvPrint").addEventListener("click", ()=>{
  const ifr = $("#pvFrame");
  if (!ifr || !ifr.contentWindow) return;
  ifr.contentWindow.focus();
  ifr.contentWindow.print();
});

// Direct print helper
async function printLetter(L){
  const ifr = document.createElement("iframe");
  ifr.style.position = "fixed";
  ifr.style.right = "0";
  ifr.style.bottom = "0";
  ifr.style.width = "0";
  ifr.style.height = "0";
  ifr.style.border = "0";
  document.body.appendChild(ifr);

  await new Promise((resolve) => {
    ifr.onload = resolve;
    ifr.src = L.htmlUrl;
  });

  try {
    ifr.contentWindow.focus();
    ifr.contentWindow.print();
  } finally {
    setTimeout(()=> document.body.removeChild(ifr), 1000);
  }
}

// paging
$("#prev").addEventListener("click", ()=>{ if (page>1){ page--; renderCards(); }});
$("#next").addEventListener("click", ()=>{
  const total = Math.max(1, Math.ceil(LETTERS.length / PER_PAGE));
  if (page < total){ page++; renderCards(); }
});

// back
$("#btnBack").addEventListener("click", ()=>{ location.href = "/"; });

$("#btnDownloadAll").addEventListener("click", async ()=>{
  if (!JOB_ID) return;
  const btn = $("#btnDownloadAll");
  const old = btn.textContent;
  btn.disabled = true;
  btn.textContent = "Preparing...";
  try {
    const resp = await fetch(`/api/letters/${encodeURIComponent(JOB_ID)}/all.zip`);
    if(!resp.ok) throw new Error("Failed to download zip");
    const blob = await resp.blob();
    const url = URL.createObjectURL(blob);
    const a = document.createElement('a');
    a.href = url;
    a.download = `letters_${JOB_ID}.zip`;
    document.body.appendChild(a);
    a.click();
    a.remove();
    setTimeout(()=> URL.revokeObjectURL(url), 1000);
  } catch(e){ showErr(e.message || String(e)); }
  finally {
    btn.disabled = false;
    btn.textContent = old;
  }
});

$("#btnPortalAll").addEventListener("click", async ()=>{
  if(!JOB_ID) return;
  const btn = $("#btnPortalAll");
  const old = btn.textContent;
  btn.disabled = true;
  btn.textContent = "Sending...";
  try{
    const resp = await fetch(`/api/letters/${encodeURIComponent(JOB_ID)}/portal`, { method:"POST" });
    const data = await resp.json().catch(()=> ({}));
    if(!data?.ok) throw new Error(data?.error || "Failed to send to portal.");
    alert("Letters sent to client portal.");
  }catch(e){ showErr(e.message || String(e)); }
  finally {
    btn.disabled = false;
    btn.textContent = old;
  }
<<<<<<< HEAD
=======
});

$("#btnPortalAll").addEventListener("click", async ()=>{
  if(!JOB_ID) return;
  try{
    const resp = await fetch(`/api/letters/${encodeURIComponent(JOB_ID)}/portal`, { method:"POST" });
    const data = await resp.json().catch(()=> ({}));
    if(!data?.ok) throw new Error(data?.error || "Failed to send to portal.");
    alert("Letters sent to client portal.");
  }catch(e){ showErr(e.message || String(e)); }
>>>>>>> a25547eb
});

$("#btnEmailAll").addEventListener("click", async ()=>{
  if (!JOB_ID) return;
  const to = prompt("Send to which email?");
  if (!to) return;
  const btn = $("#btnEmailAll");
  const old = btn.textContent;
  btn.disabled = true;
  btn.textContent = "Sending...";
  try{
    const resp = await fetch(`/api/letters/${encodeURIComponent(JOB_ID)}/email`, {
      method:"POST",
      headers:{ "Content-Type":"application/json" },
      body: JSON.stringify({ to })
    });
    const data = await resp.json().catch(()=> ({}));
    if(!data?.ok) throw new Error(data?.error || "Failed to email letters.");
    alert("Letters emailed.");
  }catch(e){ showErr(e.message || String(e)); }
  finally {
    btn.disabled = false;
    btn.textContent = old;
  }
});

function escapeHtml(s){ return String(s||"").replace(/[&<>"']/g, c=>({ "&":"&amp;","<":"&lt;",">":"&gt;","\"":"&quot;","'":"&#39;" }[c])); }

async function loadJobs(){
  const list = $("#jobList");
  list.innerHTML = "";
  try {
    const resp = await api('/api/letters');
    (resp.jobs || []).forEach(j => {
      const div = document.createElement('div');
      div.className = 'flex items-center justify-between border rounded px-2 py-1';
      const date = new Date(j.createdAt).toLocaleString();
      div.innerHTML = `<div>
        <div class="font-medium">${escapeHtml(j.consumerName || j.consumerId)}</div>
        <div class="text-xs">${date} • ${j.count} letter(s)</div>
      </div>
      <a class="btn text-xs" href="/letters?job=${encodeURIComponent(j.jobId)}">Open</a>`;
      list.appendChild(div);
    });
    if(!resp.jobs || !resp.jobs.length){
      list.innerHTML = '<div class="muted text-sm">No letter jobs yet.</div>';
    }
  } catch (e) {
    list.innerHTML = '<div class="text-red-600">Failed to load letter jobs.</div>';
  }
}

async function loadLetters(jobId){
  clearErr();
  $("#jobId").textContent = jobId || "—";
  try {
    const resp = await api(`/api/letters/${encodeURIComponent(jobId)}`);
    if (!resp?.ok) throw new Error(resp?.error || "Failed to load letters for this job.");
    LETTERS = (resp.letters || []).map((x) => ({
      index: x.index,
      filename: x.filename,
      bureau: x.bureau,
      creditor: x.creditor,
      htmlUrl: `/api/letters/${encodeURIComponent(jobId)}/${x.index}.html`
    }));
    page = 1;
    renderCards();
  } catch (e) {
    showErr(e.message || String(e));
  }
}

const JOB_ID = getJobId();
if (!JOB_ID) {
  $("#lettersSection").classList.add('hidden');
  $("#jobsSection").classList.remove('hidden');
  loadJobs();
} else {
  $("#jobsSection").classList.add('hidden');
  loadLetters(JOB_ID);
}

// Hotkeys on letters page: P = print (preview/first), H = open HTML (preview/first)
document.addEventListener("keydown", (e)=>{
  const tag = document.activeElement?.tagName;
  if (tag === "INPUT" || tag === "TEXTAREA") return;

  const k = e.key.toLowerCase();

  if (k === "p"){
    e.preventDefault();
    if (lastPreview){
      const ifr = $("#pvFrame");
      if (ifr && ifr.contentWindow){
        ifr.contentWindow.focus();
        ifr.contentWindow.print();
        return;
      }
    }
    const first = paginate()[0];
    if (first) printLetter(first);
  }

  if (k === "h"){
    e.preventDefault();
    if (lastPreview){
      window.open(lastPreview.htmlUrl, "_blank");
      return;
    }
    const first = paginate()[0];
    if (first) window.open(first.htmlUrl, "_blank");
  }
});<|MERGE_RESOLUTION|>--- conflicted
+++ resolved
@@ -176,20 +176,10 @@
     btn.disabled = false;
     btn.textContent = old;
   }
-<<<<<<< HEAD
-=======
-});
-
-$("#btnPortalAll").addEventListener("click", async ()=>{
-  if(!JOB_ID) return;
-  try{
-    const resp = await fetch(`/api/letters/${encodeURIComponent(JOB_ID)}/portal`, { method:"POST" });
-    const data = await resp.json().catch(()=> ({}));
-    if(!data?.ok) throw new Error(data?.error || "Failed to send to portal.");
-    alert("Letters sent to client portal.");
-  }catch(e){ showErr(e.message || String(e)); }
->>>>>>> a25547eb
-});
+
+});
+
+
 
 $("#btnEmailAll").addEventListener("click", async ()=>{
   if (!JOB_ID) return;
