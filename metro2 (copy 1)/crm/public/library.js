let templates = [];
let sequences = [];
let mainTemplates = [];
let currentTemplateId = null;
let currentSequenceId = null;

async function loadLibrary(){
  const res = await fetch('/api/templates');
  const data = await res.json().catch(()=>({}));
  templates = data.templates || [];
  sequences = data.sequences || [];
  renderTemplates();
  renderSequences();
  const defRes = await fetch('/api/templates/defaults');
  const defData = await defRes.json().catch(()=>({}));
  mainTemplates = defData.templates || [];
  renderMainTemplates();

}

function renderTemplates(){
  const list = document.getElementById('templateList');
  list.innerHTML = '';
  const sorted = [...templates].sort((a,b)=>(a.heading||'').localeCompare(b.heading||''));
  sorted.forEach(t => {
    const div = document.createElement('div');
    div.textContent = t.heading || '(no heading)';
    div.className = 'chip';
    div.draggable = true;
    div.addEventListener('dragstart', e => {
      e.dataTransfer.setData('text/plain', t.id);
    });
    div.onclick = () => editTemplate(t.id);
    list.appendChild(div);
  });
}

function renderMainTemplates(){
  const list = document.getElementById('mainList');
  if(!list) return;
  list.innerHTML = '';
  const sorted = [...mainTemplates].sort((a,b)=>(a.heading||'').localeCompare(b.heading||''));
  sorted.forEach(t => {
    const div = document.createElement('div');
    div.textContent = t.heading || '(no heading)';
    div.className = 'chip';
    div.draggable = true;
    div.addEventListener('dragstart', e => {
      e.dataTransfer.setData('text/plain', t.id);
    });
    div.onclick = () => useMainTemplate(t.id);
    list.appendChild(div);
  });
}

function editTemplate(id){
  const tpl = templates.find(t => t.id === id) || {};
  currentTemplateId = id;
  document.getElementById('tplHeading').value = tpl.heading || '';
  document.getElementById('tplIntro').value = tpl.intro || '';
  document.getElementById('tplAsk').value = tpl.ask || '';
  document.getElementById('tplAfter').value = tpl.afterIssues || '';
  document.getElementById('tplEvidence').value = tpl.evidence || '';
  updatePreview();
}

function useMainTemplate(id){
  const tpl = mainTemplates.find(t => t.id === id);
  if(!tpl) return;
  currentTemplateId = id;
  document.getElementById('tplHeading').value = tpl.heading || '';
  document.getElementById('tplIntro').value = tpl.intro || '';
  document.getElementById('tplAsk').value = tpl.ask || '';
  document.getElementById('tplAfter').value = tpl.afterIssues || '';
  document.getElementById('tplEvidence').value = tpl.evidence || '';
  updatePreview();
}

function newTemplate(){
  currentTemplateId = null;
  document.getElementById('tplHeading').value = '';
  document.getElementById('tplIntro').value = '';
  document.getElementById('tplAsk').value = '';
  document.getElementById('tplAfter').value = '';
  document.getElementById('tplEvidence').value = '';
  updatePreview();
}

async function saveTemplate(){
  const payload = {
    heading: document.getElementById('tplHeading').value,
    intro: document.getElementById('tplIntro').value,
    ask: document.getElementById('tplAsk').value,
    afterIssues: document.getElementById('tplAfter').value,
    evidence: document.getElementById('tplEvidence').value
  };
  if(currentTemplateId) payload.id = currentTemplateId;
  const res = await fetch('/api/templates', {
    method: 'POST',
    headers: { 'Content-Type': 'application/json' },
    body: JSON.stringify(payload)
  });
  const data = await res.json().catch(()=>({}));
  if(data.template){
    const existing = templates.find(t => t.id === data.template.id);
    if(existing){ Object.assign(existing, data.template); }
    else { templates.push(data.template); }
    renderTemplates();
    editTemplate(data.template.id);
    const selected = Array.from(document.querySelectorAll('#seqTemplates input[type="checkbox"]:checked')).map(cb => cb.value);
    renderSeqTemplateOptions(selected);
  }
}

function saveTemplateAsNew(){
  currentTemplateId = null;
  saveTemplate();
}

function updatePreview(){
  const heading = document.getElementById('tplHeading').value;
  const intro = document.getElementById('tplIntro').value;
  const ask = document.getElementById('tplAsk').value;
  const after = document.getElementById('tplAfter').value;
  const evidence = document.getElementById('tplEvidence').value;
  const preview = [heading, intro, ask, after, evidence].filter(Boolean).join('\n\n');
  document.getElementById('tplPreview').textContent = preview;
}

function renderSequences(){
  const list = document.getElementById('sequenceList');
  list.innerHTML = '';
  sequences.forEach(s => {
    const div = document.createElement('div');
    div.textContent = s.name || '(no name)';
    div.className = 'chip';
    div.onclick = () => editSequence(s.id);
    list.appendChild(div);
  });
}

function renderSeqTemplateOptions(selected){
  const container = document.getElementById('seqTemplates');
  container.innerHTML = '';
  templates.forEach(t => {
    const label = document.createElement('label');
    label.className = 'flex items-center gap-2 text-xs p-1 rounded hover:bg-white/60';
    const cb = document.createElement('input');
    cb.type = 'checkbox';
    cb.value = t.id;
    cb.checked = selected.includes(t.id);
    label.appendChild(cb);
    label.append(t.heading || '(no heading)');
    container.appendChild(label);
  });
}

function editSequence(id){
  const seq = sequences.find(s => s.id === id) || {};
  currentSequenceId = id;
  document.getElementById('seqName').value = seq.name || '';
  renderSeqTemplateOptions(seq.templates || []);
}

function newSequence(){
  currentSequenceId = null;
  document.getElementById('seqName').value = '';
  renderSeqTemplateOptions([]);
}

async function saveSequence(){
  const selected = Array.from(document.querySelectorAll('#seqTemplates input[type="checkbox"]:checked')).map(cb => cb.value);
  const payload = {
    name: document.getElementById('seqName').value,
    templates: selected
  };
<<<<<<< HEAD
  if (currentSequenceId != null) payload.id = currentSequenceId;
=======
  if(currentSequenceId) payload.id = currentSequenceId;
>>>>>>> 6d4efab4
  const res = await fetch('/api/sequences', {
    method: 'POST',
    headers: { 'Content-Type': 'application/json' },
    body: JSON.stringify(payload)
  });
  const data = await res.json().catch(()=>({}));
  if(data.sequence){
    const existing = sequences.find(s => s.id === data.sequence.id);
    if(existing){ Object.assign(existing, data.sequence); }
    else { sequences.push(data.sequence); }
    renderSequences();
    editSequence(data.sequence.id);
  }
}

document.getElementById('saveTemplate').onclick = saveTemplate;
document.getElementById('newTemplate').onclick = newTemplate;
document.getElementById('saveTemplateCopy').onclick = saveTemplateAsNew;
document.getElementById('saveSequence').onclick = saveSequence;
document.getElementById('newSequence').onclick = newSequence;

['tplHeading','tplIntro','tplAsk','tplAfter','tplEvidence'].forEach(id => {
  document.getElementById(id).addEventListener('input', updatePreview);
});

const preview = document.getElementById('tplPreview');
if(preview){
  preview.addEventListener('dragover', e=> e.preventDefault());
  preview.addEventListener('drop', e=> {
    e.preventDefault();
    const id = e.dataTransfer.getData('text/plain');
    if(id) editTemplate(id);
  });
}

loadLibrary();
<|MERGE_RESOLUTION|>--- conflicted
+++ resolved
@@ -174,11 +174,8 @@
     name: document.getElementById('seqName').value,
     templates: selected
   };
-<<<<<<< HEAD
   if (currentSequenceId != null) payload.id = currentSequenceId;
-=======
-  if(currentSequenceId) payload.id = currentSequenceId;
->>>>>>> 6d4efab4
+
   const res = await fetch('/api/sequences', {
     method: 'POST',
     headers: { 'Content-Type': 'application/json' },
