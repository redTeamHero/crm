let templates = [];
let sequences = [];
let currentTemplateId = null;
let currentSequenceId = null;
let currentRequestType = 'correct';
let defaultPack = [];
let contracts = [];

const defaultPackGrid = document.getElementById('defaultPackGrid');
const defaultPackEmpty = document.getElementById('defaultPackEmpty');
const defaultPackStatus = document.getElementById('defaultPackStatus');
const refreshDefaultsBtn = document.getElementById('refreshDefaults');

const contractList = document.getElementById('contractList');
const contractEmpty = document.getElementById('contractEmpty');
const contractStatus = document.getElementById('contractStatus');
const contractModal = document.getElementById('contractModal');
const contractForm = document.getElementById('contractForm');
const btnNewContract = document.getElementById('btnNewContract');

function templateLabel(t){
  return t?.heading || t?.name || '(no heading)';
}

function snippet(text, limit = 180){
  const value = (text || '').replace(/\s+/g, ' ').trim();
  if(!value) return '';
  return value.length > limit ? `${value.slice(0, limit).trim()}…` : value;
}

function normalizeTemplateShape(t){
  if(!t) return null;
  return {
    id: t.id,
    heading: t.heading || t.name || '',
    intro: t.intro || '',
    ask: t.ask || '',
    afterIssues: t.afterIssues || '',
    evidence: t.evidence || '',
    requestType: t.requestType || 'correct'
  };
}

function normalizeContractShape(contract){
  if(!contract) return null;
  return {
    ...contract,
    english: contract.english || contract.body || ''
  };
}

function showStatus(el, message, tone = 'success'){
  if(!el) return;
  el.textContent = message;
  el.classList.remove('hidden');
  if(tone === 'error'){
    el.classList.remove('bg-emerald-100','text-emerald-700');
    el.classList.add('bg-rose-100','text-rose-700');
  } else {
    el.classList.remove('bg-rose-100','text-rose-700');
    el.classList.add('bg-emerald-100','text-emerald-700');
  }
  window.setTimeout(()=>{ el.classList.add('hidden'); }, 4000);
}

function renderDefaultPack(){
  if(!defaultPackGrid) return;
  defaultPackGrid.innerHTML = '';
  const normalized = defaultPack.map(normalizeTemplateShape).filter(Boolean);
  if(!normalized.length){
    if(defaultPackEmpty) defaultPackEmpty.classList.remove('hidden');
    return;
  }
  if(defaultPackEmpty) defaultPackEmpty.classList.add('hidden');
  const sortedOptions = [...templates.map(normalizeTemplateShape).filter(Boolean)].sort((a,b)=> templateLabel(a).localeCompare(templateLabel(b)));
  normalized.forEach((tpl, idx)=>{
    const card = document.createElement('article');
    card.className = 'library-pack-card';
    const header = document.createElement('div');
    header.className = 'library-pack-card__header';
    const title = document.createElement('h3');
    title.className = 'library-pack-card__title';
    title.textContent = `${idx+1}. ${templateLabel(tpl)}`;
    const badge = document.createElement('span');
    badge.className = 'library-tag';
    badge.textContent = tpl.requestType === 'delete' ? 'Delete' : 'Correct';
    header.appendChild(title);
    header.appendChild(badge);

    const body = document.createElement('p');
    body.className = 'library-pack-card__body';
    body.textContent = snippet(tpl.intro || tpl.ask || tpl.afterIssues, 160) || 'Draft ready for copy.';

    const selectWrapper = document.createElement('div');
    selectWrapper.className = 'library-pack-card__control';
    const label = document.createElement('label');
<<<<<<< HEAD
    label.className = 'text-[11px] uppercase text-slate-400';
    label.textContent = 'Swap Template';
=======
    label.className = 'library-pack-card__label';
    label.textContent = 'Swap Template / Cambiar plantilla';
>>>>>>> 6ae187f7
    const select = document.createElement('select');
    select.className = 'input text-sm library-select';
    sortedOptions.forEach(option => {
      const opt = document.createElement('option');
      opt.value = option.id;
      opt.textContent = templateLabel(option);
      if(option.id === tpl.id) opt.selected = true;
      select.appendChild(opt);
    });
    select.addEventListener('change', async (event)=>{
      const newId = event.target.value;
      if(!newId || newId === tpl.id) return;
      event.target.disabled = true;
      try{
        const res = await fetch('/api/templates/defaults', {
          method: 'POST',
          headers: { 'Content-Type': 'application/json' },
          body: JSON.stringify({ slotId: tpl.id, templateId: newId })
        });
        const data = await res.json().catch(()=>({}));
        if(!data.ok){
          throw new Error(data.error || 'Failed to update default pack.');
        }
        defaultPack = data.templates || [];
        renderDefaultPack();
        showStatus(defaultPackStatus, 'Default pack updated');
      } catch(err){
        window.alert(err.message || String(err));
        event.target.value = tpl.id;
        showStatus(defaultPackStatus, err.message || 'Update failed', 'error');
      } finally {
        event.target.disabled = false;
      }
    });
    selectWrapper.appendChild(label);
    selectWrapper.appendChild(select);

    card.appendChild(header);
    card.appendChild(body);
    card.appendChild(selectWrapper);
    defaultPackGrid.appendChild(card);
  });
}

async function loadDefaultPack(){
  if(!defaultPackGrid) return;
  try{
    const res = await fetch('/api/templates/defaults');
    const data = await res.json().catch(()=>({}));
    defaultPack = data.templates || [];
    renderDefaultPack();
  } catch(err){
    showStatus(defaultPackStatus, err.message || 'Unable to load default pack', 'error');
  }
}

function renderContracts(){
  if(!contractList) return;
  contractList.innerHTML = '';
  const items = contracts.map(normalizeContractShape).filter(Boolean);
  if(!items.length){
    if(contractEmpty) contractEmpty.classList.remove('hidden');
    return;
  }
  if(contractEmpty) contractEmpty.classList.add('hidden');
  items.forEach(contract => {
    const li = document.createElement('li');
    li.className = 'library-contract-card';
    const header = document.createElement('div');
    header.className = 'library-contract-card__header';
    const title = document.createElement('h3');
    title.className = 'text-sm font-semibold text-slate-700';
    title.textContent = contract.name || 'Contract';
<<<<<<< HEAD
=======
    const badge = document.createElement('span');
    badge.className = 'library-tag library-tag--neutral';
    badge.textContent = 'EN / ES';
>>>>>>> 6ae187f7
    header.appendChild(title);

    const english = document.createElement('p');
    english.className = 'library-contract-card__copy text-slate-600 whitespace-pre-wrap';
    english.textContent = snippet(contract.english, 260) || '—';

<<<<<<< HEAD
    const actions = document.createElement('div');
    actions.className = 'flex flex-wrap items-center gap-2 text-xs';
    const copyButton = document.createElement('button');
    copyButton.type = 'button';
    copyButton.className = 'btn text-xs';
    copyButton.textContent = 'Copy Contract';
    copyButton.addEventListener('click', async ()=>{
=======
    const spanish = document.createElement('p');
    spanish.className = 'library-contract-card__copy is-spanish whitespace-pre-wrap';
    spanish.textContent = snippet(contract.spanish, 260) || 'Añade versión en español para cerrar más ventas.';

    const actions = document.createElement('div');
    actions.className = 'library-contract-card__actions';
    const copyEn = document.createElement('button');
    copyEn.type = 'button';
    copyEn.className = 'btn text-xs';
    copyEn.textContent = 'Copy EN';
    copyEn.addEventListener('click', async ()=>{
>>>>>>> 6ae187f7
      try{
        await navigator.clipboard.writeText(contract.english || '');
        showStatus(contractStatus, 'Copied contract copy');
      } catch(err){
        showStatus(contractStatus, 'Clipboard blocked', 'error');
      }
    });
    actions.appendChild(copyButton);

    li.appendChild(header);
    li.appendChild(english);
    li.appendChild(actions);
    contractList.appendChild(li);
  });
}

function openContractModal(){
  if(!contractModal) return;
  contractModal.style.display = 'flex';
  document.body.style.overflow = 'hidden';
}

function closeContractModal(){
  if(!contractModal) return;
  contractModal.style.display = 'none';
  document.body.style.overflow = '';
  if(contractForm) contractForm.reset();
}

async function handleContractSubmit(event){
  event.preventDefault();
  if(!contractForm) return;
  const formData = new FormData(contractForm);
  const payload = {
    name: formData.get('name')?.toString().trim() || '',
    english: formData.get('english')?.toString().trim() || ''
  };
  if(!payload.name || !payload.english){
    showStatus(contractStatus, 'Name and body required', 'error');
    return;
  }
  try{
    const res = await fetch('/api/contracts', {
      method: 'POST',
      headers: { 'Content-Type': 'application/json' },
      body: JSON.stringify(payload)
    });
    const data = await res.json().catch(()=>({}));
    if(!data.ok){
      throw new Error(data.error || 'Failed to save contract');
    }
    contracts.unshift(data.contract);
    renderContracts();
    showStatus(contractStatus, 'Contract saved');
    closeContractModal();
  } catch(err){
    showStatus(contractStatus, err.message || 'Failed to save contract', 'error');
  }
}

async function loadLibrary(){
  const res = await fetch('/api/templates');
  const data = await res.json().catch(()=>({}));
  templates = data.templates || [];
  contracts = data.contracts || [];
  const sampleRes = await fetch('/api/sample-letters');
  const sampleData = await sampleRes.json().catch(()=>({}));
  const sampleTemplates = (sampleData.templates || []).map(t => ({
    id: t.id,
    heading: t.name,
    intro: t.english,
  }));
  templates = [...templates, ...sampleTemplates];
  const seenIds = new Set();
  templates = templates.filter(t => {
    if(seenIds.has(t.id)) return false;
    seenIds.add(t.id);
    return true;
  });
  sequences = data.sequences || [];
  renderTemplates();
  renderSequences();
  renderContracts();
  loadDefaultPack();
}

function renderList(items, containerId, clickHandler){
  const list = document.getElementById(containerId);
  if(!list) return;
  list.innerHTML = '';
  const sorted = [...items].sort((a,b)=>(a.heading||'').localeCompare(b.heading||''));
  sorted.forEach(t => {
    const div = document.createElement('div');
    div.textContent = t.heading || '(no heading)';
    div.className = 'library-pill';
    div.draggable = true;
    div.addEventListener('dragstart', e => {
      e.dataTransfer.setData('text/plain', t.id);
    });
    div.onclick = () => clickHandler(t.id);
    list.appendChild(div);
  });
}

function renderTemplates(){
  renderList(templates, 'templateList', editTemplate);
  renderDefaultPack();
}

function showTemplateEditor(){
  const modal = document.getElementById('templateModal');
  if(modal) modal.style.display = 'flex';
  document.body.style.overflow = 'hidden';
}

function hideTemplateEditor(){
  const modal = document.getElementById('templateModal');
  if(modal) modal.style.display = 'none';
  document.body.style.overflow = '';
  currentTemplateId = null;
  ['tplHeading','tplIntro','tplAsk','tplAfter','tplEvidence'].forEach(id => {
    const el = document.getElementById(id);
    if(el) el.value = '';
  });
  currentRequestType = 'correct';
  const typeSelect = document.getElementById('tplType');
  if(typeSelect){
    typeSelect.value = currentRequestType;
  }
  updatePreview();
}

function editTemplate(id){
  const tpl = templates.find(t => t.id === id) || {};
  currentTemplateId = id;
  showTemplateEditor();
  document.getElementById('tplHeading').value = tpl.heading || '';
  currentRequestType = tpl.requestType || 'correct';
  const typeSelect = document.getElementById('tplType');
  if(typeSelect){
    typeSelect.value = currentRequestType;
  }
  document.getElementById('tplIntro').value = tpl.intro || '';
  document.getElementById('tplAsk').value = tpl.ask || '';
  document.getElementById('tplAfter').value = tpl.afterIssues || '';
  document.getElementById('tplEvidence').value = tpl.evidence || '';
  updatePreview();
}

function openTemplateEditor(){
  currentTemplateId = null;
  showTemplateEditor();
  ['tplHeading','tplIntro','tplAsk','tplAfter','tplEvidence'].forEach(id=>{
    const el = document.getElementById(id);
    if(el) el.value='';
  });
  currentRequestType = 'correct';
  const typeSelect = document.getElementById('tplType');
  if(typeSelect){
    typeSelect.value = currentRequestType;
  }
  updatePreview();
}

async function upsertTemplate(payload){
  const res = await fetch('/api/templates', {
    method: 'POST',
    headers: { 'Content-Type': 'application/json' },
    body: JSON.stringify(payload)
  });
  const data = await res.json().catch(()=>({}));
  if(data.template){
    const existing = templates.find(t => t.id === data.template.id);
    if(existing){ Object.assign(existing, data.template); }
    else { templates.push(data.template); }
    renderTemplates();
    const selected = Array.from(document.querySelectorAll('#seqTemplates input[type="checkbox"]:checked')).map(cb => cb.value);
    renderSeqTemplateOptions(selected);
    return data.template.id;
  }
}

async function saveTemplate(){
  const payload = {
    heading: document.getElementById('tplHeading').value,
    requestType: currentRequestType,
    intro: document.getElementById('tplIntro').value,
    ask: document.getElementById('tplAsk').value,
    afterIssues: document.getElementById('tplAfter').value,
    evidence: document.getElementById('tplEvidence').value
  };
  if(currentTemplateId) payload.id = currentTemplateId;
  const id = await upsertTemplate(payload);
  if(id) editTemplate(id);
}

function saveTemplateAsNew(){
  currentTemplateId = null;
  saveTemplate();
}

function updatePreview(){
  const heading = document.getElementById('tplHeading').value;
  const intro = document.getElementById('tplIntro').value;
  const ask = document.getElementById('tplAsk').value;
  const after = document.getElementById('tplAfter').value;
  const evidence = document.getElementById('tplEvidence').value;
  const preview = [heading, intro, ask, after, evidence].filter(Boolean).join('\n\n');
  document.getElementById('tplPreview').textContent = preview;
}

function renderSequences(){
  const list = document.getElementById('sequenceList');
  list.innerHTML = '';
  sequences.forEach(s => {
    const div = document.createElement('div');
    div.textContent = s.name || '(no name)';
    div.className = 'library-pill library-pill--ghost';
    div.onclick = () => editSequence(s.id);
    list.appendChild(div);
  });
}

function renderSeqTemplateOptions(selected){
  const container = document.getElementById('seqTemplates');
  container.innerHTML = '';
  templates.forEach(t => {
    const label = document.createElement('label');
    label.className = 'library-seq-option';
    const cb = document.createElement('input');
    cb.type = 'checkbox';
    cb.value = t.id;
    cb.checked = selected.includes(t.id);
    label.appendChild(cb);
    label.append(t.heading || '(no heading)');
    container.appendChild(label);
  });
}

function editSequence(id){
  const seq = sequences.find(s => s.id === id) || {};
  currentSequenceId = id;
  document.getElementById('seqName').value = seq.name || '';
  renderSeqTemplateOptions(seq.templates || []);
}

function newSequence(){
  currentSequenceId = null;
  document.getElementById('seqName').value = '';
  renderSeqTemplateOptions([]);
}

async function saveSequence(){
  const selected = Array.from(document.querySelectorAll('#seqTemplates input[type="checkbox"]:checked')).map(cb => cb.value);
  const payload = {
    name: document.getElementById('seqName').value,
    templates: selected
  };
  if (currentSequenceId != null) payload.id = currentSequenceId;

  const res = await fetch('/api/sequences', {
    method: 'POST',
    headers: { 'Content-Type': 'application/json' },
    body: JSON.stringify(payload)
  });
  const data = await res.json().catch(()=>({}));
  if(data.sequence){
    const existing = sequences.find(s => s.id === data.sequence.id);
    if(existing){ Object.assign(existing, data.sequence); }
    else { sequences.push(data.sequence); }
    renderSequences();
    editSequence(data.sequence.id);
  }
}

document.getElementById('saveTemplate').onclick = saveTemplate;
document.getElementById('saveTemplateCopy').onclick = saveTemplateAsNew;
document.getElementById('newTemplate').onclick = openTemplateEditor;
document.getElementById('cancelTemplate').onclick = hideTemplateEditor;
document.getElementById('saveSequence').onclick = saveSequence;
document.getElementById('newSequence').onclick = newSequence;

const templateModal = document.getElementById('templateModal');
if(templateModal){
  templateModal.addEventListener('click', e => {
    if(e.target.id === 'templateModal') hideTemplateEditor();
  });
}

const tplTypeSelect = document.getElementById('tplType');
if(tplTypeSelect){
  tplTypeSelect.addEventListener('change', e => {
    currentRequestType = e.target.value || 'correct';
  });
}

if(btnNewContract){
  btnNewContract.addEventListener('click', openContractModal);
}
if(contractForm){
  contractForm.addEventListener('submit', handleContractSubmit);
}
document.querySelectorAll('[data-close-contract]').forEach(btn => btn.addEventListener('click', closeContractModal));
if(contractModal){
  contractModal.addEventListener('click', e => {
    if(e.target.id === 'contractModal') closeContractModal();
  });
}
if(refreshDefaultsBtn){
  refreshDefaultsBtn.addEventListener('click', () => loadDefaultPack());
}

['tplHeading','tplIntro','tplAsk','tplAfter','tplEvidence'].forEach(id => {
  document.getElementById(id).addEventListener('input', updatePreview);
});

const preview = document.getElementById('tplPreview');
if(preview){
  preview.addEventListener('dragover', e=> e.preventDefault());
  preview.addEventListener('drop', e=> {
    e.preventDefault();
    const id = e.dataTransfer.getData('text/plain');
    if(id) editTemplate(id);
  });
}

loadLibrary();
<|MERGE_RESOLUTION|>--- conflicted
+++ resolved
@@ -94,13 +94,8 @@
     const selectWrapper = document.createElement('div');
     selectWrapper.className = 'library-pack-card__control';
     const label = document.createElement('label');
-<<<<<<< HEAD
-    label.className = 'text-[11px] uppercase text-slate-400';
-    label.textContent = 'Swap Template';
-=======
     label.className = 'library-pack-card__label';
     label.textContent = 'Swap Template / Cambiar plantilla';
->>>>>>> 6ae187f7
     const select = document.createElement('select');
     select.className = 'input text-sm library-select';
     sortedOptions.forEach(option => {
@@ -174,27 +169,15 @@
     const title = document.createElement('h3');
     title.className = 'text-sm font-semibold text-slate-700';
     title.textContent = contract.name || 'Contract';
-<<<<<<< HEAD
-=======
     const badge = document.createElement('span');
     badge.className = 'library-tag library-tag--neutral';
     badge.textContent = 'EN / ES';
->>>>>>> 6ae187f7
     header.appendChild(title);
 
     const english = document.createElement('p');
     english.className = 'library-contract-card__copy text-slate-600 whitespace-pre-wrap';
     english.textContent = snippet(contract.english, 260) || '—';
 
-<<<<<<< HEAD
-    const actions = document.createElement('div');
-    actions.className = 'flex flex-wrap items-center gap-2 text-xs';
-    const copyButton = document.createElement('button');
-    copyButton.type = 'button';
-    copyButton.className = 'btn text-xs';
-    copyButton.textContent = 'Copy Contract';
-    copyButton.addEventListener('click', async ()=>{
-=======
     const spanish = document.createElement('p');
     spanish.className = 'library-contract-card__copy is-spanish whitespace-pre-wrap';
     spanish.textContent = snippet(contract.spanish, 260) || 'Añade versión en español para cerrar más ventas.';
@@ -206,7 +189,6 @@
     copyEn.className = 'btn text-xs';
     copyEn.textContent = 'Copy EN';
     copyEn.addEventListener('click', async ()=>{
->>>>>>> 6ae187f7
       try{
         await navigator.clipboard.writeText(contract.english || '');
         showStatus(contractStatus, 'Copied contract copy');
