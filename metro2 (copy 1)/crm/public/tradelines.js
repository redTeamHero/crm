--- conflicted
+++ resolved
@@ -45,20 +45,14 @@
 
       const meta = document.createElement('p');
       meta.className = 'text-sm text-gray-600 mb-2';
-<<<<<<< HEAD
       meta.textContent = `${t.age} | ${formatCurrency(t.limit)} limit`;
-=======
-      meta.textContent = `${t.age} | $${Number(t.limit).toLocaleString()} limit`;
->>>>>>> 430f366a
+
       el.appendChild(meta);
 
       const price = document.createElement('p');
       price.className = 'text-lg font-bold text-green-600';
-<<<<<<< HEAD
       price.textContent = formatCurrency(t.price);
-=======
-      price.textContent = `$${Number(t.price).toLocaleString()}`;
->>>>>>> 430f366a
+
       el.appendChild(price);
 
       const stmt = document.createElement('p');
