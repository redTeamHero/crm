/* public/tradelines.js */
document.addEventListener('DOMContentLoaded', () => {
  const priceRangeGrid = document.getElementById('price-range-grid');
  const bankGrid = document.getElementById('bank-grid');
  const bankHint = document.getElementById('bank-hint');
  const resetRangeBtn = document.getElementById('reset-range');
  const tradelineContainer = document.getElementById('tradeline-container');
  const searchInput = document.getElementById('search');
  const sortSelect = document.getElementById('sort');
  const prevBtn = document.getElementById('prev');
  const nextBtn = document.getElementById('next');
  const pageIndicator = document.getElementById('page-indicator');
  const resultsMeta = document.getElementById('results-meta');
  const langToggle = document.getElementById('lang-toggle');
  const titleEl = document.getElementById('title');
  const langLabel = document.getElementById('lang-label');
  const rangeHeading = document.getElementById('range-heading');
  const rangeSubheading = document.getElementById('range-subheading');
  const bankHeading = document.getElementById('bank-heading');
  const bankSubheading = document.getElementById('bank-subheading');
  const resultsHeading = document.getElementById('results-heading');
  const resultsSubheading = document.getElementById('results-subheading');
  const rangeKpi = document.getElementById('range-kpi');
  const mobileBuy = document.getElementById('mobile-buy');
<<<<<<< HEAD
  const statementGrid = document.getElementById('statement-grid');
  const statementHint = document.getElementById('statement-hint');
  const statementHeading = document.getElementById('statement-heading');
  const statementSubheading = document.getElementById('statement-subheading');
  const clearStatementBtn = document.getElementById('clear-statement');
=======
>>>>>>> 0d8d11d8

  const CLIENT_PAGE_SIZE = 9;

  const STRINGS = {
    en: {
      title: '📊 Browse Tradelines',
      langLabel: 'English / Español',
      rangeHeading: '1. Select a price range',
      rangeSubheading: 'Filter by retail price to match your client\'s budget.',
      rangeCta: 'View offers',
      rangeCount: (count) => `${count} offers`,
      bankHeading: '2. Choose a bank',
      bankSubheading: 'Highlight banks your buyer already trusts.',
      bankAll: 'All banks',
      bankHint: (rangeLabel, count) =>
        rangeLabel
          ? `Range selected: ${rangeLabel}. ${count} offers ready.`
          : 'Pick a price range to load banks.',
      resetRange: 'Change price range',
<<<<<<< HEAD
      statementHeading: 'Statement windows',
      statementSubheading: 'Time your posting windows to match funding goals.',
      statementAll: 'All windows',
      statementHint: (loaded) =>
        loaded
          ? `${loaded} statement windows scraped for this price range.`
          : 'Statement windows appear after selecting a range.',
      statementEmpty: 'No statement dates scraped for this range yet.',
      clearStatement: 'Clear',
=======
>>>>>>> 0d8d11d8
      resultsHeading: '3. Review tradelines',
      resultsSubheading: 'Preview retail price, credit limit, and reporting cadence.',
      searchPlaceholder: 'Search within results',
      sortLabel: 'Sort',
      emptyState: 'Select a range and bank to preview tradelines.',
      emptyAfterFilter: '🔍 No tradelines found. Refine your filters or try another bank.',
<<<<<<< HEAD
      metaSummary: (count, bank, statement) => {
        if (!count) return 'No tradelines loaded yet.';
        if (bank) return `${count} tradelines loaded for ${bank}.`;
        if (statement) return `${count} tradelines in statement window ${statement}.`;
=======
      metaSummary: (count, bank) => {
        if (!count) return 'No tradelines loaded yet.';
        if (bank) return `${count} tradelines loaded for ${bank}.`;
>>>>>>> 0d8d11d8
        return `${count} tradelines loaded in this price range.`;
      },
      prev: 'Prev',
      next: 'Next',
      kpi: 'Conversion KPI: Range-to-Bank CTR',
      mobileBuy: 'Buy Now',
      analyticsNote: 'Track: range_selected, bank_selected, tradeline_checkout',
      rangesLoading: 'Loading ranges...',
      rangesError: 'Unable to load ranges.',
      rangesEmpty: 'No ranges available.',
      loadError: 'Unable to load tradelines. Try again.',
    },
    es: {
      title: '📊 Explora tradelines',
      langLabel: 'Inglés / Español',
      rangeHeading: '1. Selecciona un rango de precio',
      rangeSubheading: 'Filtra por precio final para ajustarte al presupuesto del cliente.',
      rangeCta: 'Ver opciones',
      rangeCount: (count) => `${count} opciones`,
      bankHeading: '2. Elige un banco',
      bankSubheading: 'Destaca bancos que ya generen confianza.',
      bankAll: 'Todos los bancos',
      bankHint: (rangeLabel, count) =>
        rangeLabel
          ? `Rango seleccionado: ${rangeLabel}. ${count} opciones listas.`
          : 'Selecciona un rango de precio para cargar bancos.',
      resetRange: 'Cambiar rango de precio',
<<<<<<< HEAD
      statementHeading: 'Ventanas de estado de cuenta',
      statementSubheading: 'Sincroniza la fecha de corte con tus objetivos de financiamiento.',
      statementAll: 'Todas las ventanas',
      statementHint: (loaded) =>
        loaded
          ? `${loaded} ventanas de estado de cuenta detectadas para este rango.`
          : 'Verás las ventanas de estado de cuenta al seleccionar un rango.',
      statementEmpty: 'Aún no hay fechas de estado de cuenta para este rango.',
      clearStatement: 'Limpiar',
=======
>>>>>>> 0d8d11d8
      resultsHeading: '3. Revisa tradelines',
      resultsSubheading: 'Consulta precio final, límite y ritmo de reporte.',
      searchPlaceholder: 'Buscar dentro de los resultados',
      sortLabel: 'Ordenar',
      emptyState: 'Selecciona un rango y un banco para ver tradelines.',
      emptyAfterFilter: '🔍 No encontramos tradelines. Ajusta filtros o intenta otro banco.',
<<<<<<< HEAD
      metaSummary: (count, bank, statement) => {
        if (!count) return 'Aún no hay tradelines cargados.';
        if (bank) return `${count} tradelines listados para ${bank}.`;
        if (statement) return `${count} tradelines dentro de la ventana ${statement}.`;
=======
      metaSummary: (count, bank) => {
        if (!count) return 'Aún no hay tradelines cargados.';
        if (bank) return `${count} tradelines listados para ${bank}.`;
>>>>>>> 0d8d11d8
        return `${count} tradelines listados en este rango de precio.`;
      },
      prev: 'Anterior',
      next: 'Siguiente',
      kpi: 'KPI: CTR de Rango a Banco',
      mobileBuy: 'Comprar ahora',
      analyticsNote: 'Eventos: range_selected, bank_selected, tradeline_checkout',
      rangesLoading: 'Cargando rangos...',
      rangesError: 'No fue posible cargar los rangos.',
      rangesEmpty: 'No hay rangos disponibles.',
      loadError: 'No se pudieron cargar los tradelines. Intenta de nuevo.',
    },
  };

  const state = {
    language: 'en',
    ranges: [],
    selectedRange: null,
    selectedRangeMeta: null,
    banks: [],
    selectedBank: null,
<<<<<<< HEAD
    statementWindows: [],
    selectedStatement: null,
=======
>>>>>>> 0d8d11d8
    allItems: [],
    filteredItems: [],
    page: 1,
  };

  async function fetchJson(url) {
    const res = await fetch(url);
    if (!res.ok) throw new Error(`Request failed: ${res.status}`);
    const data = await res.json();
    if (!data.ok) throw new Error(data.error || 'Request failed');
    return data;
  }

  function translate() {
    const copy = STRINGS[state.language];
    titleEl.textContent = copy.title;
    langLabel.textContent = copy.langLabel;
    rangeHeading.textContent = copy.rangeHeading;
    rangeSubheading.textContent = copy.rangeSubheading;
    bankHeading.textContent = copy.bankHeading;
    bankSubheading.textContent = copy.bankSubheading;
    resultsHeading.textContent = copy.resultsHeading;
    resultsSubheading.textContent = copy.resultsSubheading;
    rangeKpi.textContent = copy.kpi;
    searchInput.placeholder = copy.searchPlaceholder;
    sortSelect.options[0].textContent = copy.sortLabel;
<<<<<<< HEAD
    statementHeading.textContent = copy.statementHeading;
    statementSubheading.textContent = copy.statementSubheading;
    clearStatementBtn.textContent = copy.clearStatement;
=======
>>>>>>> 0d8d11d8
    prevBtn.textContent = copy.prev;
    nextBtn.textContent = copy.next;
    mobileBuy.textContent = copy.mobileBuy;
    resetRangeBtn.textContent = copy.resetRange;
    renderRanges();
    renderBanks();
<<<<<<< HEAD
    renderStatements();
=======
>>>>>>> 0d8d11d8
    renderTradelines();
  }

  function setLanguage(lang) {
    state.language = lang;
    langToggle.textContent = lang === 'en' ? 'ES' : 'EN';
    translate();
  }

  async function loadRanges() {
    const copy = STRINGS[state.language];
    priceRangeGrid.innerHTML = `<div class="text-sm text-gray-500">${copy.rangesLoading}</div>`;
    try {
      const data = await fetchJson('/api/tradelines');
      state.ranges = data.ranges || [];
      renderRanges();
    } catch (err) {
      console.error('Failed to load tradeline ranges', err);
      priceRangeGrid.innerHTML = `<div class="text-sm text-red-500">${STRINGS[state.language].rangesError}</div>`;
    }
  }

  async function loadRangeData(rangeId, bank = '') {
    if (!rangeId) return;
    const params = new URLSearchParams({ range: rangeId, perPage: '400' });
    if (bank) params.set('bank', bank);
    const url = `/api/tradelines?${params.toString()}`;
    try {
      const data = await fetchJson(url);
      const isNewRange = state.selectedRange !== rangeId;
      state.selectedRange = rangeId;
      state.selectedRangeMeta = data.range || null;
      state.banks = data.banks || [];
      state.selectedBank = bank || null;
<<<<<<< HEAD
      state.statementWindows = data.statementWindows || [];
      if (isNewRange) {
        state.selectedStatement = null;
      } else if (
        state.selectedStatement &&
        !state.statementWindows.some((window) => window.label === state.selectedStatement)
      ) {
        state.selectedStatement = null;
      }
      state.allItems = data.tradelines || [];
=======
      const aggregatedItems = Array.isArray(data.tradelines) ? [...data.tradelines] : [];
      const totalPagesRaw = Number.parseInt(data.totalPages, 10);
      const totalPages = Number.isFinite(totalPagesRaw) ? totalPagesRaw : 1;
      if (totalPages > 1) {
        const perPageValue = data.perPage || params.get('perPage') || '400';
        for (let nextPage = 2; nextPage <= totalPages; nextPage += 1) {
          const extraParams = new URLSearchParams({ range: rangeId, page: String(nextPage), perPage: String(perPageValue) });
          if (bank) extraParams.set('bank', bank);
          try {
            const pageData = await fetchJson(`/api/tradelines?${extraParams.toString()}`);
            if (Array.isArray(pageData.tradelines)) {
              aggregatedItems.push(...pageData.tradelines);
            }
          } catch (pageError) {
            console.error('Failed to load tradelines page', pageError);
          }
        }
      }
      state.allItems = aggregatedItems;
>>>>>>> 0d8d11d8
      if (isNewRange) {
        searchInput.value = '';
        sortSelect.value = '';
      }
      filterAndSortItems(true);
      renderBanks();
<<<<<<< HEAD
      renderStatements();
=======
>>>>>>> 0d8d11d8
      renderTradelines();
    } catch (err) {
      console.error('Failed to load tradelines', err);
      bankHint.textContent = STRINGS[state.language].loadError;
<<<<<<< HEAD
      statementHint.textContent = STRINGS[state.language].loadError;
=======
>>>>>>> 0d8d11d8
    }
  }

  function renderRanges() {
    const copy = STRINGS[state.language];
    priceRangeGrid.innerHTML = '';
    if (!state.ranges.length) {
      priceRangeGrid.innerHTML = `<div class="text-sm text-gray-500">${STRINGS[state.language].rangesEmpty}</div>`;
      return;
    }
    state.ranges.forEach((range) => {
      const isActive = state.selectedRange === range.id;
      const button = document.createElement('button');
      button.className = `p-4 rounded-xl border text-left transition shadow-sm hover:shadow-md focus:ring-2 focus:ring-blue-500 ${
        isActive ? 'bg-blue-600 text-white border-blue-600' : 'bg-white border-gray-200'
      }`;
      button.dataset.rangeId = range.id;
      button.innerHTML = `
        <div class="text-sm uppercase tracking-wide mb-1">${copy.rangeHeading.split('.')[0]}</div>
        <div class="text-2xl font-semibold">${range.label}</div>
        <div class="text-sm mt-2 opacity-80">${copy.rangeCount(range.count || 0)}</div>
        <div class="mt-3 inline-flex items-center gap-2 text-sm font-semibold">
          ${copy.rangeCta}
          <span aria-hidden="true">➜</span>
        </div>
      `;
      button.addEventListener('click', () => {
        if (state.selectedRange === range.id) return;
        loadRangeData(range.id);
      });
      priceRangeGrid.appendChild(button);
    });
<<<<<<< HEAD
  }

  function renderBanks() {
    const copy = STRINGS[state.language];
    bankGrid.innerHTML = '';
    const rangeLabel = state.selectedRangeMeta?.label || '';
    const totalInRange = state.ranges.find((r) => r.id === state.selectedRange)?.count || 0;
    bankHint.textContent = copy.bankHint(rangeLabel, totalInRange);

    if (!state.selectedRange) {
      resetRangeBtn.classList.add('hidden');
      return;
    }
    resetRangeBtn.classList.remove('hidden');

    const allButton = document.createElement('button');
    allButton.className = `px-4 py-2 rounded-full border transition ${
      !state.selectedBank ? 'bg-blue-600 text-white border-blue-600' : 'bg-white border-gray-200'
    }`;
    allButton.textContent = copy.bankAll;
    allButton.addEventListener('click', () => loadRangeData(state.selectedRange));
    bankGrid.appendChild(allButton);

    state.banks.forEach(({ bank, count }) => {
      const btn = document.createElement('button');
      const isActive = state.selectedBank === bank;
      btn.className = `px-4 py-2 rounded-full border transition hover:shadow ${
        isActive ? 'bg-blue-600 text-white border-blue-600' : 'bg-white border-gray-200'
      }`;
      btn.textContent = `${bank} (${count})`;
      btn.addEventListener('click', () => loadRangeData(state.selectedRange, bank));
      bankGrid.appendChild(btn);
    });

    const note = document.createElement('div');
    note.className = 'mt-4 text-xs text-gray-400';
    note.textContent = STRINGS[state.language].analyticsNote;
    bankGrid.appendChild(note);
  }

  function renderStatements() {
    const copy = STRINGS[state.language];
    statementGrid.innerHTML = '';

    if (!state.selectedRange) {
      statementHint.textContent = copy.statementHint(0);
      clearStatementBtn.classList.add('hidden');
      return;
    }

    const totalWindows = state.statementWindows.length;
    statementHint.textContent = copy.statementHint(totalWindows);

    if (!totalWindows) {
      statementGrid.innerHTML = `<div class="text-xs text-gray-400">${copy.statementEmpty}</div>`;
      clearStatementBtn.classList.add('hidden');
      return;
    }

    const createButton = (label, isActive, display) => {
      const btn = document.createElement('button');
      btn.className = `px-3 py-2 rounded-full border transition text-sm ${
        isActive ? 'bg-blue-600 text-white border-blue-600' : 'bg-white border-gray-200 hover:shadow'
      }`;
      btn.textContent = display;
      return btn;
    };

    const allActive = !state.selectedStatement;
    const allButton = createButton(copy.statementAll, allActive, copy.statementAll);
    allButton.addEventListener('click', () => {
      if (!state.selectedStatement) return;
      state.selectedStatement = null;
      filterAndSortItems(true);
      renderStatements();
      renderTradelines();
    });
    statementGrid.appendChild(allButton);

    state.statementWindows.forEach(({ label, count }) => {
      const isActive = state.selectedStatement === label;
      const btn = createButton(label, isActive, `${label} (${count})`);
      btn.addEventListener('click', () => {
        if (state.selectedStatement === label) return;
        state.selectedStatement = label;
        filterAndSortItems(true);
        renderStatements();
        renderTradelines();
      });
      statementGrid.appendChild(btn);
    });

    clearStatementBtn.classList.toggle('hidden', !state.selectedStatement);
  }

  function filterAndSortItems(resetPage = false) {
    const query = searchInput.value.trim().toLowerCase();
    const sort = sortSelect.value;
    let items = [...state.allItems];

    if (state.selectedStatement) {
      const matchValue = state.selectedStatement;
      items = items.filter((item) => {
        const value = (item.statement_date || '').toString().trim().replace(/\s+/g, ' ');
        return value === matchValue;
      });
    }

    if (query) {
      items = items.filter((item) => {
        return [item.bank, item.age, item.reporting]
          .filter(Boolean)
          .some((field) => field.toLowerCase().includes(query));
      });
    }

    const compare = {
      'price-asc': (a, b) => (a.price ?? 0) - (b.price ?? 0),
      'price-desc': (a, b) => (b.price ?? 0) - (a.price ?? 0),
      'limit-asc': (a, b) => (a.limit ?? 0) - (b.limit ?? 0),
      'limit-desc': (a, b) => (b.limit ?? 0) - (a.limit ?? 0),
      'age-asc': (a, b) => (a.age || '').localeCompare(b.age || ''),
      'age-desc': (a, b) => (b.age || '').localeCompare(a.age || ''),
    };

    if (compare[sort]) {
      items.sort(compare[sort]);
    }

    state.filteredItems = items;
    if (resetPage) {
      state.page = 1;
    }
  }

  function formatCurrency(value) {
    if (!Number.isFinite(value)) return '';
    return new Intl.NumberFormat(state.language === 'es' ? 'es-US' : 'en-US', {
      style: 'currency',
      currency: 'USD',
      minimumFractionDigits: 2,
    }).format(value);
  }

  function renderTradelines() {
    const copy = STRINGS[state.language];
    tradelineContainer.innerHTML = '';

    if (!state.selectedRange) {
      resultsMeta.textContent = copy.metaSummary(0, null, null);
=======
  }

  function renderBanks() {
    const copy = STRINGS[state.language];
    bankGrid.innerHTML = '';
    const rangeLabel = state.selectedRangeMeta?.label || '';
    const totalInRange = state.ranges.find((r) => r.id === state.selectedRange)?.count || 0;
    bankHint.textContent = copy.bankHint(rangeLabel, totalInRange);

    if (!state.selectedRange) {
      resetRangeBtn.classList.add('hidden');
      return;
    }
    resetRangeBtn.classList.remove('hidden');

    const allButton = document.createElement('button');
    allButton.className = `px-4 py-2 rounded-full border transition ${
      !state.selectedBank ? 'bg-blue-600 text-white border-blue-600' : 'bg-white border-gray-200'
    }`;
    allButton.textContent = copy.bankAll;
    allButton.addEventListener('click', () => loadRangeData(state.selectedRange));
    bankGrid.appendChild(allButton);

    state.banks.forEach(({ bank, count }) => {
      const btn = document.createElement('button');
      const isActive = state.selectedBank === bank;
      btn.className = `px-4 py-2 rounded-full border transition hover:shadow ${
        isActive ? 'bg-blue-600 text-white border-blue-600' : 'bg-white border-gray-200'
      }`;
      btn.textContent = `${bank} (${count})`;
      btn.addEventListener('click', () => loadRangeData(state.selectedRange, bank));
      bankGrid.appendChild(btn);
    });

    const note = document.createElement('div');
    note.className = 'mt-4 text-xs text-gray-400';
    note.textContent = STRINGS[state.language].analyticsNote;
    bankGrid.appendChild(note);
  }

  function filterAndSortItems(resetPage = false) {
    const query = searchInput.value.trim().toLowerCase();
    const sort = sortSelect.value;
    let items = [...state.allItems];

    if (query) {
      items = items.filter((item) => {
        return [item.bank, item.age, item.reporting]
          .filter(Boolean)
          .some((field) => field.toLowerCase().includes(query));
      });
    }

    const compare = {
      'price-asc': (a, b) => (a.price ?? 0) - (b.price ?? 0),
      'price-desc': (a, b) => (b.price ?? 0) - (a.price ?? 0),
      'limit-asc': (a, b) => (a.limit ?? 0) - (b.limit ?? 0),
      'limit-desc': (a, b) => (b.limit ?? 0) - (a.limit ?? 0),
      'age-asc': (a, b) => (a.age || '').localeCompare(b.age || ''),
      'age-desc': (a, b) => (b.age || '').localeCompare(a.age || ''),
    };

    if (compare[sort]) {
      items.sort(compare[sort]);
    }

    state.filteredItems = items;
    if (resetPage) {
      state.page = 1;
    }
  }

  function formatCurrency(value) {
    if (!Number.isFinite(value)) return '';
    return new Intl.NumberFormat(state.language === 'es' ? 'es-US' : 'en-US', {
      style: 'currency',
      currency: 'USD',
      minimumFractionDigits: 2,
    }).format(value);
  }

  function renderTradelines() {
    const copy = STRINGS[state.language];
    tradelineContainer.innerHTML = '';

    if (!state.selectedRange) {
      resultsMeta.textContent = copy.metaSummary(0, null);
>>>>>>> 0d8d11d8
      tradelineContainer.innerHTML = `<div class="text-sm text-gray-500">${copy.emptyState}</div>`;
      prevBtn.disabled = true;
      nextBtn.disabled = true;
      pageIndicator.textContent = '';
      mobileBuy.classList.add('hidden');
      return;
    }

    filterAndSortItems(false);
    const { filteredItems } = state;
<<<<<<< HEAD
    resultsMeta.textContent = copy.metaSummary(
      filteredItems.length,
      state.selectedBank,
      state.selectedStatement
    );
=======
    resultsMeta.textContent = copy.metaSummary(filteredItems.length, state.selectedBank);
>>>>>>> 0d8d11d8

    if (!filteredItems.length) {
      tradelineContainer.innerHTML = `<div class="col-span-full text-center text-gray-500 text-lg py-10">${copy.emptyAfterFilter}</div>`;
      prevBtn.disabled = true;
      nextBtn.disabled = true;
      pageIndicator.textContent = '';
      mobileBuy.classList.add('hidden');
      return;
    }

    const totalPages = Math.max(1, Math.ceil(filteredItems.length / CLIENT_PAGE_SIZE));
    state.page = Math.min(state.page, totalPages);
    const start = (state.page - 1) * CLIENT_PAGE_SIZE;
    const paginated = filteredItems.slice(start, start + CLIENT_PAGE_SIZE);

    paginated.forEach((item) => {
      const card = document.createElement('article');
      card.className = 'bg-white shadow-md rounded-xl p-4 hover:shadow-lg transition transform hover:scale-[1.01] duration-200 flex flex-col gap-2';

      const bankTitle = document.createElement('h3');
      bankTitle.className = 'text-xl font-semibold';
      bankTitle.textContent = item.bank || 'Unknown Bank';
      card.appendChild(bankTitle);

      const meta = document.createElement('p');
      meta.className = 'text-sm text-gray-600';
      const limit = Number.isFinite(item.limit) ? formatCurrency(item.limit) : '';
      meta.textContent = `${item.age || 'Seasoning N/A'}${limit ? ` • ${limit} limit` : ''}`;
      card.appendChild(meta);

      const price = document.createElement('p');
      price.className = 'text-lg font-bold text-green-600';
      price.textContent = formatCurrency(item.price);
      card.appendChild(price);

      if (item.statement_date) {
        const stmt = document.createElement('p');
        stmt.className = 'text-xs text-gray-500';
        stmt.textContent = `Statement: ${item.statement_date}`;
        card.appendChild(stmt);
      }

      if (item.reporting) {
        const rep = document.createElement('p');
        rep.className = 'text-xs text-gray-500';
        rep.textContent = `Reports to: ${item.reporting}`;
        card.appendChild(rep);
      }

      const cta = document.createElement('a');
      cta.href = item.buy_link || '#';
      cta.className = 'inline-flex items-center justify-center gap-2 mt-3 bg-blue-600 text-white text-sm px-4 py-2 rounded hover:bg-blue-700 transition';
      cta.textContent = copy.mobileBuy;
      cta.target = '_blank';
      card.appendChild(cta);

      tradelineContainer.appendChild(card);
    });

    prevBtn.disabled = state.page <= 1;
    nextBtn.disabled = state.page >= totalPages;
    pageIndicator.textContent = `${state.page}/${totalPages}`;
    mobileBuy.href = paginated[0]?.buy_link || '#';
    if (paginated[0]?.buy_link) {
      mobileBuy.classList.remove('hidden');
    } else {
      mobileBuy.classList.add('hidden');
    }
  }

  prevBtn.addEventListener('click', () => {
    if (state.page <= 1) return;
    state.page -= 1;
    renderTradelines();
  });

  nextBtn.addEventListener('click', () => {
    const totalPages = Math.max(1, Math.ceil(state.filteredItems.length / CLIENT_PAGE_SIZE));
    if (state.page >= totalPages) return;
    state.page += 1;
    renderTradelines();
  });

  searchInput.addEventListener('input', () => {
    filterAndSortItems(true);
    renderTradelines();
  });

  sortSelect.addEventListener('change', () => {
    filterAndSortItems(true);
    renderTradelines();
  });

<<<<<<< HEAD
  clearStatementBtn.addEventListener('click', () => {
    if (!state.selectedStatement) return;
    state.selectedStatement = null;
    filterAndSortItems(true);
    renderStatements();
    renderTradelines();
  });

=======
>>>>>>> 0d8d11d8
  resetRangeBtn.addEventListener('click', () => {
    state.selectedRange = null;
    state.selectedRangeMeta = null;
    state.selectedBank = null;
<<<<<<< HEAD
    state.statementWindows = [];
    state.selectedStatement = null;
=======
>>>>>>> 0d8d11d8
    state.allItems = [];
    state.filteredItems = [];
    state.page = 1;
    renderBanks();
<<<<<<< HEAD
    renderStatements();
=======
>>>>>>> 0d8d11d8
    renderTradelines();
  });

  langToggle.addEventListener('click', () => {
    const nextLang = state.language === 'en' ? 'es' : 'en';
    setLanguage(nextLang);
  });

  setLanguage('en');
  loadRanges();
});
<|MERGE_RESOLUTION|>--- conflicted
+++ resolved
@@ -22,14 +22,6 @@
   const resultsSubheading = document.getElementById('results-subheading');
   const rangeKpi = document.getElementById('range-kpi');
   const mobileBuy = document.getElementById('mobile-buy');
-<<<<<<< HEAD
-  const statementGrid = document.getElementById('statement-grid');
-  const statementHint = document.getElementById('statement-hint');
-  const statementHeading = document.getElementById('statement-heading');
-  const statementSubheading = document.getElementById('statement-subheading');
-  const clearStatementBtn = document.getElementById('clear-statement');
-=======
->>>>>>> 0d8d11d8
 
   const CLIENT_PAGE_SIZE = 9;
 
@@ -49,34 +41,15 @@
           ? `Range selected: ${rangeLabel}. ${count} offers ready.`
           : 'Pick a price range to load banks.',
       resetRange: 'Change price range',
-<<<<<<< HEAD
-      statementHeading: 'Statement windows',
-      statementSubheading: 'Time your posting windows to match funding goals.',
-      statementAll: 'All windows',
-      statementHint: (loaded) =>
-        loaded
-          ? `${loaded} statement windows scraped for this price range.`
-          : 'Statement windows appear after selecting a range.',
-      statementEmpty: 'No statement dates scraped for this range yet.',
-      clearStatement: 'Clear',
-=======
->>>>>>> 0d8d11d8
       resultsHeading: '3. Review tradelines',
       resultsSubheading: 'Preview retail price, credit limit, and reporting cadence.',
       searchPlaceholder: 'Search within results',
       sortLabel: 'Sort',
       emptyState: 'Select a range and bank to preview tradelines.',
       emptyAfterFilter: '🔍 No tradelines found. Refine your filters or try another bank.',
-<<<<<<< HEAD
-      metaSummary: (count, bank, statement) => {
-        if (!count) return 'No tradelines loaded yet.';
-        if (bank) return `${count} tradelines loaded for ${bank}.`;
-        if (statement) return `${count} tradelines in statement window ${statement}.`;
-=======
       metaSummary: (count, bank) => {
         if (!count) return 'No tradelines loaded yet.';
         if (bank) return `${count} tradelines loaded for ${bank}.`;
->>>>>>> 0d8d11d8
         return `${count} tradelines loaded in this price range.`;
       },
       prev: 'Prev',
@@ -104,34 +77,15 @@
           ? `Rango seleccionado: ${rangeLabel}. ${count} opciones listas.`
           : 'Selecciona un rango de precio para cargar bancos.',
       resetRange: 'Cambiar rango de precio',
-<<<<<<< HEAD
-      statementHeading: 'Ventanas de estado de cuenta',
-      statementSubheading: 'Sincroniza la fecha de corte con tus objetivos de financiamiento.',
-      statementAll: 'Todas las ventanas',
-      statementHint: (loaded) =>
-        loaded
-          ? `${loaded} ventanas de estado de cuenta detectadas para este rango.`
-          : 'Verás las ventanas de estado de cuenta al seleccionar un rango.',
-      statementEmpty: 'Aún no hay fechas de estado de cuenta para este rango.',
-      clearStatement: 'Limpiar',
-=======
->>>>>>> 0d8d11d8
       resultsHeading: '3. Revisa tradelines',
       resultsSubheading: 'Consulta precio final, límite y ritmo de reporte.',
       searchPlaceholder: 'Buscar dentro de los resultados',
       sortLabel: 'Ordenar',
       emptyState: 'Selecciona un rango y un banco para ver tradelines.',
       emptyAfterFilter: '🔍 No encontramos tradelines. Ajusta filtros o intenta otro banco.',
-<<<<<<< HEAD
-      metaSummary: (count, bank, statement) => {
-        if (!count) return 'Aún no hay tradelines cargados.';
-        if (bank) return `${count} tradelines listados para ${bank}.`;
-        if (statement) return `${count} tradelines dentro de la ventana ${statement}.`;
-=======
       metaSummary: (count, bank) => {
         if (!count) return 'Aún no hay tradelines cargados.';
         if (bank) return `${count} tradelines listados para ${bank}.`;
->>>>>>> 0d8d11d8
         return `${count} tradelines listados en este rango de precio.`;
       },
       prev: 'Anterior',
@@ -153,11 +107,6 @@
     selectedRangeMeta: null,
     banks: [],
     selectedBank: null,
-<<<<<<< HEAD
-    statementWindows: [],
-    selectedStatement: null,
-=======
->>>>>>> 0d8d11d8
     allItems: [],
     filteredItems: [],
     page: 1,
@@ -184,22 +133,12 @@
     rangeKpi.textContent = copy.kpi;
     searchInput.placeholder = copy.searchPlaceholder;
     sortSelect.options[0].textContent = copy.sortLabel;
-<<<<<<< HEAD
-    statementHeading.textContent = copy.statementHeading;
-    statementSubheading.textContent = copy.statementSubheading;
-    clearStatementBtn.textContent = copy.clearStatement;
-=======
->>>>>>> 0d8d11d8
     prevBtn.textContent = copy.prev;
     nextBtn.textContent = copy.next;
     mobileBuy.textContent = copy.mobileBuy;
     resetRangeBtn.textContent = copy.resetRange;
     renderRanges();
     renderBanks();
-<<<<<<< HEAD
-    renderStatements();
-=======
->>>>>>> 0d8d11d8
     renderTradelines();
   }
 
@@ -234,18 +173,6 @@
       state.selectedRangeMeta = data.range || null;
       state.banks = data.banks || [];
       state.selectedBank = bank || null;
-<<<<<<< HEAD
-      state.statementWindows = data.statementWindows || [];
-      if (isNewRange) {
-        state.selectedStatement = null;
-      } else if (
-        state.selectedStatement &&
-        !state.statementWindows.some((window) => window.label === state.selectedStatement)
-      ) {
-        state.selectedStatement = null;
-      }
-      state.allItems = data.tradelines || [];
-=======
       const aggregatedItems = Array.isArray(data.tradelines) ? [...data.tradelines] : [];
       const totalPagesRaw = Number.parseInt(data.totalPages, 10);
       const totalPages = Number.isFinite(totalPagesRaw) ? totalPagesRaw : 1;
@@ -265,25 +192,16 @@
         }
       }
       state.allItems = aggregatedItems;
->>>>>>> 0d8d11d8
       if (isNewRange) {
         searchInput.value = '';
         sortSelect.value = '';
       }
       filterAndSortItems(true);
       renderBanks();
-<<<<<<< HEAD
-      renderStatements();
-=======
->>>>>>> 0d8d11d8
       renderTradelines();
     } catch (err) {
       console.error('Failed to load tradelines', err);
       bankHint.textContent = STRINGS[state.language].loadError;
-<<<<<<< HEAD
-      statementHint.textContent = STRINGS[state.language].loadError;
-=======
->>>>>>> 0d8d11d8
     }
   }
 
@@ -316,7 +234,6 @@
       });
       priceRangeGrid.appendChild(button);
     });
-<<<<<<< HEAD
   }
 
   function renderBanks() {
@@ -357,73 +274,10 @@
     bankGrid.appendChild(note);
   }
 
-  function renderStatements() {
-    const copy = STRINGS[state.language];
-    statementGrid.innerHTML = '';
-
-    if (!state.selectedRange) {
-      statementHint.textContent = copy.statementHint(0);
-      clearStatementBtn.classList.add('hidden');
-      return;
-    }
-
-    const totalWindows = state.statementWindows.length;
-    statementHint.textContent = copy.statementHint(totalWindows);
-
-    if (!totalWindows) {
-      statementGrid.innerHTML = `<div class="text-xs text-gray-400">${copy.statementEmpty}</div>`;
-      clearStatementBtn.classList.add('hidden');
-      return;
-    }
-
-    const createButton = (label, isActive, display) => {
-      const btn = document.createElement('button');
-      btn.className = `px-3 py-2 rounded-full border transition text-sm ${
-        isActive ? 'bg-blue-600 text-white border-blue-600' : 'bg-white border-gray-200 hover:shadow'
-      }`;
-      btn.textContent = display;
-      return btn;
-    };
-
-    const allActive = !state.selectedStatement;
-    const allButton = createButton(copy.statementAll, allActive, copy.statementAll);
-    allButton.addEventListener('click', () => {
-      if (!state.selectedStatement) return;
-      state.selectedStatement = null;
-      filterAndSortItems(true);
-      renderStatements();
-      renderTradelines();
-    });
-    statementGrid.appendChild(allButton);
-
-    state.statementWindows.forEach(({ label, count }) => {
-      const isActive = state.selectedStatement === label;
-      const btn = createButton(label, isActive, `${label} (${count})`);
-      btn.addEventListener('click', () => {
-        if (state.selectedStatement === label) return;
-        state.selectedStatement = label;
-        filterAndSortItems(true);
-        renderStatements();
-        renderTradelines();
-      });
-      statementGrid.appendChild(btn);
-    });
-
-    clearStatementBtn.classList.toggle('hidden', !state.selectedStatement);
-  }
-
   function filterAndSortItems(resetPage = false) {
     const query = searchInput.value.trim().toLowerCase();
     const sort = sortSelect.value;
     let items = [...state.allItems];
-
-    if (state.selectedStatement) {
-      const matchValue = state.selectedStatement;
-      items = items.filter((item) => {
-        const value = (item.statement_date || '').toString().trim().replace(/\s+/g, ' ');
-        return value === matchValue;
-      });
-    }
 
     if (query) {
       items = items.filter((item) => {
@@ -466,96 +320,7 @@
     tradelineContainer.innerHTML = '';
 
     if (!state.selectedRange) {
-      resultsMeta.textContent = copy.metaSummary(0, null, null);
-=======
-  }
-
-  function renderBanks() {
-    const copy = STRINGS[state.language];
-    bankGrid.innerHTML = '';
-    const rangeLabel = state.selectedRangeMeta?.label || '';
-    const totalInRange = state.ranges.find((r) => r.id === state.selectedRange)?.count || 0;
-    bankHint.textContent = copy.bankHint(rangeLabel, totalInRange);
-
-    if (!state.selectedRange) {
-      resetRangeBtn.classList.add('hidden');
-      return;
-    }
-    resetRangeBtn.classList.remove('hidden');
-
-    const allButton = document.createElement('button');
-    allButton.className = `px-4 py-2 rounded-full border transition ${
-      !state.selectedBank ? 'bg-blue-600 text-white border-blue-600' : 'bg-white border-gray-200'
-    }`;
-    allButton.textContent = copy.bankAll;
-    allButton.addEventListener('click', () => loadRangeData(state.selectedRange));
-    bankGrid.appendChild(allButton);
-
-    state.banks.forEach(({ bank, count }) => {
-      const btn = document.createElement('button');
-      const isActive = state.selectedBank === bank;
-      btn.className = `px-4 py-2 rounded-full border transition hover:shadow ${
-        isActive ? 'bg-blue-600 text-white border-blue-600' : 'bg-white border-gray-200'
-      }`;
-      btn.textContent = `${bank} (${count})`;
-      btn.addEventListener('click', () => loadRangeData(state.selectedRange, bank));
-      bankGrid.appendChild(btn);
-    });
-
-    const note = document.createElement('div');
-    note.className = 'mt-4 text-xs text-gray-400';
-    note.textContent = STRINGS[state.language].analyticsNote;
-    bankGrid.appendChild(note);
-  }
-
-  function filterAndSortItems(resetPage = false) {
-    const query = searchInput.value.trim().toLowerCase();
-    const sort = sortSelect.value;
-    let items = [...state.allItems];
-
-    if (query) {
-      items = items.filter((item) => {
-        return [item.bank, item.age, item.reporting]
-          .filter(Boolean)
-          .some((field) => field.toLowerCase().includes(query));
-      });
-    }
-
-    const compare = {
-      'price-asc': (a, b) => (a.price ?? 0) - (b.price ?? 0),
-      'price-desc': (a, b) => (b.price ?? 0) - (a.price ?? 0),
-      'limit-asc': (a, b) => (a.limit ?? 0) - (b.limit ?? 0),
-      'limit-desc': (a, b) => (b.limit ?? 0) - (a.limit ?? 0),
-      'age-asc': (a, b) => (a.age || '').localeCompare(b.age || ''),
-      'age-desc': (a, b) => (b.age || '').localeCompare(a.age || ''),
-    };
-
-    if (compare[sort]) {
-      items.sort(compare[sort]);
-    }
-
-    state.filteredItems = items;
-    if (resetPage) {
-      state.page = 1;
-    }
-  }
-
-  function formatCurrency(value) {
-    if (!Number.isFinite(value)) return '';
-    return new Intl.NumberFormat(state.language === 'es' ? 'es-US' : 'en-US', {
-      style: 'currency',
-      currency: 'USD',
-      minimumFractionDigits: 2,
-    }).format(value);
-  }
-
-  function renderTradelines() {
-    const copy = STRINGS[state.language];
-    tradelineContainer.innerHTML = '';
-
-    if (!state.selectedRange) {
       resultsMeta.textContent = copy.metaSummary(0, null);
->>>>>>> 0d8d11d8
       tradelineContainer.innerHTML = `<div class="text-sm text-gray-500">${copy.emptyState}</div>`;
       prevBtn.disabled = true;
       nextBtn.disabled = true;
@@ -566,15 +331,7 @@
 
     filterAndSortItems(false);
     const { filteredItems } = state;
-<<<<<<< HEAD
-    resultsMeta.textContent = copy.metaSummary(
-      filteredItems.length,
-      state.selectedBank,
-      state.selectedStatement
-    );
-=======
     resultsMeta.textContent = copy.metaSummary(filteredItems.length, state.selectedBank);
->>>>>>> 0d8d11d8
 
     if (!filteredItems.length) {
       tradelineContainer.innerHTML = `<div class="col-span-full text-center text-gray-500 text-lg py-10">${copy.emptyAfterFilter}</div>`;
@@ -668,34 +425,14 @@
     renderTradelines();
   });
 
-<<<<<<< HEAD
-  clearStatementBtn.addEventListener('click', () => {
-    if (!state.selectedStatement) return;
-    state.selectedStatement = null;
-    filterAndSortItems(true);
-    renderStatements();
-    renderTradelines();
-  });
-
-=======
->>>>>>> 0d8d11d8
   resetRangeBtn.addEventListener('click', () => {
     state.selectedRange = null;
     state.selectedRangeMeta = null;
     state.selectedBank = null;
-<<<<<<< HEAD
-    state.statementWindows = [];
-    state.selectedStatement = null;
-=======
->>>>>>> 0d8d11d8
     state.allItems = [];
     state.filteredItems = [];
     state.page = 1;
     renderBanks();
-<<<<<<< HEAD
-    renderStatements();
-=======
->>>>>>> 0d8d11d8
     renderTradelines();
   });
 
