/ public/app.js
import { MODES, getMode, setMode, isSpecial, allSpecialKeys } from "./specialModes.js";

const $ = s => document.querySelector(s);
const api = (url, opt={}) => fetch(url, opt).then(r => r.json());

function showErr(msg){ const e=$("#err"); e.textContent=msg; e.classList.remove("hidden"); }
function clearErr(){ $("#err").classList.add("hidden"); $("#err").textContent=""; }

/* ------------------ State ------------------ */
let DB = { consumers: [] };
let currentConsumerId = null;
let currentReportId = null;
let CURRENT_REPORT = null;
let uploading = false;

// filters
const ALL_TAGS = ["Collections","Inquiries","Late Payments","Charge-Off","Student Loans","Medical Bills","Other"];
const activeFilters = new Set();

// card hide set
const hiddenTradelines = new Set();

// special selections per mode
const specialSelections = {
  identity: new Set(),
  breach:   new Set(),
  assault:  new Set(),
};

/* ------------------ Consumers ------------------ */
async function loadConsumers(){
  const data = await api("/api/consumers").catch(()=>({}));
  if(!data || !data.consumers) return showErr("Could not load consumers");
  DB = data;
  renderConsumers();
}

function renderConsumers(){
  const wrap = $("#consumerList"); wrap.innerHTML = "";
  const tpl = $("#consumerItem").content;
  DB.consumers.forEach(c=>{
    const n = tpl.cloneNode(true);
    n.querySelector(".name").textContent = c.name || "(no name)";
    n.querySelector(".email").textContent = c.email || "";
    // Make the whole card clickable to open
    n.querySelector(".select").addEventListener("click", ()=>selectConsumer(c.id));
    n.querySelector(".card-click").addEventListener("click", ()=>selectConsumer(c.id));
    n.querySelector(".delete").addEventListener("click", async (e)=>{
      e.stopPropagation();
      if(!confirm(`Delete ${c.name}?`)) return;
      await fetch(`/api/consumers/${c.id}`, { method:"DELETE" });
      await loadConsumers();
      if(currentConsumerId===c.id){
        currentConsumerId=null; CURRENT_REPORT=null;
        $("#tlList").innerHTML=""; $("#selConsumer").textContent="—"; $("#reportPicker").innerHTML="";
      }
    });
    wrap.appendChild(n);
  });
}

async function selectConsumer(id){
  currentConsumerId = id;
  const c = DB.consumers.find(x=>x.id===id);
  $("#selConsumer").textContent = c ? c.name : "—";

  // load reports; handle missing consumer defensively
  const resp = await fetch(`/api/consumers/${id}/reports`);
  if (resp.status === 404) {
    await loadConsumers();
    currentConsumerId = null;
    $("#selConsumer").textContent = "—";
    $("#reportPicker").innerHTML = "";
    $("#tlList").innerHTML = `<div class="muted">That consumer no longer exists. Please select another.</div>`;
    return;
  }
  if (!resp.ok) { showErr(`Failed to load reports (HTTP ${resp.status})`); return; }
  const data = await resp.json();

  const sel = $("#reportPicker");
  sel.innerHTML = "";
  data.reports.forEach(r=>{
    const opt = document.createElement("option");
    opt.value = r.id;
    opt.textContent = `${r.filename} (${r.summary.tradelines} TL) • ${new Date(r.uploadedAt).toLocaleString()}`;
    sel.appendChild(opt);
  });
  if(data.reports.length){
    currentReportId = data.reports[0].id;
    sel.value = currentReportId;
    await loadReportJSON();
  } else {
    currentReportId = null; CURRENT_REPORT=null;
    $("#tlList").innerHTML = `<div class="muted">No reports uploaded yet.</div>`;
  }
}

$("#reportPicker").addEventListener("change", async (e)=>{ currentReportId = e.target.value; await loadReportJSON(); });

/* ------------------ Reports & Tradelines ------------------ */
<<<<<<< HEAD
async function loadReportJSON(){
  clearErr(); hiddenTradelines.clear();
  // reset special sets when switching report
  for (const k of allSpecialKeys()) specialSelections[k].clear();

  if(!currentConsumerId || !currentReportId) return;
  const data = await api(`/api/consumers/${currentConsumerId}/report/${currentReportId}`).catch(()=>({}));
  if(!data?.ok) return showErr(data?.error || "Failed to load report");
  CURRENT_REPORT = data.report;
  CURRENT_REPORT.tradelines = dedupeTradelines(CURRENT_REPORT.tradelines || []);

  renderFilterBar();
  renderTradelines(CURRENT_REPORT.tradelines);
}

function hasWord(s, w){ return (s||"").toLowerCase().includes(w.toLowerCase()); }
function maybeNum(x){ return typeof x==="number" ? x : null; }

function dedupeTradelines(lines){
  const seen = new Set();
  return (lines||[]).filter(tl=>{
    const name = (tl.meta?.creditor || "").trim();
    if (!name || name.toLowerCase() === "risk factors") return false;
    const per = tl.per_bureau || {};
    const hasData = ["TransUnion","Experian","Equifax"].some(b => Object.keys(per[b]||{}).length);
    const hasViolations = (tl.violations||[]).length > 0;
    if (!hasData && !hasViolations) return false;
    const key = [
      name,
      tl.per_bureau?.TransUnion?.account_number || "",
      tl.per_bureau?.Experian?.account_number || "",
      tl.per_bureau?.Equifax?.account_number || ""
    ].join("|");
    if(seen.has(key)) return false;
    seen.add(key);
    return true;
  });
}

function mergeBureauViolations(vs){
  const map = new Map();
  (vs||[]).forEach(v=>{
    const m = v.title?.match(/^(.*?)(?:\s*\((TransUnion|Experian|Equifax)\))?$/) || [];
    const base = (m[1] || v.title || "").trim();
    const bureau = m[2];
    const key = `${v.category||""}|${base}`;
    if(!map.has(key)) map.set(key,{category:v.category,title:base,bureaus:new Set(),details:new Set(),severity:v.severity||0});
    const entry = map.get(key);
    if(bureau) entry.bureaus.add(bureau);
    if(v.detail) entry.details.add(v.detail.replace(/\s*\((TransUnion|Experian|Equifax)\)$/,""));
    if((v.severity||0) > entry.severity) entry.severity = v.severity||0;
  });
  return Array.from(map.values()).map(e=>({
    category:e.category,
    title: e.bureaus.size ? `${e.title} (${Array.from(e.bureaus).join(', ')})` : e.title,
    detail: Array.from(e.details).join(' '),
    severity: e.severity
  }));
}
=======
async function loadReportJSON(){
  clearErr(); hiddenTradelines.clear();
  // reset special sets when switching report
  for (const k of allSpecialKeys()) specialSelections[k].clear();

  if(!currentConsumerId || !currentReportId) return;
  const data = await api(`/api/consumers/${currentConsumerId}/report/${currentReportId}`).catch(()=>({}));
  if(!data?.ok) return showErr(data?.error || "Failed to load report");
  CURRENT_REPORT = data.report;
  CURRENT_REPORT.tradelines = dedupeTradelines(CURRENT_REPORT.tradelines || []);

  renderFilterBar();
  renderTradelines(CURRENT_REPORT.tradelines);
}

function hasWord(s, w){ return (s||"").toLowerCase().includes(w.toLowerCase()); }
function maybeNum(x){ return typeof x==="number" ? x : null; }
>>>>>>> e285ae60

function dedupeTradelines(lines){
  const seen = new Set();
  return (lines||[]).filter(tl=>{
    const key = [
      tl.meta?.creditor || "",
      tl.per_bureau?.TransUnion?.account_number || "",
      tl.per_bureau?.Experian?.account_number || "",
      tl.per_bureau?.Equifax?.account_number || ""
    ].join("|");
    if(seen.has(key)) return false;
    seen.add(key);
    return true;
  });
}

function mergeBureauViolations(vs){
  const map = new Map();
  (vs||[]).forEach(v=>{
    const m = v.title?.match(/^(.*?)(?:\s*\((TransUnion|Experian|Equifax)\))?$/) || [];
    const base = (m[1] || v.title || "").trim();
    const bureau = m[2];
    const key = `${v.category||""}|${base}`;
    if(!map.has(key)) map.set(key,{category:v.category,title:base,bureaus:new Set(),details:new Set(),severity:v.severity||0});
    const entry = map.get(key);
    if(bureau) entry.bureaus.add(bureau);
    if(v.detail) entry.details.add(v.detail.replace(/\s*\((TransUnion|Experian|Equifax)\)$/,""));
    if((v.severity||0) > entry.severity) entry.severity = v.severity||0;
  });
  return Array.from(map.values()).map(e=>({
    category:e.category,
    title: e.bureaus.size ? `${e.title} (${Array.from(e.bureaus).join(', ')})` : e.title,
    detail: Array.from(e.details).join(' '),
    severity: e.severity
  }));
}


function deriveTags(tl){
  const tags = new Set();
  const name = (tl.meta?.creditor || "");
  const per = tl.per_bureau || {};
  const bureaus = ["TransUnion","Experian","Equifax"];

  if (bureaus.some(b => hasWord(per[b]?.payment_status, "collection") || hasWord(per[b]?.account_status, "collection"))
      || hasWord(name, "collection")) tags.add("Collections");

  if ((tl.violations||[]).some(v => hasWord(v.title, "inquiry"))) tags.add("Inquiries");

  if (bureaus.some(b => hasWord(per[b]?.payment_status, "late") || hasWord(per[b]?.payment_status, "delinquent"))
      || bureaus.some(b => (maybeNum(per[b]?.past_due) || 0) > 0)) tags.add("Late Payments");

  if (bureaus.some(b => hasWord(per[b]?.payment_status, "charge") && hasWord(per[b]?.payment_status, "off"))) tags.add("Charge-Off");

  const student = ["navient","nelnet","mohela","sallie","aidvantage","dept of education","department of education","edfinancial","fedloan","great lakes","student"];
  if (student.some(k => hasWord(name, k))
      || bureaus.some(b => hasWord(per[b]?.account_type_detail, "student"))) tags.add("Student Loans");

  const medical = ["medical","hospital","clinic","physician","health","radiology","anesthesia","ambulance"];
  if (medical.some(k => hasWord(name, k))) tags.add("Medical Bills");

<<<<<<< HEAD
  if (tags.size === 0) tags.add("Other");
  return Array.from(tags).map(t => t.trim());
}
=======
  if (tags.size === 0) tags.add("Other");
  return Array.from(tags).map(t => t.trim());
}
>>>>>>> e285ae60

function renderFilterBar(){
  const bar = $("#filterBar"); bar.innerHTML = "";
  ALL_TAGS.forEach(tag=>{
    const btn = document.createElement("button");
    btn.className = "chip" + (activeFilters.has(tag) ? " active":"");
    btn.textContent = tag;
    btn.addEventListener("click", ()=>{
      if (activeFilters.has(tag)) activeFilters.delete(tag); else activeFilters.add(tag);
      renderFilterBar();
      renderTradelines(CURRENT_REPORT?.tradelines||[]);
    });
    bar.appendChild(btn);
  });
  $("#btnClearFilters").onclick = () => { activeFilters.clear(); renderFilterBar(); renderTradelines(CURRENT_REPORT?.tradelines||[]); };
}

function passesFilter(tags){ if (activeFilters.size === 0) return true; return tags.some(t => activeFilters.has(t)); }

// --- special mode buttons ---
function renderModeBar(){
  const wrap = $("#modeBar");
  wrap.innerHTML = "";
  const modes = ["identity","breach","assault"];
  modes.forEach((k)=>{
    const btn = document.createElement("button");
    btn.className = "btn mode-btn";
    btn.dataset.mode = k;
    btn.textContent = MODES[k].label;
    wrap.appendChild(btn);
  });
  // toggle active visual
  const setActiveClasses = ()=>{
    const cur = getMode();
    wrap.querySelectorAll(".mode-btn").forEach(b=>{
      b.classList.toggle("active", b.dataset.mode === cur);
    });
  };
  wrap.addEventListener("click", (e)=>{
    const b = e.target.closest(".mode-btn");
    if (!b) return;
    const m = b.dataset.mode;
    // toggle: click again to turn off (back to default)
    setMode(getMode() === m ? "default" : m);
    setActiveClasses();
  });
  setActiveClasses();
}

function cardSpecialModes(idx){
  const active = [];
  if (specialSelections.identity.has(idx)) active.push("identity");
  if (specialSelections.breach.has(idx))   active.push("breach");
  if (specialSelections.assault.has(idx))  active.push("assault");
  return active;
}

function updateCardSpecialVisual(card){
  const idx = Number(card.dataset.index);
  const modes = cardSpecialModes(idx);

  // wipe all special classes then add
  card.classList.remove("mode-identity","mode-breach","mode-assault");
  modes.forEach(m => card.classList.add(`mode-${m}`));

  // badges
  const badgeWrap = card.querySelector(".special-badges") || (()=>{ const d=document.createElement("div"); d.className="special-badges"; card.querySelector(".tl-head").appendChild(d); return d; })();
  badgeWrap.innerHTML = "";
  modes.forEach(m=>{
    const s = document.createElement("span");
    s.className = `chip chip-mini chip-${m}`;
    s.textContent = MODES[m].chip;
    badgeWrap.appendChild(s);
  });
}

function setCardSelected(card, on){
  card.classList.toggle("selected", !!on);
  card.querySelectorAll('input.bureau').forEach(cb => { cb.checked = !!on; });
}

function toggleCardSelection(card){
  const anyChecked = Array.from(card.querySelectorAll('input.bureau')).some(cb => cb.checked);
  setCardSelected(card, !anyChecked);
}

function toggleSpecial(idx, mode){
  const set = specialSelections[mode];
  if (set.has(idx)) set.delete(idx); else set.add(idx);
}

/* ------------ Render tradelines ------------- */
function renderTradelines(tradelines){
  renderModeBar();

  const container = $("#tlList");
  container.innerHTML = "";
  const tpl = $("#tlTemplate").content;

  tradelines.forEach((tl, idx) => {
    if (hiddenTradelines.has(idx)) return;

    const tags = deriveTags(tl);
    if (!passesFilter(tags)) return;

    const node = tpl.cloneNode(true);
    const card = node.querySelector(".tl-card");
    card.dataset.index = idx;

    const negativeTags = ["Collections","Late Payments","Charge-Off"];
    if (tags.some(t=>negativeTags.includes(t))) card.classList.add("negative");

    node.querySelector(".tl-creditor").textContent = tl.meta?.creditor || "Unknown Creditor";
    node.querySelector(".tl-idx").textContent = idx;

    node.querySelector(".tl-tu-acct").textContent  = tl.per_bureau?.TransUnion?.account_number || "";
    node.querySelector(".tl-exp-acct").textContent = tl.per_bureau?.Experian?.account_number || "";
    node.querySelector(".tl-eqf-acct").textContent = tl.per_bureau?.Equifax?.account_number || "";

    const tagWrap = node.querySelector(".tl-tags");
    tagWrap.innerHTML = "";
    tags.forEach(t=>{
      const chip = document.createElement("span");
      chip.className = "chip";
      chip.textContent = t;
      tagWrap.appendChild(chip);
    });

    // violations list
<<<<<<< HEAD
    const vWrap = node.querySelector(".tl-violations");
    const vs = mergeBureauViolations(tl.violations || []);
=======
    const vWrap = node.querySelector(".tl-violations");
    const vs = mergeBureauViolations(tl.violations || []);
>>>>>>> e285ae60
    vWrap.innerHTML = vs.length
      ? vs.map((v, vidx) => `
        <label class="flex items-start gap-2 p-2 rounded hover:bg-gray-50 cursor-pointer">
          <input type="checkbox" class="violation" value="${vidx}"/>
          <div>
            <div class="font-medium text-sm wrap-anywhere">${escapeHtml(v.category || "")} – ${escapeHtml(v.title || "")}</div>
            ${v.detail ? `<div class="text-sm text-gray-600 wrap-anywhere">${escapeHtml(v.detail)}</div>` : ""}
          </div>
        </label>`).join("")
      : `<div class="text-sm muted">No auto-detected violations for this tradeline.</div>`;

    // remove card
    node.querySelector(".tl-remove").addEventListener("click", (e)=>{
      e.stopPropagation();
      hiddenTradelines.add(idx);
      renderTradelines(tradelines);
    });

    // click behavior depends on active mode
    card.addEventListener("click", (e)=>{
      if (e.target.closest("input, label, button")) return;
      const m = getMode();
      if (isSpecial(m)) {
        toggleSpecial(idx, m);
        updateCardSpecialVisual(card);
      } else {
        toggleCardSelection(card);
      }
    });

    // manual checkbox change -> selected tint
    card.querySelectorAll('input.bureau').forEach(cb=>{
      cb.addEventListener('change', ()=>{
        const anyChecked = Array.from(card.querySelectorAll('input.bureau')).some(i=>i.checked);
        card.classList.toggle('selected', anyChecked);
      });
    });

    const gptCb = card.querySelector('.use-gpt');
    const toneSel = card.querySelector('.gpt-tone');
    if (gptCb && toneSel) {
      toneSel.disabled = true;
      gptCb.addEventListener('change', () => {
        toneSel.disabled = !gptCb.checked;
      });
    }

    const ocrCb = card.querySelector('.use-ocr');
    if (ocrCb) {
      // no extra behavior needed; presence indicates OCR request
    }

    // initialize special badges if any from previous state (when re-rendering)
    updateCardSpecialVisual(card);

    container.appendChild(node);
  });

  if (!container.children.length) {
    container.innerHTML = `<div class="muted">No tradelines match the current filters.</div>`;
  }
}

function escapeHtml(s){ return String(s || "").replace(/[&<>"']/g, c => ({'&':'&amp;','<':'&lt;','>':'&gt;','"':'&quot;',"'":'&#39;'}[c])); }

/* ------------------ Generate ------------------ */
function getRequestType(){
  const r = document.querySelector('input[name="rtype"]:checked');
  return r ? r.value : "correct";
}

function collectSelections(){
  const selections = [];
  document.querySelectorAll("#tlList > .tl-card").forEach(card=>{
    const tradelineIndex = Number(card.dataset.index);
    if (hiddenTradelines.has(tradelineIndex)) return;

    const bureaus = Array.from(card.querySelectorAll(".bureau:checked")).map(i=>i.value);
    // only include in "normal" part if at least one bureau checked
    const violationIdxs = Array.from(card.querySelectorAll(".violation:checked")).map(i=>Number(i.value));

    const special = [];
    if (specialSelections.identity.has(tradelineIndex)) special.push("identity_theft");
    if (specialSelections.breach.has(tradelineIndex))   special.push("data_breach");
    if (specialSelections.assault.has(tradelineIndex))  special.push("sexual_assault");

    const aiTone = card.querySelector('.use-gpt')?.checked
      ? card.querySelector('.gpt-tone')?.value || ''
      : '';

    const useOcr = card.querySelector('.use-ocr')?.checked || false;

    if (bureaus.length || special.length){
      const entry = { tradelineIndex, bureaus, violationIdxs, special };
      if (aiTone) entry.aiTone = aiTone;
      if (useOcr) entry.useOcr = true;
      selections.push(entry);
    }
  });
  return selections;
}

$("#btnGenerate").addEventListener("click", async ()=>{
  if(!currentConsumerId || !currentReportId) return showErr("Select a consumer and report first.");
  const selections = collectSelections();
  if(!selections.length) return showErr("Pick at least one tradeline (normal or special selection).");
  const requestType = getRequestType();

  const res = await fetch("/api/generate", {
    method:"POST",
    headers:{ "Content-Type":"application/json" },
    body: JSON.stringify({
      // server can still look up consumer+report if you use that path;
      // or pass the analyzed report/consumer directly—your current server expects the full objects.
      consumerId: currentConsumerId,
      reportId: currentReportId,
      selections,
      requestType
    })
  }).then(r=>r.json()).catch(()=>null);

  if(!res?.ok) return showErr(res?.error || "Failed to generate letters");
  window.location.assign(res.redirect);
});

/* ------------------ Upload / Edit ------------------ */
$("#btnNewConsumer").addEventListener("click", async ()=>{
  const name = prompt("Consumer name?");
  if(!name) return;
  await fetch("/api/consumers", {
    method:"POST",
    headers:{ "Content-Type":"application/json" },
    body: JSON.stringify({ name })
  });
  await loadConsumers();
});

$("#btnUpload").addEventListener("click", ()=>{
  if(!currentConsumerId) return showErr("Select a consumer first.");
  if(uploading) return;
  $("#fileInput").value = "";
  $("#fileInput").click();
});

$("#fileInput").addEventListener("change", async (e)=>{
  clearErr();
  const file = e.target.files?.[0];
  if(!file) return;
  if(uploading) return;
  uploading = true;
  const btn = $("#btnUpload");
  const old = btn.textContent;
  btn.textContent = "Uploading…";
  btn.disabled = true;

  try {
    const fd = new FormData();
    fd.append("file", file, file.name);
    const res = await fetch(`/api/consumers/${currentConsumerId}/upload`, {
      method:"POST",
      body: fd
    }).then(r=>r.json());
    if(!res?.ok) return showErr(res?.error || "Upload failed");
    await selectConsumer(currentConsumerId);
  } catch (err) {
    showErr(String(err));
  } finally {
    uploading = false;
    btn.textContent = old;
    btn.disabled = false;
  }
});

/* --------- Edit Consumer modal --------- */
const em = $("#editModal");
const ef = $("#editForm");
function openEdit(){
  if(!currentConsumerId) return showErr("Select a consumer first.");
  const c = DB.consumers.find(x=>x.id===currentConsumerId);
  if(!c) return;
  ef.name.value = c.name || "";
  ef.email.value = c.email || "";
  ef.phone.value = c.phone || "";
  ef.addr1.value = c.addr1 || "";
  ef.addr2.value = c.addr2 || "";
  ef.city.value = c.city || "";
  ef.state.value = c.state || "";
  ef.zip.value = c.zip || "";
  ef.dob.value = c.dob || "";
  ef.ssn_last4.value = c.ssn_last4 || "";
  em.style.display = "flex";
  document.body.style.overflow = "hidden";
}
function closeEdit(){
  em.style.display = "none";
  document.body.style.overflow = "";
}
$("#btnEditConsumer").addEventListener("click", openEdit);
$("#editClose").addEventListener("click", closeEdit);
$("#editCancel").addEventListener("click", closeEdit);
ef.addEventListener("submit", async (e)=>{
  e.preventDefault();
  clearErr();
  const payload = Object.fromEntries(new FormData(ef).entries());
  const res = await fetch(`/api/consumers/${currentConsumerId}`, {
    method:"PUT",
    headers:{ "Content-Type":"application/json" },
    body: JSON.stringify(payload),
  }).then(r=>r.json()).catch(()=>null);
  if(!res || res.ok === false) { showErr(res?.error || "Failed to update"); return; }
  closeEdit();
  await loadConsumers();
  const c = DB.consumers.find(x=>x.id===currentConsumerId);
  $("#selConsumer").textContent = c ? c.name : "—";
});

/* ------------------ Init ------------------ */
loadConsumers();
<|MERGE_RESOLUTION|>--- conflicted
+++ resolved
@@ -1,604 +1,576 @@
-/ public/app.js
-import { MODES, getMode, setMode, isSpecial, allSpecialKeys } from "./specialModes.js";
-
-const $ = s => document.querySelector(s);
-const api = (url, opt={}) => fetch(url, opt).then(r => r.json());
-
-function showErr(msg){ const e=$("#err"); e.textContent=msg; e.classList.remove("hidden"); }
-function clearErr(){ $("#err").classList.add("hidden"); $("#err").textContent=""; }
-
-/* ------------------ State ------------------ */
-let DB = { consumers: [] };
-let currentConsumerId = null;
-let currentReportId = null;
-let CURRENT_REPORT = null;
-let uploading = false;
-
-// filters
-const ALL_TAGS = ["Collections","Inquiries","Late Payments","Charge-Off","Student Loans","Medical Bills","Other"];
-const activeFilters = new Set();
-
-// card hide set
-const hiddenTradelines = new Set();
-
-// special selections per mode
-const specialSelections = {
-  identity: new Set(),
-  breach:   new Set(),
-  assault:  new Set(),
-};
-
-/* ------------------ Consumers ------------------ */
-async function loadConsumers(){
-  const data = await api("/api/consumers").catch(()=>({}));
-  if(!data || !data.consumers) return showErr("Could not load consumers");
-  DB = data;
-  renderConsumers();
-}
-
-function renderConsumers(){
-  const wrap = $("#consumerList"); wrap.innerHTML = "";
-  const tpl = $("#consumerItem").content;
-  DB.consumers.forEach(c=>{
-    const n = tpl.cloneNode(true);
-    n.querySelector(".name").textContent = c.name || "(no name)";
-    n.querySelector(".email").textContent = c.email || "";
-    // Make the whole card clickable to open
-    n.querySelector(".select").addEventListener("click", ()=>selectConsumer(c.id));
-    n.querySelector(".card-click").addEventListener("click", ()=>selectConsumer(c.id));
-    n.querySelector(".delete").addEventListener("click", async (e)=>{
-      e.stopPropagation();
-      if(!confirm(`Delete ${c.name}?`)) return;
-      await fetch(`/api/consumers/${c.id}`, { method:"DELETE" });
-      await loadConsumers();
-      if(currentConsumerId===c.id){
-        currentConsumerId=null; CURRENT_REPORT=null;
-        $("#tlList").innerHTML=""; $("#selConsumer").textContent="—"; $("#reportPicker").innerHTML="";
-      }
-    });
-    wrap.appendChild(n);
-  });
-}
-
-async function selectConsumer(id){
-  currentConsumerId = id;
-  const c = DB.consumers.find(x=>x.id===id);
-  $("#selConsumer").textContent = c ? c.name : "—";
-
-  // load reports; handle missing consumer defensively
-  const resp = await fetch(`/api/consumers/${id}/reports`);
-  if (resp.status === 404) {
-    await loadConsumers();
-    currentConsumerId = null;
-    $("#selConsumer").textContent = "—";
-    $("#reportPicker").innerHTML = "";
-    $("#tlList").innerHTML = `<div class="muted">That consumer no longer exists. Please select another.</div>`;
-    return;
-  }
-  if (!resp.ok) { showErr(`Failed to load reports (HTTP ${resp.status})`); return; }
-  const data = await resp.json();
-
-  const sel = $("#reportPicker");
-  sel.innerHTML = "";
-  data.reports.forEach(r=>{
-    const opt = document.createElement("option");
-    opt.value = r.id;
-    opt.textContent = `${r.filename} (${r.summary.tradelines} TL) • ${new Date(r.uploadedAt).toLocaleString()}`;
-    sel.appendChild(opt);
-  });
-  if(data.reports.length){
-    currentReportId = data.reports[0].id;
-    sel.value = currentReportId;
-    await loadReportJSON();
-  } else {
-    currentReportId = null; CURRENT_REPORT=null;
-    $("#tlList").innerHTML = `<div class="muted">No reports uploaded yet.</div>`;
-  }
-}
-
-$("#reportPicker").addEventListener("change", async (e)=>{ currentReportId = e.target.value; await loadReportJSON(); });
-
-/* ------------------ Reports & Tradelines ------------------ */
-<<<<<<< HEAD
-async function loadReportJSON(){
-  clearErr(); hiddenTradelines.clear();
-  // reset special sets when switching report
-  for (const k of allSpecialKeys()) specialSelections[k].clear();
-
-  if(!currentConsumerId || !currentReportId) return;
-  const data = await api(`/api/consumers/${currentConsumerId}/report/${currentReportId}`).catch(()=>({}));
-  if(!data?.ok) return showErr(data?.error || "Failed to load report");
-  CURRENT_REPORT = data.report;
-  CURRENT_REPORT.tradelines = dedupeTradelines(CURRENT_REPORT.tradelines || []);
-
-  renderFilterBar();
-  renderTradelines(CURRENT_REPORT.tradelines);
-}
-
-function hasWord(s, w){ return (s||"").toLowerCase().includes(w.toLowerCase()); }
-function maybeNum(x){ return typeof x==="number" ? x : null; }
-
-function dedupeTradelines(lines){
-  const seen = new Set();
-  return (lines||[]).filter(tl=>{
-    const name = (tl.meta?.creditor || "").trim();
-    if (!name || name.toLowerCase() === "risk factors") return false;
-    const per = tl.per_bureau || {};
-    const hasData = ["TransUnion","Experian","Equifax"].some(b => Object.keys(per[b]||{}).length);
-    const hasViolations = (tl.violations||[]).length > 0;
-    if (!hasData && !hasViolations) return false;
-    const key = [
-      name,
-      tl.per_bureau?.TransUnion?.account_number || "",
-      tl.per_bureau?.Experian?.account_number || "",
-      tl.per_bureau?.Equifax?.account_number || ""
-    ].join("|");
-    if(seen.has(key)) return false;
-    seen.add(key);
-    return true;
-  });
-}
-
-function mergeBureauViolations(vs){
-  const map = new Map();
-  (vs||[]).forEach(v=>{
-    const m = v.title?.match(/^(.*?)(?:\s*\((TransUnion|Experian|Equifax)\))?$/) || [];
-    const base = (m[1] || v.title || "").trim();
-    const bureau = m[2];
-    const key = `${v.category||""}|${base}`;
-    if(!map.has(key)) map.set(key,{category:v.category,title:base,bureaus:new Set(),details:new Set(),severity:v.severity||0});
-    const entry = map.get(key);
-    if(bureau) entry.bureaus.add(bureau);
-    if(v.detail) entry.details.add(v.detail.replace(/\s*\((TransUnion|Experian|Equifax)\)$/,""));
-    if((v.severity||0) > entry.severity) entry.severity = v.severity||0;
-  });
-  return Array.from(map.values()).map(e=>({
-    category:e.category,
-    title: e.bureaus.size ? `${e.title} (${Array.from(e.bureaus).join(', ')})` : e.title,
-    detail: Array.from(e.details).join(' '),
-    severity: e.severity
-  }));
-}
-=======
-async function loadReportJSON(){
-  clearErr(); hiddenTradelines.clear();
-  // reset special sets when switching report
-  for (const k of allSpecialKeys()) specialSelections[k].clear();
-
-  if(!currentConsumerId || !currentReportId) return;
-  const data = await api(`/api/consumers/${currentConsumerId}/report/${currentReportId}`).catch(()=>({}));
-  if(!data?.ok) return showErr(data?.error || "Failed to load report");
-  CURRENT_REPORT = data.report;
-  CURRENT_REPORT.tradelines = dedupeTradelines(CURRENT_REPORT.tradelines || []);
-
-  renderFilterBar();
-  renderTradelines(CURRENT_REPORT.tradelines);
-}
-
-function hasWord(s, w){ return (s||"").toLowerCase().includes(w.toLowerCase()); }
-function maybeNum(x){ return typeof x==="number" ? x : null; }
->>>>>>> e285ae60
-
-function dedupeTradelines(lines){
-  const seen = new Set();
-  return (lines||[]).filter(tl=>{
-    const key = [
-      tl.meta?.creditor || "",
-      tl.per_bureau?.TransUnion?.account_number || "",
-      tl.per_bureau?.Experian?.account_number || "",
-      tl.per_bureau?.Equifax?.account_number || ""
-    ].join("|");
-    if(seen.has(key)) return false;
-    seen.add(key);
-    return true;
-  });
-}
-
-function mergeBureauViolations(vs){
-  const map = new Map();
-  (vs||[]).forEach(v=>{
-    const m = v.title?.match(/^(.*?)(?:\s*\((TransUnion|Experian|Equifax)\))?$/) || [];
-    const base = (m[1] || v.title || "").trim();
-    const bureau = m[2];
-    const key = `${v.category||""}|${base}`;
-    if(!map.has(key)) map.set(key,{category:v.category,title:base,bureaus:new Set(),details:new Set(),severity:v.severity||0});
-    const entry = map.get(key);
-    if(bureau) entry.bureaus.add(bureau);
-    if(v.detail) entry.details.add(v.detail.replace(/\s*\((TransUnion|Experian|Equifax)\)$/,""));
-    if((v.severity||0) > entry.severity) entry.severity = v.severity||0;
-  });
-  return Array.from(map.values()).map(e=>({
-    category:e.category,
-    title: e.bureaus.size ? `${e.title} (${Array.from(e.bureaus).join(', ')})` : e.title,
-    detail: Array.from(e.details).join(' '),
-    severity: e.severity
-  }));
-}
-
-
-function deriveTags(tl){
-  const tags = new Set();
-  const name = (tl.meta?.creditor || "");
-  const per = tl.per_bureau || {};
-  const bureaus = ["TransUnion","Experian","Equifax"];
-
-  if (bureaus.some(b => hasWord(per[b]?.payment_status, "collection") || hasWord(per[b]?.account_status, "collection"))
-      || hasWord(name, "collection")) tags.add("Collections");
-
-  if ((tl.violations||[]).some(v => hasWord(v.title, "inquiry"))) tags.add("Inquiries");
-
-  if (bureaus.some(b => hasWord(per[b]?.payment_status, "late") || hasWord(per[b]?.payment_status, "delinquent"))
-      || bureaus.some(b => (maybeNum(per[b]?.past_due) || 0) > 0)) tags.add("Late Payments");
-
-  if (bureaus.some(b => hasWord(per[b]?.payment_status, "charge") && hasWord(per[b]?.payment_status, "off"))) tags.add("Charge-Off");
-
-  const student = ["navient","nelnet","mohela","sallie","aidvantage","dept of education","department of education","edfinancial","fedloan","great lakes","student"];
-  if (student.some(k => hasWord(name, k))
-      || bureaus.some(b => hasWord(per[b]?.account_type_detail, "student"))) tags.add("Student Loans");
-
-  const medical = ["medical","hospital","clinic","physician","health","radiology","anesthesia","ambulance"];
-  if (medical.some(k => hasWord(name, k))) tags.add("Medical Bills");
-
-<<<<<<< HEAD
-  if (tags.size === 0) tags.add("Other");
-  return Array.from(tags).map(t => t.trim());
-}
-=======
-  if (tags.size === 0) tags.add("Other");
-  return Array.from(tags).map(t => t.trim());
-}
->>>>>>> e285ae60
-
-function renderFilterBar(){
-  const bar = $("#filterBar"); bar.innerHTML = "";
-  ALL_TAGS.forEach(tag=>{
-    const btn = document.createElement("button");
-    btn.className = "chip" + (activeFilters.has(tag) ? " active":"");
-    btn.textContent = tag;
-    btn.addEventListener("click", ()=>{
-      if (activeFilters.has(tag)) activeFilters.delete(tag); else activeFilters.add(tag);
-      renderFilterBar();
-      renderTradelines(CURRENT_REPORT?.tradelines||[]);
-    });
-    bar.appendChild(btn);
-  });
-  $("#btnClearFilters").onclick = () => { activeFilters.clear(); renderFilterBar(); renderTradelines(CURRENT_REPORT?.tradelines||[]); };
-}
-
-function passesFilter(tags){ if (activeFilters.size === 0) return true; return tags.some(t => activeFilters.has(t)); }
-
-// --- special mode buttons ---
-function renderModeBar(){
-  const wrap = $("#modeBar");
-  wrap.innerHTML = "";
-  const modes = ["identity","breach","assault"];
-  modes.forEach((k)=>{
-    const btn = document.createElement("button");
-    btn.className = "btn mode-btn";
-    btn.dataset.mode = k;
-    btn.textContent = MODES[k].label;
-    wrap.appendChild(btn);
-  });
-  // toggle active visual
-  const setActiveClasses = ()=>{
-    const cur = getMode();
-    wrap.querySelectorAll(".mode-btn").forEach(b=>{
-      b.classList.toggle("active", b.dataset.mode === cur);
-    });
-  };
-  wrap.addEventListener("click", (e)=>{
-    const b = e.target.closest(".mode-btn");
-    if (!b) return;
-    const m = b.dataset.mode;
-    // toggle: click again to turn off (back to default)
-    setMode(getMode() === m ? "default" : m);
-    setActiveClasses();
-  });
-  setActiveClasses();
-}
-
-function cardSpecialModes(idx){
-  const active = [];
-  if (specialSelections.identity.has(idx)) active.push("identity");
-  if (specialSelections.breach.has(idx))   active.push("breach");
-  if (specialSelections.assault.has(idx))  active.push("assault");
-  return active;
-}
-
-function updateCardSpecialVisual(card){
-  const idx = Number(card.dataset.index);
-  const modes = cardSpecialModes(idx);
-
-  // wipe all special classes then add
-  card.classList.remove("mode-identity","mode-breach","mode-assault");
-  modes.forEach(m => card.classList.add(`mode-${m}`));
-
-  // badges
-  const badgeWrap = card.querySelector(".special-badges") || (()=>{ const d=document.createElement("div"); d.className="special-badges"; card.querySelector(".tl-head").appendChild(d); return d; })();
-  badgeWrap.innerHTML = "";
-  modes.forEach(m=>{
-    const s = document.createElement("span");
-    s.className = `chip chip-mini chip-${m}`;
-    s.textContent = MODES[m].chip;
-    badgeWrap.appendChild(s);
-  });
-}
-
-function setCardSelected(card, on){
-  card.classList.toggle("selected", !!on);
-  card.querySelectorAll('input.bureau').forEach(cb => { cb.checked = !!on; });
-}
-
-function toggleCardSelection(card){
-  const anyChecked = Array.from(card.querySelectorAll('input.bureau')).some(cb => cb.checked);
-  setCardSelected(card, !anyChecked);
-}
-
-function toggleSpecial(idx, mode){
-  const set = specialSelections[mode];
-  if (set.has(idx)) set.delete(idx); else set.add(idx);
-}
-
-/* ------------ Render tradelines ------------- */
-function renderTradelines(tradelines){
-  renderModeBar();
-
-  const container = $("#tlList");
-  container.innerHTML = "";
-  const tpl = $("#tlTemplate").content;
-
-  tradelines.forEach((tl, idx) => {
-    if (hiddenTradelines.has(idx)) return;
-
-    const tags = deriveTags(tl);
-    if (!passesFilter(tags)) return;
-
-    const node = tpl.cloneNode(true);
-    const card = node.querySelector(".tl-card");
-    card.dataset.index = idx;
-
-    const negativeTags = ["Collections","Late Payments","Charge-Off"];
-    if (tags.some(t=>negativeTags.includes(t))) card.classList.add("negative");
-
-    node.querySelector(".tl-creditor").textContent = tl.meta?.creditor || "Unknown Creditor";
-    node.querySelector(".tl-idx").textContent = idx;
-
-    node.querySelector(".tl-tu-acct").textContent  = tl.per_bureau?.TransUnion?.account_number || "";
-    node.querySelector(".tl-exp-acct").textContent = tl.per_bureau?.Experian?.account_number || "";
-    node.querySelector(".tl-eqf-acct").textContent = tl.per_bureau?.Equifax?.account_number || "";
-
-    const tagWrap = node.querySelector(".tl-tags");
-    tagWrap.innerHTML = "";
-    tags.forEach(t=>{
-      const chip = document.createElement("span");
-      chip.className = "chip";
-      chip.textContent = t;
-      tagWrap.appendChild(chip);
-    });
-
-    // violations list
-<<<<<<< HEAD
-    const vWrap = node.querySelector(".tl-violations");
-    const vs = mergeBureauViolations(tl.violations || []);
-=======
-    const vWrap = node.querySelector(".tl-violations");
-    const vs = mergeBureauViolations(tl.violations || []);
->>>>>>> e285ae60
-    vWrap.innerHTML = vs.length
-      ? vs.map((v, vidx) => `
-        <label class="flex items-start gap-2 p-2 rounded hover:bg-gray-50 cursor-pointer">
-          <input type="checkbox" class="violation" value="${vidx}"/>
-          <div>
-            <div class="font-medium text-sm wrap-anywhere">${escapeHtml(v.category || "")} – ${escapeHtml(v.title || "")}</div>
-            ${v.detail ? `<div class="text-sm text-gray-600 wrap-anywhere">${escapeHtml(v.detail)}</div>` : ""}
-          </div>
-        </label>`).join("")
-      : `<div class="text-sm muted">No auto-detected violations for this tradeline.</div>`;
-
-    // remove card
-    node.querySelector(".tl-remove").addEventListener("click", (e)=>{
-      e.stopPropagation();
-      hiddenTradelines.add(idx);
-      renderTradelines(tradelines);
-    });
-
-    // click behavior depends on active mode
-    card.addEventListener("click", (e)=>{
-      if (e.target.closest("input, label, button")) return;
-      const m = getMode();
-      if (isSpecial(m)) {
-        toggleSpecial(idx, m);
-        updateCardSpecialVisual(card);
-      } else {
-        toggleCardSelection(card);
-      }
-    });
-
-    // manual checkbox change -> selected tint
-    card.querySelectorAll('input.bureau').forEach(cb=>{
-      cb.addEventListener('change', ()=>{
-        const anyChecked = Array.from(card.querySelectorAll('input.bureau')).some(i=>i.checked);
-        card.classList.toggle('selected', anyChecked);
-      });
-    });
-
-    const gptCb = card.querySelector('.use-gpt');
-    const toneSel = card.querySelector('.gpt-tone');
-    if (gptCb && toneSel) {
-      toneSel.disabled = true;
-      gptCb.addEventListener('change', () => {
-        toneSel.disabled = !gptCb.checked;
-      });
-    }
-
-    const ocrCb = card.querySelector('.use-ocr');
-    if (ocrCb) {
-      // no extra behavior needed; presence indicates OCR request
-    }
-
-    // initialize special badges if any from previous state (when re-rendering)
-    updateCardSpecialVisual(card);
-
-    container.appendChild(node);
-  });
-
-  if (!container.children.length) {
-    container.innerHTML = `<div class="muted">No tradelines match the current filters.</div>`;
-  }
-}
-
-function escapeHtml(s){ return String(s || "").replace(/[&<>"']/g, c => ({'&':'&amp;','<':'&lt;','>':'&gt;','"':'&quot;',"'":'&#39;'}[c])); }
-
-/* ------------------ Generate ------------------ */
-function getRequestType(){
-  const r = document.querySelector('input[name="rtype"]:checked');
-  return r ? r.value : "correct";
-}
-
-function collectSelections(){
-  const selections = [];
-  document.querySelectorAll("#tlList > .tl-card").forEach(card=>{
-    const tradelineIndex = Number(card.dataset.index);
-    if (hiddenTradelines.has(tradelineIndex)) return;
-
-    const bureaus = Array.from(card.querySelectorAll(".bureau:checked")).map(i=>i.value);
-    // only include in "normal" part if at least one bureau checked
-    const violationIdxs = Array.from(card.querySelectorAll(".violation:checked")).map(i=>Number(i.value));
-
-    const special = [];
-    if (specialSelections.identity.has(tradelineIndex)) special.push("identity_theft");
-    if (specialSelections.breach.has(tradelineIndex))   special.push("data_breach");
-    if (specialSelections.assault.has(tradelineIndex))  special.push("sexual_assault");
-
-    const aiTone = card.querySelector('.use-gpt')?.checked
-      ? card.querySelector('.gpt-tone')?.value || ''
-      : '';
-
-    const useOcr = card.querySelector('.use-ocr')?.checked || false;
-
-    if (bureaus.length || special.length){
-      const entry = { tradelineIndex, bureaus, violationIdxs, special };
-      if (aiTone) entry.aiTone = aiTone;
-      if (useOcr) entry.useOcr = true;
-      selections.push(entry);
-    }
-  });
-  return selections;
-}
-
-$("#btnGenerate").addEventListener("click", async ()=>{
-  if(!currentConsumerId || !currentReportId) return showErr("Select a consumer and report first.");
-  const selections = collectSelections();
-  if(!selections.length) return showErr("Pick at least one tradeline (normal or special selection).");
-  const requestType = getRequestType();
-
-  const res = await fetch("/api/generate", {
-    method:"POST",
-    headers:{ "Content-Type":"application/json" },
-    body: JSON.stringify({
-      // server can still look up consumer+report if you use that path;
-      // or pass the analyzed report/consumer directly—your current server expects the full objects.
-      consumerId: currentConsumerId,
-      reportId: currentReportId,
-      selections,
-      requestType
-    })
-  }).then(r=>r.json()).catch(()=>null);
-
-  if(!res?.ok) return showErr(res?.error || "Failed to generate letters");
-  window.location.assign(res.redirect);
-});
-
-/* ------------------ Upload / Edit ------------------ */
-$("#btnNewConsumer").addEventListener("click", async ()=>{
-  const name = prompt("Consumer name?");
-  if(!name) return;
-  await fetch("/api/consumers", {
-    method:"POST",
-    headers:{ "Content-Type":"application/json" },
-    body: JSON.stringify({ name })
-  });
-  await loadConsumers();
-});
-
-$("#btnUpload").addEventListener("click", ()=>{
-  if(!currentConsumerId) return showErr("Select a consumer first.");
-  if(uploading) return;
-  $("#fileInput").value = "";
-  $("#fileInput").click();
-});
-
-$("#fileInput").addEventListener("change", async (e)=>{
-  clearErr();
-  const file = e.target.files?.[0];
-  if(!file) return;
-  if(uploading) return;
-  uploading = true;
-  const btn = $("#btnUpload");
-  const old = btn.textContent;
-  btn.textContent = "Uploading…";
-  btn.disabled = true;
-
-  try {
-    const fd = new FormData();
-    fd.append("file", file, file.name);
-    const res = await fetch(`/api/consumers/${currentConsumerId}/upload`, {
-      method:"POST",
-      body: fd
-    }).then(r=>r.json());
-    if(!res?.ok) return showErr(res?.error || "Upload failed");
-    await selectConsumer(currentConsumerId);
-  } catch (err) {
-    showErr(String(err));
-  } finally {
-    uploading = false;
-    btn.textContent = old;
-    btn.disabled = false;
-  }
-});
-
-/* --------- Edit Consumer modal --------- */
-const em = $("#editModal");
-const ef = $("#editForm");
-function openEdit(){
-  if(!currentConsumerId) return showErr("Select a consumer first.");
-  const c = DB.consumers.find(x=>x.id===currentConsumerId);
-  if(!c) return;
-  ef.name.value = c.name || "";
-  ef.email.value = c.email || "";
-  ef.phone.value = c.phone || "";
-  ef.addr1.value = c.addr1 || "";
-  ef.addr2.value = c.addr2 || "";
-  ef.city.value = c.city || "";
-  ef.state.value = c.state || "";
-  ef.zip.value = c.zip || "";
-  ef.dob.value = c.dob || "";
-  ef.ssn_last4.value = c.ssn_last4 || "";
-  em.style.display = "flex";
-  document.body.style.overflow = "hidden";
-}
-function closeEdit(){
-  em.style.display = "none";
-  document.body.style.overflow = "";
-}
-$("#btnEditConsumer").addEventListener("click", openEdit);
-$("#editClose").addEventListener("click", closeEdit);
-$("#editCancel").addEventListener("click", closeEdit);
-ef.addEventListener("submit", async (e)=>{
-  e.preventDefault();
-  clearErr();
-  const payload = Object.fromEntries(new FormData(ef).entries());
-  const res = await fetch(`/api/consumers/${currentConsumerId}`, {
-    method:"PUT",
-    headers:{ "Content-Type":"application/json" },
-    body: JSON.stringify(payload),
-  }).then(r=>r.json()).catch(()=>null);
-  if(!res || res.ok === false) { showErr(res?.error || "Failed to update"); return; }
-  closeEdit();
-  await loadConsumers();
-  const c = DB.consumers.find(x=>x.id===currentConsumerId);
-  $("#selConsumer").textContent = c ? c.name : "—";
-});
-
-/* ------------------ Init ------------------ */
-loadConsumers();
+/ public/app.js
+import { MODES, getMode, setMode, isSpecial, allSpecialKeys } from "./specialModes.js";
+
+const $ = s => document.querySelector(s);
+const api = (url, opt={}) => fetch(url, opt).then(r => r.json());
+
+function showErr(msg){ const e=$("#err"); e.textContent=msg; e.classList.remove("hidden"); }
+function clearErr(){ $("#err").classList.add("hidden"); $("#err").textContent=""; }
+
+/* ------------------ State ------------------ */
+let DB = { consumers: [] };
+let currentConsumerId = null;
+let currentReportId = null;
+let CURRENT_REPORT = null;
+let uploading = false;
+
+// filters
+const ALL_TAGS = ["Collections","Inquiries","Late Payments","Charge-Off","Student Loans","Medical Bills","Other"];
+const activeFilters = new Set();
+
+// card hide set
+const hiddenTradelines = new Set();
+
+// special selections per mode
+const specialSelections = {
+  identity: new Set(),
+  breach:   new Set(),
+  assault:  new Set(),
+};
+
+/* ------------------ Consumers ------------------ */
+async function loadConsumers(){
+  const data = await api("/api/consumers").catch(()=>({}));
+  if(!data || !data.consumers) return showErr("Could not load consumers");
+  DB = data;
+  renderConsumers();
+}
+
+function renderConsumers(){
+  const wrap = $("#consumerList"); wrap.innerHTML = "";
+  const tpl = $("#consumerItem").content;
+  DB.consumers.forEach(c=>{
+    const n = tpl.cloneNode(true);
+    n.querySelector(".name").textContent = c.name || "(no name)";
+    n.querySelector(".email").textContent = c.email || "";
+    // Make the whole card clickable to open
+    n.querySelector(".select").addEventListener("click", ()=>selectConsumer(c.id));
+    n.querySelector(".card-click").addEventListener("click", ()=>selectConsumer(c.id));
+    n.querySelector(".delete").addEventListener("click", async (e)=>{
+      e.stopPropagation();
+      if(!confirm(`Delete ${c.name}?`)) return;
+      await fetch(`/api/consumers/${c.id}`, { method:"DELETE" });
+      await loadConsumers();
+      if(currentConsumerId===c.id){
+        currentConsumerId=null; CURRENT_REPORT=null;
+        $("#tlList").innerHTML=""; $("#selConsumer").textContent="—"; $("#reportPicker").innerHTML="";
+      }
+    });
+    wrap.appendChild(n);
+  });
+}
+
+async function selectConsumer(id){
+  currentConsumerId = id;
+  const c = DB.consumers.find(x=>x.id===id);
+  $("#selConsumer").textContent = c ? c.name : "—";
+
+  // load reports; handle missing consumer defensively
+  const resp = await fetch(`/api/consumers/${id}/reports`);
+  if (resp.status === 404) {
+    await loadConsumers();
+    currentConsumerId = null;
+    $("#selConsumer").textContent = "—";
+    $("#reportPicker").innerHTML = "";
+    $("#tlList").innerHTML = `<div class="muted">That consumer no longer exists. Please select another.</div>`;
+    return;
+  }
+  if (!resp.ok) { showErr(`Failed to load reports (HTTP ${resp.status})`); return; }
+  const data = await resp.json();
+
+  const sel = $("#reportPicker");
+  sel.innerHTML = "";
+  data.reports.forEach(r=>{
+    const opt = document.createElement("option");
+    opt.value = r.id;
+    opt.textContent = `${r.filename} (${r.summary.tradelines} TL) • ${new Date(r.uploadedAt).toLocaleString()}`;
+    sel.appendChild(opt);
+  });
+  if(data.reports.length){
+    currentReportId = data.reports[0].id;
+    sel.value = currentReportId;
+    await loadReportJSON();
+  } else {
+    currentReportId = null; CURRENT_REPORT=null;
+    $("#tlList").innerHTML = `<div class="muted">No reports uploaded yet.</div>`;
+  }
+}
+
+$("#reportPicker").addEventListener("change", async (e)=>{ currentReportId = e.target.value; await loadReportJSON(); });
+
+/* ------------------ Reports & Tradelines ------------------ */
+async function loadReportJSON(){
+  clearErr(); hiddenTradelines.clear();
+  // reset special sets when switching report
+  for (const k of allSpecialKeys()) specialSelections[k].clear();
+
+  if(!currentConsumerId || !currentReportId) return;
+  const data = await api(`/api/consumers/${currentConsumerId}/report/${currentReportId}`).catch(()=>({}));
+  if(!data?.ok) return showErr(data?.error || "Failed to load report");
+  CURRENT_REPORT = data.report;
+  CURRENT_REPORT.tradelines = dedupeTradelines(CURRENT_REPORT.tradelines || []);
+
+  renderFilterBar();
+  renderTradelines(CURRENT_REPORT.tradelines);
+}
+
+function hasWord(s, w){ return (s||"").toLowerCase().includes(w.toLowerCase()); }
+function maybeNum(x){ return typeof x==="number" ? x : null; }
+
+function dedupeTradelines(lines){
+  const seen = new Set();
+  return (lines||[]).filter(tl=>{
+    const name = (tl.meta?.creditor || "").trim();
+    if (!name || name.toLowerCase() === "risk factors") return false;
+    const per = tl.per_bureau || {};
+    const hasData = ["TransUnion","Experian","Equifax"].some(b => Object.keys(per[b]||{}).length);
+    const hasViolations = (tl.violations||[]).length > 0;
+    if (!hasData && !hasViolations) return false;
+    const key = [
+      name,
+      tl.per_bureau?.TransUnion?.account_number || "",
+      tl.per_bureau?.Experian?.account_number || "",
+      tl.per_bureau?.Equifax?.account_number || ""
+    ].join("|");
+    if(seen.has(key)) return false;
+    seen.add(key);
+    return true;
+  });
+}
+
+function mergeBureauViolations(vs){
+  const map = new Map();
+  (vs||[]).forEach(v=>{
+    const m = v.title?.match(/^(.*?)(?:\s*\((TransUnion|Experian|Equifax)\))?$/) || [];
+    const base = (m[1] || v.title || "").trim();
+    const bureau = m[2];
+    const key = `${v.category||""}|${base}`;
+    if(!map.has(key)) map.set(key,{category:v.category,title:base,bureaus:new Set(),details:new Set(),severity:v.severity||0});
+    const entry = map.get(key);
+    if(bureau) entry.bureaus.add(bureau);
+    if(v.detail) entry.details.add(v.detail.replace(/\s*\((TransUnion|Experian|Equifax)\)$/,""));
+    if((v.severity||0) > entry.severity) entry.severity = v.severity||0;
+  });
+  return Array.from(map.values()).map(e=>({
+    category:e.category,
+    title: e.bureaus.size ? `${e.title} (${Array.from(e.bureaus).join(', ')})` : e.title,
+    detail: Array.from(e.details).join(' '),
+    severity: e.severity
+  }));
+}
+
+
+function dedupeTradelines(lines){
+  const seen = new Set();
+  return (lines||[]).filter(tl=>{
+    const key = [
+      tl.meta?.creditor || "",
+      tl.per_bureau?.TransUnion?.account_number || "",
+      tl.per_bureau?.Experian?.account_number || "",
+      tl.per_bureau?.Equifax?.account_number || ""
+    ].join("|");
+    if(seen.has(key)) return false;
+    seen.add(key);
+    return true;
+  });
+}
+
+function mergeBureauViolations(vs){
+  const map = new Map();
+  (vs||[]).forEach(v=>{
+    const m = v.title?.match(/^(.*?)(?:\s*\((TransUnion|Experian|Equifax)\))?$/) || [];
+    const base = (m[1] || v.title || "").trim();
+    const bureau = m[2];
+    const key = `${v.category||""}|${base}`;
+    if(!map.has(key)) map.set(key,{category:v.category,title:base,bureaus:new Set(),details:new Set(),severity:v.severity||0});
+    const entry = map.get(key);
+    if(bureau) entry.bureaus.add(bureau);
+    if(v.detail) entry.details.add(v.detail.replace(/\s*\((TransUnion|Experian|Equifax)\)$/,""));
+    if((v.severity||0) > entry.severity) entry.severity = v.severity||0;
+  });
+  return Array.from(map.values()).map(e=>({
+    category:e.category,
+    title: e.bureaus.size ? `${e.title} (${Array.from(e.bureaus).join(', ')})` : e.title,
+    detail: Array.from(e.details).join(' '),
+    severity: e.severity
+  }));
+}
+
+
+function deriveTags(tl){
+  const tags = new Set();
+  const name = (tl.meta?.creditor || "");
+  const per = tl.per_bureau || {};
+  const bureaus = ["TransUnion","Experian","Equifax"];
+
+  if (bureaus.some(b => hasWord(per[b]?.payment_status, "collection") || hasWord(per[b]?.account_status, "collection"))
+      || hasWord(name, "collection")) tags.add("Collections");
+
+  if ((tl.violations||[]).some(v => hasWord(v.title, "inquiry"))) tags.add("Inquiries");
+
+  if (bureaus.some(b => hasWord(per[b]?.payment_status, "late") || hasWord(per[b]?.payment_status, "delinquent"))
+      || bureaus.some(b => (maybeNum(per[b]?.past_due) || 0) > 0)) tags.add("Late Payments");
+
+  if (bureaus.some(b => hasWord(per[b]?.payment_status, "charge") && hasWord(per[b]?.payment_status, "off"))) tags.add("Charge-Off");
+
+  const student = ["navient","nelnet","mohela","sallie","aidvantage","dept of education","department of education","edfinancial","fedloan","great lakes","student"];
+  if (student.some(k => hasWord(name, k))
+      || bureaus.some(b => hasWord(per[b]?.account_type_detail, "student"))) tags.add("Student Loans");
+
+  const medical = ["medical","hospital","clinic","physician","health","radiology","anesthesia","ambulance"];
+  if (medical.some(k => hasWord(name, k))) tags.add("Medical Bills");
+
+  if (tags.size === 0) tags.add("Other");
+  return Array.from(tags).map(t => t.trim());
+}
+
+
+function renderFilterBar(){
+  const bar = $("#filterBar"); bar.innerHTML = "";
+  ALL_TAGS.forEach(tag=>{
+    const btn = document.createElement("button");
+    btn.className = "chip" + (activeFilters.has(tag) ? " active":"");
+    btn.textContent = tag;
+    btn.addEventListener("click", ()=>{
+      if (activeFilters.has(tag)) activeFilters.delete(tag); else activeFilters.add(tag);
+      renderFilterBar();
+      renderTradelines(CURRENT_REPORT?.tradelines||[]);
+    });
+    bar.appendChild(btn);
+  });
+  $("#btnClearFilters").onclick = () => { activeFilters.clear(); renderFilterBar(); renderTradelines(CURRENT_REPORT?.tradelines||[]); };
+}
+
+function passesFilter(tags){ if (activeFilters.size === 0) return true; return tags.some(t => activeFilters.has(t)); }
+
+// --- special mode buttons ---
+function renderModeBar(){
+  const wrap = $("#modeBar");
+  wrap.innerHTML = "";
+  const modes = ["identity","breach","assault"];
+  modes.forEach((k)=>{
+    const btn = document.createElement("button");
+    btn.className = "btn mode-btn";
+    btn.dataset.mode = k;
+    btn.textContent = MODES[k].label;
+    wrap.appendChild(btn);
+  });
+  // toggle active visual
+  const setActiveClasses = ()=>{
+    const cur = getMode();
+    wrap.querySelectorAll(".mode-btn").forEach(b=>{
+      b.classList.toggle("active", b.dataset.mode === cur);
+    });
+  };
+  wrap.addEventListener("click", (e)=>{
+    const b = e.target.closest(".mode-btn");
+    if (!b) return;
+    const m = b.dataset.mode;
+    // toggle: click again to turn off (back to default)
+    setMode(getMode() === m ? "default" : m);
+    setActiveClasses();
+  });
+  setActiveClasses();
+}
+
+function cardSpecialModes(idx){
+  const active = [];
+  if (specialSelections.identity.has(idx)) active.push("identity");
+  if (specialSelections.breach.has(idx))   active.push("breach");
+  if (specialSelections.assault.has(idx))  active.push("assault");
+  return active;
+}
+
+function updateCardSpecialVisual(card){
+  const idx = Number(card.dataset.index);
+  const modes = cardSpecialModes(idx);
+
+  // wipe all special classes then add
+  card.classList.remove("mode-identity","mode-breach","mode-assault");
+  modes.forEach(m => card.classList.add(`mode-${m}`));
+
+  // badges
+  const badgeWrap = card.querySelector(".special-badges") || (()=>{ const d=document.createElement("div"); d.className="special-badges"; card.querySelector(".tl-head").appendChild(d); return d; })();
+  badgeWrap.innerHTML = "";
+  modes.forEach(m=>{
+    const s = document.createElement("span");
+    s.className = `chip chip-mini chip-${m}`;
+    s.textContent = MODES[m].chip;
+    badgeWrap.appendChild(s);
+  });
+}
+
+function setCardSelected(card, on){
+  card.classList.toggle("selected", !!on);
+  card.querySelectorAll('input.bureau').forEach(cb => { cb.checked = !!on; });
+}
+
+function toggleCardSelection(card){
+  const anyChecked = Array.from(card.querySelectorAll('input.bureau')).some(cb => cb.checked);
+  setCardSelected(card, !anyChecked);
+}
+
+function toggleSpecial(idx, mode){
+  const set = specialSelections[mode];
+  if (set.has(idx)) set.delete(idx); else set.add(idx);
+}
+
+/* ------------ Render tradelines ------------- */
+function renderTradelines(tradelines){
+  renderModeBar();
+
+  const container = $("#tlList");
+  container.innerHTML = "";
+  const tpl = $("#tlTemplate").content;
+
+  tradelines.forEach((tl, idx) => {
+    if (hiddenTradelines.has(idx)) return;
+
+    const tags = deriveTags(tl);
+    if (!passesFilter(tags)) return;
+
+    const node = tpl.cloneNode(true);
+    const card = node.querySelector(".tl-card");
+    card.dataset.index = idx;
+
+    const negativeTags = ["Collections","Late Payments","Charge-Off"];
+    if (tags.some(t=>negativeTags.includes(t))) card.classList.add("negative");
+
+    node.querySelector(".tl-creditor").textContent = tl.meta?.creditor || "Unknown Creditor";
+    node.querySelector(".tl-idx").textContent = idx;
+
+    node.querySelector(".tl-tu-acct").textContent  = tl.per_bureau?.TransUnion?.account_number || "";
+    node.querySelector(".tl-exp-acct").textContent = tl.per_bureau?.Experian?.account_number || "";
+    node.querySelector(".tl-eqf-acct").textContent = tl.per_bureau?.Equifax?.account_number || "";
+
+    const tagWrap = node.querySelector(".tl-tags");
+    tagWrap.innerHTML = "";
+    tags.forEach(t=>{
+      const chip = document.createElement("span");
+      chip.className = "chip";
+      chip.textContent = t;
+      tagWrap.appendChild(chip);
+    });
+
+    // violations list
+    const vWrap = node.querySelector(".tl-violations");
+    const vs = mergeBureauViolations(tl.violations || []);
+
+    vWrap.innerHTML = vs.length
+      ? vs.map((v, vidx) => `
+        <label class="flex items-start gap-2 p-2 rounded hover:bg-gray-50 cursor-pointer">
+          <input type="checkbox" class="violation" value="${vidx}"/>
+          <div>
+            <div class="font-medium text-sm wrap-anywhere">${escapeHtml(v.category || "")} – ${escapeHtml(v.title || "")}</div>
+            ${v.detail ? `<div class="text-sm text-gray-600 wrap-anywhere">${escapeHtml(v.detail)}</div>` : ""}
+          </div>
+        </label>`).join("")
+      : `<div class="text-sm muted">No auto-detected violations for this tradeline.</div>`;
+
+    // remove card
+    node.querySelector(".tl-remove").addEventListener("click", (e)=>{
+      e.stopPropagation();
+      hiddenTradelines.add(idx);
+      renderTradelines(tradelines);
+    });
+
+    // click behavior depends on active mode
+    card.addEventListener("click", (e)=>{
+      if (e.target.closest("input, label, button")) return;
+      const m = getMode();
+      if (isSpecial(m)) {
+        toggleSpecial(idx, m);
+        updateCardSpecialVisual(card);
+      } else {
+        toggleCardSelection(card);
+      }
+    });
+
+    // manual checkbox change -> selected tint
+    card.querySelectorAll('input.bureau').forEach(cb=>{
+      cb.addEventListener('change', ()=>{
+        const anyChecked = Array.from(card.querySelectorAll('input.bureau')).some(i=>i.checked);
+        card.classList.toggle('selected', anyChecked);
+      });
+    });
+
+    const gptCb = card.querySelector('.use-gpt');
+    const toneSel = card.querySelector('.gpt-tone');
+    if (gptCb && toneSel) {
+      toneSel.disabled = true;
+      gptCb.addEventListener('change', () => {
+        toneSel.disabled = !gptCb.checked;
+      });
+    }
+
+    const ocrCb = card.querySelector('.use-ocr');
+    if (ocrCb) {
+      // no extra behavior needed; presence indicates OCR request
+    }
+
+    // initialize special badges if any from previous state (when re-rendering)
+    updateCardSpecialVisual(card);
+
+    container.appendChild(node);
+  });
+
+  if (!container.children.length) {
+    container.innerHTML = `<div class="muted">No tradelines match the current filters.</div>`;
+  }
+}
+
+function escapeHtml(s){ return String(s || "").replace(/[&<>"']/g, c => ({'&':'&amp;','<':'&lt;','>':'&gt;','"':'&quot;',"'":'&#39;'}[c])); }
+
+/* ------------------ Generate ------------------ */
+function getRequestType(){
+  const r = document.querySelector('input[name="rtype"]:checked');
+  return r ? r.value : "correct";
+}
+
+function collectSelections(){
+  const selections = [];
+  document.querySelectorAll("#tlList > .tl-card").forEach(card=>{
+    const tradelineIndex = Number(card.dataset.index);
+    if (hiddenTradelines.has(tradelineIndex)) return;
+
+    const bureaus = Array.from(card.querySelectorAll(".bureau:checked")).map(i=>i.value);
+    // only include in "normal" part if at least one bureau checked
+    const violationIdxs = Array.from(card.querySelectorAll(".violation:checked")).map(i=>Number(i.value));
+
+    const special = [];
+    if (specialSelections.identity.has(tradelineIndex)) special.push("identity_theft");
+    if (specialSelections.breach.has(tradelineIndex))   special.push("data_breach");
+    if (specialSelections.assault.has(tradelineIndex))  special.push("sexual_assault");
+
+    const aiTone = card.querySelector('.use-gpt')?.checked
+      ? card.querySelector('.gpt-tone')?.value || ''
+      : '';
+
+    const useOcr = card.querySelector('.use-ocr')?.checked || false;
+
+    if (bureaus.length || special.length){
+      const entry = { tradelineIndex, bureaus, violationIdxs, special };
+      if (aiTone) entry.aiTone = aiTone;
+      if (useOcr) entry.useOcr = true;
+      selections.push(entry);
+    }
+  });
+  return selections;
+}
+
+$("#btnGenerate").addEventListener("click", async ()=>{
+  if(!currentConsumerId || !currentReportId) return showErr("Select a consumer and report first.");
+  const selections = collectSelections();
+  if(!selections.length) return showErr("Pick at least one tradeline (normal or special selection).");
+  const requestType = getRequestType();
+
+  const res = await fetch("/api/generate", {
+    method:"POST",
+    headers:{ "Content-Type":"application/json" },
+    body: JSON.stringify({
+      // server can still look up consumer+report if you use that path;
+      // or pass the analyzed report/consumer directly—your current server expects the full objects.
+      consumerId: currentConsumerId,
+      reportId: currentReportId,
+      selections,
+      requestType
+    })
+  }).then(r=>r.json()).catch(()=>null);
+
+  if(!res?.ok) return showErr(res?.error || "Failed to generate letters");
+  window.location.assign(res.redirect);
+});
+
+/* ------------------ Upload / Edit ------------------ */
+$("#btnNewConsumer").addEventListener("click", async ()=>{
+  const name = prompt("Consumer name?");
+  if(!name) return;
+  await fetch("/api/consumers", {
+    method:"POST",
+    headers:{ "Content-Type":"application/json" },
+    body: JSON.stringify({ name })
+  });
+  await loadConsumers();
+});
+
+$("#btnUpload").addEventListener("click", ()=>{
+  if(!currentConsumerId) return showErr("Select a consumer first.");
+  if(uploading) return;
+  $("#fileInput").value = "";
+  $("#fileInput").click();
+});
+
+$("#fileInput").addEventListener("change", async (e)=>{
+  clearErr();
+  const file = e.target.files?.[0];
+  if(!file) return;
+  if(uploading) return;
+  uploading = true;
+  const btn = $("#btnUpload");
+  const old = btn.textContent;
+  btn.textContent = "Uploading…";
+  btn.disabled = true;
+
+  try {
+    const fd = new FormData();
+    fd.append("file", file, file.name);
+    const res = await fetch(`/api/consumers/${currentConsumerId}/upload`, {
+      method:"POST",
+      body: fd
+    }).then(r=>r.json());
+    if(!res?.ok) return showErr(res?.error || "Upload failed");
+    await selectConsumer(currentConsumerId);
+  } catch (err) {
+    showErr(String(err));
+  } finally {
+    uploading = false;
+    btn.textContent = old;
+    btn.disabled = false;
+  }
+});
+
+/* --------- Edit Consumer modal --------- */
+const em = $("#editModal");
+const ef = $("#editForm");
+function openEdit(){
+  if(!currentConsumerId) return showErr("Select a consumer first.");
+  const c = DB.consumers.find(x=>x.id===currentConsumerId);
+  if(!c) return;
+  ef.name.value = c.name || "";
+  ef.email.value = c.email || "";
+  ef.phone.value = c.phone || "";
+  ef.addr1.value = c.addr1 || "";
+  ef.addr2.value = c.addr2 || "";
+  ef.city.value = c.city || "";
+  ef.state.value = c.state || "";
+  ef.zip.value = c.zip || "";
+  ef.dob.value = c.dob || "";
+  ef.ssn_last4.value = c.ssn_last4 || "";
+  em.style.display = "flex";
+  document.body.style.overflow = "hidden";
+}
+function closeEdit(){
+  em.style.display = "none";
+  document.body.style.overflow = "";
+}
+$("#btnEditConsumer").addEventListener("click", openEdit);
+$("#editClose").addEventListener("click", closeEdit);
+$("#editCancel").addEventListener("click", closeEdit);
+ef.addEventListener("submit", async (e)=>{
+  e.preventDefault();
+  clearErr();
+  const payload = Object.fromEntries(new FormData(ef).entries());
+  const res = await fetch(`/api/consumers/${currentConsumerId}`, {
+    method:"PUT",
+    headers:{ "Content-Type":"application/json" },
+    body: JSON.stringify(payload),
+  }).then(r=>r.json()).catch(()=>null);
+  if(!res || res.ok === false) { showErr(res?.error || "Failed to update"); return; }
+  closeEdit();
+  await loadConsumers();
+  const c = DB.consumers.find(x=>x.id===currentConsumerId);
+  $("#selConsumer").textContent = c ? c.name : "—";
+});
+
+/* ------------------ Init ------------------ */
+loadConsumers();