--- conflicted
+++ resolved
@@ -28,9 +28,7 @@
   <h1 class="text-2xl font-bold mb-4">Schedule</h1>
   <p>This is a placeholder for the Schedule page.</p>
 </main>
-<<<<<<< HEAD
 <script src="/common.js"></script>
-=======
->>>>>>> 6c0fe195
+
 </body>
 </html>