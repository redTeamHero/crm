<!DOCTYPE html>
<html lang="en">
<head>
  <meta charset="utf-8">
  <title>Client Portal - {{name}}</title>
  <script src="https://cdn.tailwindcss.com"></script>
  <link rel="stylesheet" href="/style.css" />
</head>
<body>
<header class="p-4">
  <div class="max-w-3xl mx-auto flex items-center justify-between">
    <div id="companyName" class="text-xl font-semibold">Client Portal</div>
    <nav class="flex items-center gap-2">
      <a id="navDashboard" href="#" class="btn">Dashboard</a>
      <a href="#uploads" class="btn">My Uploads</a>
    </nav>
  </div>
</header>
<main class="max-w-3xl mx-auto p-4 space-y-4">
  <h1 class="text-2xl font-bold">Welcome, {{name}}</h1>

  <div class="glass card">
    <div class="font-medium mb-2">Credit Score</div>
    <div id="scoreValue" class="text-lg mb-2">0</div>
    <div class="w-full bg-gray-200 rounded h-2">
      <div id="scoreBar" class="h-2 bg-green-500 rounded" style="width:0%"></div>
    </div>
  </div>

  <div class="glass card">
    <div class="font-medium mb-2">Current Step</div>
    <div id="currentStep" class="text-lg">Loading...</div>
  </div>

  <div class="glass card">
    <div class="font-medium mb-2">Dispute Timeline</div>
    <div id="timeline" class="text-sm space-y-1">No disputes yet.</div>
  </div>
<<<<<<< HEAD

  <div class="glass card">
    <div class="font-medium mb-2">Credit Report Snapshot</div>
    <div id="reportSnapshot" class="text-sm space-y-1">No data.</div>
  </div>

  <div class="glass card">
    <div class="font-medium mb-2">Education</div>
    <div id="education" class="text-sm space-y-1">No educational items.</div>
  </div>

  <div class="glass card">
=======

  <div class="glass card">
    <div class="font-medium mb-2">Credit Report Snapshot</div>
    <div id="reportSnapshot" class="text-sm space-y-1">No data.</div>
  </div>

  <div class="glass card">
    <div class="font-medium mb-2">Education</div>
    <div id="education" class="text-sm space-y-1">No educational items.</div>
  </div>

  <div class="glass card">

>>>>>>> 50e6f4ad
    <div class="font-medium mb-2">Milestones</div>
    <div id="milestones" class="text-sm space-y-1">No milestones yet.</div>
  </div>

  <div class="glass card">
    <div class="font-medium mb-2">Document Center</div>
    <div id="docList" class="text-sm space-y-1">No documents uploaded.</div>
  </div>

  <div class="glass card">
<<<<<<< HEAD
=======

>>>>>>> 50e6f4ad
    <div class="font-medium mb-2">Our Team</div>
    <div id="teamList" class="space-y-2 text-sm">Loading...</div>
  </div>

  <div class="glass card">
    <div class="font-medium mb-2">News</div>
    <div id="newsFeed" class="text-sm space-y-1">Loading...</div>
  </div>

  <div class="glass card">
    <div class="font-medium mb-2">Debt Payoff Calculator</div>
    <form id="debtForm" class="space-y-2">
      <input type="number" id="debtAmount" class="input w-full" placeholder="Debt Amount" required />
      <input type="number" id="debtRate" class="input w-full" placeholder="Interest Rate %" required />
      <input type="number" id="debtPayment" class="input w-full" placeholder="Monthly Payment" required />
      <button type="submit" class="btn">Calculate</button>
    </form>
    <div id="debtResult" class="text-sm mt-2"></div>
  </div>
<<<<<<< HEAD
=======

>>>>>>> 50e6f4ad
</main>
<script src="/client-portal.js"></script>
</body>
</html><|MERGE_RESOLUTION|>--- conflicted
+++ resolved
@@ -36,20 +36,6 @@
     <div class="font-medium mb-2">Dispute Timeline</div>
     <div id="timeline" class="text-sm space-y-1">No disputes yet.</div>
   </div>
-<<<<<<< HEAD
-
-  <div class="glass card">
-    <div class="font-medium mb-2">Credit Report Snapshot</div>
-    <div id="reportSnapshot" class="text-sm space-y-1">No data.</div>
-  </div>
-
-  <div class="glass card">
-    <div class="font-medium mb-2">Education</div>
-    <div id="education" class="text-sm space-y-1">No educational items.</div>
-  </div>
-
-  <div class="glass card">
-=======
 
   <div class="glass card">
     <div class="font-medium mb-2">Credit Report Snapshot</div>
@@ -63,7 +49,6 @@
 
   <div class="glass card">
 
->>>>>>> 50e6f4ad
     <div class="font-medium mb-2">Milestones</div>
     <div id="milestones" class="text-sm space-y-1">No milestones yet.</div>
   </div>
@@ -74,10 +59,7 @@
   </div>
 
   <div class="glass card">
-<<<<<<< HEAD
-=======
 
->>>>>>> 50e6f4ad
     <div class="font-medium mb-2">Our Team</div>
     <div id="teamList" class="space-y-2 text-sm">Loading...</div>
   </div>
@@ -97,10 +79,7 @@
     </form>
     <div id="debtResult" class="text-sm mt-2"></div>
   </div>
-<<<<<<< HEAD
-=======
 
->>>>>>> 50e6f4ad
 </main>
 <script src="/client-portal.js"></script>
 </body>
