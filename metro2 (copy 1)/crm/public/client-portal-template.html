--- conflicted
+++ resolved
@@ -86,13 +86,11 @@
 <div id="uploadSection" class="max-w-3xl mx-auto p-4 hidden">
   <h2 class="text-xl font-bold mb-2">Upload Documents</h2>
   <form id="uploadForm" class="space-y-2">
-<<<<<<< HEAD
     <select id="uploadType" class="input w-full">
       <option value="id">Government ID</option>
       <option value="residency">Proof of Residency</option>
     </select>
-=======
->>>>>>> 8f2c9733
+
     <input type="file" id="uploadFile" class="input w-full" required />
     <button type="submit" class="btn">Upload</button>
   </form>
