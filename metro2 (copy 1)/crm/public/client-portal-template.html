--- conflicted
+++ resolved
@@ -51,7 +51,6 @@
 </head>
 <body>
 <header id="team-nav" class="p-4">
-<<<<<<< HEAD
   <div class="max-w-6xl mx-auto glass card nav-shell">
     <div class="nav-brand-row">
       <div class="flex items-center gap-3">
@@ -84,25 +83,7 @@
         <span class="text-xl">🔒</span>
         <span class="font-semibold text-sm">Secured Start</span>
       </div>
-=======
-  <div class="max-w-6xl mx-auto flex flex-wrap items-center justify-between gap-4">
-    <div class="flex items-center gap-2 flex-1 min-w-[200px]">
-      <div id="mascot" class="w-12 h-12"></div>
-      <div id="companyName" class="text-xl font-semibold">Client Portal</div>
-    </div>
-    <div id="tierBadge" class="order-3 sm:order-2 hidden w-full sm:w-auto sm:flex items-center gap-2 rounded-full bg-emerald-100 px-4 py-2 text-emerald-700 shadow-sm animate-fadeInUp" title="You’ve planted the seed — secured cards are your first step to building credit.">
-      <span class="text-xl">🔒</span>
-      <span class="font-semibold text-sm">Secured Start</span>
-    </div>
-    <nav class="order-2 sm:order-3 flex w-full flex-wrap gap-2 sm:w-auto sm:flex-nowrap sm:items-center sm:justify-end" id="portalNav">
-      <a id="navDashboard" href="#" class="btn flex-1 sm:flex-none">Dashboard</a>
-      <a href="#messages" class="btn flex-1 sm:flex-none">Messages</a>
-      <a href="#educationSection" class="btn flex-1 sm:flex-none">Education</a>
-      <a href="#documentSection" class="btn flex-1 sm:flex-none">Docs</a>
-      <a href="#mailSection" class="btn flex-1 sm:flex-none">Mail</a>
-      <a href="#tradelines" class="btn flex-1 sm:flex-none">Tradelines</a>
-      <a href="#uploads" class="btn flex-1 sm:flex-none">Uploads</a>
->>>>>>> a75770de
+
     </nav>
   </div>
 </header>
