--- conflicted
+++ resolved
@@ -17,10 +17,7 @@
     .btn:hover::after{content:'✨';position:absolute;right:4px;top:2px;pointer-events:none;}
     .wiggle-arrow{display:inline-block;transition:transform .2s;}
     .wiggle-arrow:hover{transform:translateX(2px);}
-<<<<<<< HEAD
-=======
 
->>>>>>> 5bd0dcaa
   </style>
 </head>
 <body>
@@ -54,10 +51,7 @@
     <button id="btnGoal" class="mt-4 rounded-full bg-emerald-500 px-5 py-2.5 font-semibold text-white shadow hover:brightness-110 active:scale-95">Mark Today’s Goal Done</button>
     <div id="confetti" class="pointer-events-none absolute inset-0"></div>
     <div id="goalBurst" class="pointer-events-none absolute inset-0"></div>
-<<<<<<< HEAD
-=======
 
->>>>>>> 5bd0dcaa
   </div>
 
   <div class="glass card">
