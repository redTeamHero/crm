--- conflicted
+++ resolved
@@ -495,12 +495,7 @@
         const provider = (btn.getAttribute('data-provider') || '').toLowerCase();
         const invoiceId = btn.getAttribute('data-id');
         const originalText = btn.dataset.label || btn.textContent;
-<<<<<<< HEAD
-        const wantsStripe = provider === 'stripe' || isStripeCheckoutLink(link);
-        if(wantsStripe){
-=======
         if(provider === 'stripe'){
->>>>>>> 0fca5164
           btn.disabled = true;
           btn.textContent = 'Redirecting… / Redirigiendo…';
           fetch(`/api/invoices/${encodeURIComponent(invoiceId)}/checkout`, {
@@ -513,21 +508,10 @@
               if(!resp.ok || !data?.url){
                 throw new Error(data?.error || 'Checkout failed');
               }
-<<<<<<< HEAD
-              navigateTo(data.url);
-            })
-            .catch(err => {
-              console.error('Stripe checkout failed', err);
-              if(link){
-                navigateTo(link);
-                return;
-              }
-=======
               window.location.href = data.url;
             })
             .catch(err => {
               console.error('Stripe checkout failed', err);
->>>>>>> 0fca5164
               alert('Unable to start Stripe checkout. Please contact support.');
             })
             .finally(() => {
@@ -568,15 +552,8 @@
         inv.paid ? '<span class="badge badge-paid">Paid / Pagado</span>' : '<span class="badge badge-unpaid">Open / Abierto</span>',
         overdue ? '<span class="badge badge-unpaid">Overdue / Vencido</span>' : (dueSoon ? '<span class="badge badge-unpaid">Due soon / Próximo</span>' : '')
       ].filter(Boolean).join(' ');
-<<<<<<< HEAD
-      const normalizedProvider = (inv.paymentProvider || '').toString().toLowerCase();
-      const effectiveProvider = normalizedProvider || (isStripeCheckoutLink(inv.payLink) ? 'stripe' : '');
-      const canCheckout = !inv.paid && (inv.payLink || effectiveProvider === 'stripe');
-      const providerAttr = effectiveProvider ? ` data-provider="${esc(effectiveProvider)}"` : '';
-=======
       const canCheckout = !inv.paid && (inv.payLink || (inv.paymentProvider || '').toLowerCase() === 'stripe');
       const providerAttr = inv.paymentProvider ? ` data-provider="${esc(inv.paymentProvider)}"` : '';
->>>>>>> 0fca5164
       const linkAttr = inv.payLink ? ` data-pay-link="${esc(inv.payLink)}"` : '';
       const buttonLabel = 'Pay now / Pagar ahora';
       const payButton = inv.paid ? '' : (canCheckout
