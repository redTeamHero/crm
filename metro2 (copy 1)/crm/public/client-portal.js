/* public/client-portal.js */
const productTiers = [
  { deletions:150, score:780, name:'Wealth Builder', icon:'👑', class:'bg-gradient-to-r from-purple-400 to-pink-500 text-white', message:'Legendary status — mortgages, lines, and cards all bend in your favor. You’ve built true financial freedom.' },
  { deletions:125, score:760, name:'Elite Borrower', icon:'🦸', class:'bg-red-100 text-red-700', message:'You’ve achieved elite borrower status — lenders see you as top-tier.' },
  { deletions:100, score:750, name:'Funding Power', icon:'🏆', class:'bg-yellow-200 text-yellow-800', message:'You’ve become a funding champion — major approvals are within reach.' },
  { deletions:75, score:740, name:'Travel & Rewards', icon:'✈️', class:'bg-indigo-100 text-indigo-700', message:'You now qualify for premium travel rewards and lifestyle cards.' },
  { deletions:50, score:720, name:'Credit Line Access', icon:'💼', class:'bg-accent-subtle', message:'Business and personal credit lines are opening up.' },
  { deletions:40, score:700, name:'Mortgage Ready', icon:'🏡', class:'bg-green-100 text-green-700', message:'You’re building toward homeownership — mortgage approvals are now within reach.' },
  { deletions:30, score:680, name:'Loan Lever', icon:'🏦', class:'bg-lime-100 text-lime-700', message:'Personal loan doors are opening — leverage your clean report.' },
  { deletions:20, score:650, name:'Prime Plastic', icon:'💳', class:'bg-cyan-100 text-cyan-700', message:'You’re climbing into prime cards with real rewards.' },
  { deletions:10, score:0, name:'Auto Access', icon:'🚗', class:'bg-orange-100 text-orange-700', message:'Now you’re positioned for auto financing approvals.' },
  { deletions:5, score:0, name:'Retail Ready', icon:'🛍️', class:'bg-emerald-100 text-emerald-700', message:'You’re ready for retail cards — momentum is building.' },
  { deletions:1, score:0, name:'Approval Spark', icon:'✅', class:'bg-emerald-100 text-emerald-700', message:'Your first approval spark — you’re clearing the way for credit opportunities.' },
  { deletions:0, score:0, name:'Secured Start', icon:'🔒', class:'bg-emerald-100 text-emerald-700', message:'You’ve planted the seed — secured cards are your first step to building credit.' },
];

function getProductTier(deletions, score){
  for(const tier of productTiers){
    if(deletions >= tier.deletions && (!tier.score || score >= tier.score)) return tier;
  }
  return productTiers[productTiers.length-1];
}

function renderProductTier(){
  const el = document.getElementById('tierBadge');
  if(!el) return;
  const deletions = Number(localStorage.getItem('deletions') || 0);
  const scoreData = JSON.parse(localStorage.getItem('creditScore') || '{"current":0}');
  const score = Number(scoreData.current || 0);
  const tier = getProductTier(deletions, score);
  el.className = `hidden sm:flex items-center gap-2 rounded-full px-4 py-2 shadow-sm animate-fadeInUp ${tier.class}`;
  el.innerHTML = `<span class="text-xl">${tier.icon}</span><span class="font-semibold text-sm">${tier.name}</span>`;
  el.title = tier.message;
}

document.addEventListener('DOMContentLoaded', () => {
  const idMatch = location.pathname.match(/\/portal\/(.+)$/);

  const consumerId = idMatch ? idMatch[1] : null;
  renderProductTier();

  const dash = document.getElementById('navDashboard');
  if (dash) dash.href = location.pathname;

  const mascotEl = document.getElementById('mascot');
  if (mascotEl && window.lottie) {
    lottie.loadAnimation({
      container: mascotEl,
      renderer: 'svg',
      loop: true,
      autoplay: true,
      path: 'https://assets2.lottiefiles.com/packages/lf20_tusxd6ku.json'
    });
  }

  document.querySelectorAll('button, .btn').forEach(btn=>{
    btn.addEventListener('click',e=>{
      const circle=document.createElement('span');
      circle.className='ripple';
      const rect=btn.getBoundingClientRect();
      const size=Math.max(rect.width,rect.height);
      circle.style.width=circle.style.height=size+'px';
      circle.style.left=e.clientX-rect.left-size/2+'px';
      circle.style.top=e.clientY-rect.top-size/2+'px';
      btn.appendChild(circle);
      setTimeout(()=>circle.remove(),700);
    });
  });

  const company = JSON.parse(localStorage.getItem('companyInfo') || '{}');
  if (company.name) {
    const cn = document.getElementById('companyName');
    if (cn) cn.textContent = company.name;
  }

  const teamList = document.getElementById('teamList');
  const team = JSON.parse(localStorage.getItem('teamMembers') || '[]');
  if (teamList) {
    if (!team.length) {
      teamList.textContent = 'No team members added.';
    } else {
      teamList.innerHTML = team.map(m => {
        const role = m.role ? `<div class="text-xs muted">${m.role}${m.email? ' - ' + m.email : ''}</div>` : (m.email ? `<div class="text-xs muted">${m.email}</div>` : '');
        return `<div class="news-item"><div class="font-medium">${m.name}</div>${role}</div>`;
      }).join('');
    }
  }

  const stepEl = document.getElementById('currentStep');
  if (consumerId && stepEl) {
    const steps = JSON.parse(localStorage.getItem('trackerSteps') || '[]');
    const data = JSON.parse(localStorage.getItem('trackerData') || '{}')[consumerId] || {};
    const idx = steps.findIndex(s => !data[s]);
    let current = 'Completed';
    if (idx !== -1) current = steps[idx];
    stepEl.textContent = current;
  }

  const feedEl = document.getElementById('newsFeed');
  if (feedEl) {
    fetch('/api/settings')
      .then(r => r.json())
      .then(cfg => {
        const rssUrl = cfg.settings?.rssFeedUrl || 'https://hnrss.org/frontpage';
        const apiUrl = 'https://api.rss2json.com/v1/api.json?rss_url=' + encodeURIComponent(rssUrl);
        return fetch(apiUrl);
      })
      .then(r => r.json())
      .then(data => {
        const items = data.items || [];
        if (!items.length) {
          feedEl.textContent = 'No news available.';
          return;
        }
        feedEl.innerHTML = items.slice(0,5).map(item => `
          <div class="news-item"><a href="${item.link}" target="_blank" class="flex items-center gap-1">${item.title}<span class="wiggle-arrow">↗</span></a></div>
        `).join('');
      })
      .catch(err => {
        console.error('Failed to load news feed', err);
        feedEl.textContent = 'Failed to load news.';
      });
  }

  const scoreVal = document.getElementById('scoreValue');
  const scoreProg = document.getElementById('scoreProgress');
  const scoreConfetti = document.getElementById('scoreConfetti');
  if (scoreVal && scoreProg) {
    const score = JSON.parse(localStorage.getItem('creditScore') || '{"start":0,"current":0}');
    scoreVal.textContent = score.current;
    const pct = Math.min(1, score.current / 850);
    const circ = 339.292;
    scoreProg.style.strokeDashoffset = circ * (1 - pct);
    if (score.current > (score.start || 0) && scoreConfetti && window.lottie) {
      lottie.loadAnimation({
        container: scoreConfetti,
        renderer: 'svg',
        loop: false,
        autoplay: true,
        path: 'https://assets10.lottiefiles.com/packages/lf20_j1adxtyb.json'
      });
      setTimeout(() => { scoreConfetti.innerHTML = ''; }, 1500);
      const ms = document.getElementById('milestones');
      if (ms) ms.innerHTML = `<div class="news-item">🎉 Score increased by ${score.current - (score.start || 0)} points!</div>`;
    }
  }

  const timeline = JSON.parse(localStorage.getItem('disputeTimeline') || '[]');
  const timelineEl = document.getElementById('timeline');
  if (timelineEl) {
    if (!timeline.length) {
      const empty = document.getElementById('timelineEmpty');
      if (empty && window.lottie) {
        lottie.loadAnimation({
          container: empty,
          renderer: 'svg',
          loop: true,
          autoplay: true,
          path: 'https://assets2.lottiefiles.com/packages/lf20_fyye8suv.json'
        });
      }
    } else {
      const tt = document.getElementById('timelineText');
      if (tt) tt.remove();
      const te = document.getElementById('timelineEmpty');
      if (te) te.remove();
      timelineEl.innerHTML = timeline.map(t => `<div class="timeline-item"><span class="font-medium">${t.account}</span> - ${t.stage}</div>`).join('');
    }
  }

  const summaryEl = document.getElementById('disputeSummary');
  if(summaryEl){
    const perRound = 10;
    if(timeline.length){
      const rounds = Math.ceil(timeline.length / perRound);
      summaryEl.textContent = `${timeline.length} items across ${rounds} round${rounds===1?'':'s'} (${perRound} per round)`;
    } else {
      summaryEl.textContent = 'No disputes yet.';
    }
  }

  const snapEl = document.getElementById('reportSnapshot');
  if (snapEl) {
    const snap = JSON.parse(localStorage.getItem('creditSnapshot') || '{}');
    const negative = (snap.negative || []).map(a => `<div class="text-red-600">❌ ${a}</div>`).join('');
    snapEl.innerHTML = negative || 'No negative items.';
  }

  const eduEl = document.getElementById('education');
  if (eduEl) {
    const edu = JSON.parse(localStorage.getItem('educationItems') || '[]');
    if (!edu.length) eduEl.textContent = 'No educational items.';
    else eduEl.innerHTML = edu.map(e => `<div class="news-item"><div class="font-medium">${e.account}</div><div>${e.text}</div></div>`).join('');
  }

  const docEl = document.getElementById('docList');
  const messageBanner = document.getElementById('messageBanner');
  const messageSection = document.getElementById('messageSection');
  const messageList = document.getElementById('messageList');
  const messageForm = document.getElementById('messageForm');
  const mailSection = document.getElementById('mailSection');
  const mailWaiting = document.getElementById('mailWaiting');
  const mailMailed = document.getElementById('mailMailed');
  const mailTabWaiting = document.getElementById('mailTabWaiting');
  const mailTabMailed = document.getElementById('mailTabMailed');
  const tradelinesSection = document.getElementById('tradelinesSection');
  const tradelineList = document.getElementById('tradelineList');
  const tradelineSearch = document.getElementById('tradelineSearch');
  const tradelineSort = document.getElementById('tradelineSort');
  let allTradelines = [];
  function loadDocs(){
    if (!(docEl && consumerId)) return;
    fetch(`/api/consumers/${consumerId}/state`)
      .then(r => r.json())
      .then(data => {
        const docs = data.state?.files || [];
        if (!docs.length) docEl.textContent = 'No documents uploaded.';
        else docEl.innerHTML = docs.map(d => `<div class="news-item"><a href="/api/consumers/${consumerId}/state/files/${d.storedName}" target="_blank">${d.originalName}</a></div>`).join('');
      })
      .catch(() => { docEl.textContent = 'Failed to load documents.'; });
  }
  loadDocs();
  loadMessages();

  function loadMail(){
    if (!(mailWaiting && mailMailed && consumerId)) return;
    fetch(`/api/consumers/${consumerId}/state`)
      .then(r=>r.json())
      .then(data=>{
        const events = data.state?.events || [];
        const files = data.state?.files || [];
        const mailEvents = events.filter(e=>e.type==='letters_portal_sent');
        const mailedSet = new Set(JSON.parse(localStorage.getItem('mailedLetters')||'[]'));
        const waiting=[], mailed=[];
        for(const ev of mailEvents){
          const jobId = ev.payload?.jobId || '';
          const stored = (ev.payload?.file||'').split('/').pop();
          const meta = files.find(f=>f.storedName===stored);
          const name = meta?.originalName || `Letters ${jobId}`;
          const rec = { jobId, name, url: ev.payload?.file || '#', file: stored };
          if(mailedSet.has(stored)) mailed.push(rec); else waiting.push(rec);
        }
        renderMailList(mailWaiting, waiting, true);
        renderMailList(mailMailed, mailed, false);
      })
      .catch(()=>{
        mailWaiting.textContent='Failed to load letters.';
        mailMailed.textContent='Failed to load letters.';
      });
  }

  function esc(str){ return String(str).replace(/[&<>]/g,c=>({'&':'&amp;','<':'&lt;','>':'&gt;'}[c])); }

  function renderMailList(el, items, allowMail){
    if(!el) return;
    if(!items.length){ el.innerHTML='<div class="muted text-sm">No letters.</div>'; return; }
    el.innerHTML = items.map(it=>`<div class="glass card tl-card flex items-center justify-between"><div class="font-medium">${esc(it.name)}</div><div class="flex gap-2"><a class="btn text-xs" href="${it.url}" target="_blank">View</a>${allowMail?`<button class="btn text-xs mail-act" data-job="${it.jobId}" data-file="${it.file}">Mail</button>`:''}</div></div>`).join('');
    if(allowMail){
      el.querySelectorAll('.mail-act').forEach(btn=>{
        btn.addEventListener('click',async ()=>{
          const jobId = btn.getAttribute('data-job');
          const file = btn.getAttribute('data-file');
          btn.disabled = true;
          try{
            const resp = await fetch(`/api/letters/${encodeURIComponent(jobId)}/mail`, {
              method:'POST',
              headers:{'Content-Type':'application/json'},
              body: JSON.stringify({ consumerId, file })
            });
            const data = await resp.json().catch(()=>({}));
            if(!data?.ok) throw new Error(data?.error || 'Failed to mail letters');
            const mailed = JSON.parse(localStorage.getItem('mailedLetters')||'[]');
            if(!mailed.includes(file)) mailed.push(file);
            localStorage.setItem('mailedLetters', JSON.stringify(mailed));
            loadMail();
          }catch(e){
            alert(e.message || 'Failed to mail letters.');
            btn.disabled = false;
          }
        });
      });
    }
  }

  if(mailTabWaiting && mailTabMailed){
    mailTabWaiting.addEventListener('click',()=>{
      mailTabWaiting.classList.add('active');
      mailTabMailed.classList.remove('active');
      if(mailWaiting) mailWaiting.classList.remove('hidden');
      if(mailMailed) mailMailed.classList.add('hidden');
    });
    mailTabMailed.addEventListener('click',()=>{
      mailTabMailed.classList.add('active');
      mailTabWaiting.classList.remove('active');
      if(mailMailed) mailMailed.classList.remove('hidden');
      if(mailWaiting) mailWaiting.classList.add('hidden');
    });
  }

  function renderTradelines(data){
    if(!tradelineList) return;
    if(!data.length){
      tradelineList.innerHTML = '<div class="muted text-sm">No tradelines found.</div>';
      return;
    }
    tradelineList.innerHTML = data.map(t=>`
<<<<<<< HEAD
      <div class="tradeline-item flex items-center justify-between p-2">
=======
      <div class="flex items-center justify-between p-2 border rounded">
>>>>>>> c64e60e9
        <div>
          <div class="font-medium">${t.bank}</div>
          <div class="text-xs muted">${t.age} | $${t.limit} limit</div>
        </div>
        <div class="text-right">
          <div class="font-semibold">$${t.price}</div>
          <a href="${t.buy_link}" class="btn text-xs px-2 py-1">Buy</a>
        </div>
      </div>`).join('');
  }

  function filterTradelines(){
    let data = allTradelines.filter(t=>t.bank.toLowerCase().includes((tradelineSearch?.value||'').toLowerCase()));
    const sort = tradelineSort?.value;
    if(sort==='price-asc') data.sort((a,b)=>a.price-b.price);
    if(sort==='price-desc') data.sort((a,b)=>b.price-a.price);
    if(sort==='limit-asc') data.sort((a,b)=>a.limit-b.limit);
    if(sort==='limit-desc') data.sort((a,b)=>b.limit-a.limit);
    if(sort==='age-asc') data.sort((a,b)=>(a.age||'').localeCompare(b.age||''));
    if(sort==='age-desc') data.sort((a,b)=>(b.age||'').localeCompare(a.age||''));
    renderTradelines(data);
  }

  async function loadTradelines(){
    if(!tradelineList) return;
    if(allTradelines.length){ filterTradelines(); return; }
    try{
      const resp = await fetch('/api/tradelines');
      const data = await resp.json();
      allTradelines = data.tradelines || [];
      filterTradelines();
    }catch(e){
      tradelineList.innerHTML = '<div class="muted text-sm">Failed to load tradelines.</div>';
    }
  }

  if(tradelineSearch) tradelineSearch.addEventListener('input', filterTradelines);
  if(tradelineSort) tradelineSort.addEventListener('change', filterTradelines);

  const goalBtn = document.getElementById('btnGoal');
  if(goalBtn){
    const confettiEl = document.getElementById('confetti');
    const burstEl = document.getElementById('goalBurst');
    goalBtn.addEventListener('click', () => {
      if(confettiEl){
        for(let i=0;i<20;i++){
          const s=document.createElement('span');
          s.className='confetti-piece';
          const tx=(Math.random()-0.5)*200;
          const ty=(-Math.random()*150-50);
          s.style.setProperty('--tx', tx+'px');
          s.style.setProperty('--ty', ty+'px');
          s.style.backgroundColor=`hsl(${Math.random()*360},80%,60%)`;
          confettiEl.appendChild(s);
          setTimeout(()=>s.remove(),1200);
        }
      }
      if(burstEl && window.lottie){
        lottie.loadAnimation({
          container: burstEl,
          renderer: 'svg',
          loop: false,
          autoplay: true,
          path: 'https://assets7.lottiefiles.com/packages/lf20_jei1c95b.json'
        }).addEventListener('complete',()=>{burstEl.innerHTML='';});

      }
    });
  }

  const debtForm = document.getElementById('debtForm');
  if (debtForm) {
    debtForm.addEventListener('submit', e => {
      e.preventDefault();
      const amount = parseFloat(document.getElementById('debtAmount').value);
      const rate = parseFloat(document.getElementById('debtRate').value) / 100 / 12;
      const months = parseFloat(document.getElementById('debtMonths').value);
      const result = document.getElementById('debtResult');
      const payment = amount * rate / (1 - Math.pow(1 + rate, -months));
      if (isFinite(payment) && payment > 0) result.textContent = `Monthly payment approx $${payment.toFixed(2)}`;
      else result.textContent = 'Invalid values.';
    });
  }

  function loadMessages(){
    if (!(consumerId && messageList)) return;
    fetch(`/api/messages/${consumerId}`)
      .then(r => r.json())
      .then(data => {
        const msgs = data.messages || [];
        if (messageBanner) {
          const hostMsg = msgs.find(m => m.payload?.from === 'host');
          if (hostMsg) {
            messageBanner.textContent = hostMsg.payload?.text || '';
            messageBanner.classList.remove('hidden');
          } else {
            messageBanner.classList.add('hidden');
          }
        }
        if (!msgs.length) {
          messageList.innerHTML = '<div class="muted">No messages.</div>';
        } else {
          messageList.innerHTML = msgs.map(m => {
            const from = m.payload?.from === 'host' ? 'msg-host' : 'msg-client';
            const when = new Date(m.at).toLocaleString();
            return `<div class="message ${from}"><div class="text-xs muted">${when}</div><div>${esc(m.payload?.text||'')}</div></div>`;
          }).join('');
        }
      })
      .catch(() => { messageList.innerHTML = '<div class="muted">Failed to load messages.</div>'; });
  }

  if (messageForm && consumerId) {
    messageForm.addEventListener('submit', e => {
      e.preventDefault();
      const input = document.getElementById('messageInput');
      const text = input.value.trim();
      if (!text) return;
      fetch(`/api/messages/${consumerId}`, { method: 'POST', headers: { 'Content-Type': 'application/json' }, body: JSON.stringify({ from: 'client', text }) })
        .then(r => r.json())
        .then(() => { input.value = ''; loadMessages(); });
    });
  }

  // Handle section navigation
  const portalMain = document.getElementById('portalMain');
  const uploadSection = document.getElementById('uploadSection');
  const educationSection = document.getElementById('educationSection');
  const documentSection = document.getElementById('documentSection');
  
  function showSection(hash){
    if (portalMain) portalMain.classList.add('hidden');
    if (uploadSection) uploadSection.classList.add('hidden');
    if (messageSection) messageSection.classList.add('hidden');
    if (educationSection) educationSection.classList.add('hidden');
    if (documentSection) documentSection.classList.add('hidden');
    if (mailSection) mailSection.classList.add('hidden');
    if (tradelinesSection) tradelinesSection.classList.add('hidden');

    if (hash === '#uploads' && uploadSection) {
      uploadSection.classList.remove('hidden');
    } else if (hash === '#messages' && messageSection) {
      messageSection.classList.remove('hidden');
      loadMessages();
    } else if (hash === '#educationSection' && educationSection) {
      educationSection.classList.remove('hidden');
    } else if (hash === '#documentSection' && documentSection) {
      documentSection.classList.remove('hidden');
      loadDocs();
    } else if (hash === '#mailSection' && mailSection) {
      mailSection.classList.remove('hidden');
      loadMail();
    } else if (hash === '#tradelines' && tradelinesSection) {
      tradelinesSection.classList.remove('hidden');
      loadTradelines();
    } else if (portalMain) {
      portalMain.classList.remove('hidden');
    }
  }
  showSection(location.hash);
  window.addEventListener('hashchange', () => showSection(location.hash));

  const uploadForm = document.getElementById('uploadForm');
  if (uploadForm && consumerId) {
    uploadForm.addEventListener('submit', e => {
      e.preventDefault();
      const fileInput = document.getElementById('uploadFile');
      const status = document.getElementById('uploadStatus');
      if (!fileInput.files.length) return;
      const formData = new FormData();
      formData.append('file', fileInput.files[0]);
      const typeSel = document.getElementById('uploadType');
      if (typeSel) formData.append('type', typeSel.value || '');

      fetch(`/api/consumers/${consumerId}/state/upload`, { method: 'POST', body: formData })
        .then(r => r.json())
        .then(data => {
          if (data.ok) {
            status.textContent = 'Uploaded successfully.';
            fileInput.value = '';
            if (typeSel) typeSel.value = 'id';

            location.hash = '#';
            loadDocs();
          } else {
            status.textContent = 'Upload failed.';
          }
        })
        .catch(() => { status.textContent = 'Upload failed.'; });
    });
  }

});<|MERGE_RESOLUTION|>--- conflicted
+++ resolved
@@ -304,11 +304,8 @@
       return;
     }
     tradelineList.innerHTML = data.map(t=>`
-<<<<<<< HEAD
       <div class="tradeline-item flex items-center justify-between p-2">
-=======
-      <div class="flex items-center justify-between p-2 border rounded">
->>>>>>> c64e60e9
+
         <div>
           <div class="font-medium">${t.bank}</div>
           <div class="text-xs muted">${t.age} | $${t.limit} limit</div>
