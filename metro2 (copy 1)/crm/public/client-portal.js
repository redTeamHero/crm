--- conflicted
+++ resolved
@@ -165,7 +165,6 @@
   const goalBtn = document.getElementById('btnGoal');
   if(goalBtn){
     const confettiEl = document.getElementById('confetti');
-<<<<<<< HEAD
     const burstEl = document.getElementById('goalBurst');
     goalBtn.addEventListener('click', () => {
       if(confettiEl){
@@ -189,20 +188,7 @@
           autoplay: true,
           path: 'https://assets7.lottiefiles.com/packages/lf20_jei1c95b.json'
         }).addEventListener('complete',()=>{burstEl.innerHTML='';});
-=======
-    goalBtn.addEventListener('click', () => {
-      if(!confettiEl) return;
-      for(let i=0;i<20;i++){
-        const s=document.createElement('span');
-        s.className='confetti-piece';
-        const tx=(Math.random()-0.5)*200;
-        const ty=(-Math.random()*150-50);
-        s.style.setProperty('--tx', tx+'px');
-        s.style.setProperty('--ty', ty+'px');
-        s.style.backgroundColor=`hsl(${Math.random()*360},80%,60%)`;
-        confettiEl.appendChild(s);
-        setTimeout(()=>s.remove(),1200);
->>>>>>> 75c903b3
+
       }
     });
   }
