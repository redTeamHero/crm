--- conflicted
+++ resolved
@@ -305,10 +305,7 @@
     }
     tradelineList.innerHTML = data.map(t=>`
       <div class="tradeline-item flex items-center justify-between p-2">
-<<<<<<< HEAD
-=======
-
->>>>>>> 828c3bed
+
         <div>
           <div class="font-medium">${t.bank}</div>
           <div class="text-xs muted">${t.age} | $${t.limit} limit</div>
@@ -418,11 +415,7 @@
             const cls = isClient ? 'msg-client' : 'msg-host';
             const name = isClient ? 'You' : fromUser || 'Host';
             const when = new Date(m.at).toLocaleString();
-<<<<<<< HEAD
-            return `<div class="message ${from}"><div class="text-xs muted">${when}</div><div>${esc(m.payload?.text||'')}</div></div>`;
-=======
-            return `<div class="message ${cls}"><div class="text-xs muted">${esc(name)} • ${when}</div><div>${esc(m.payload?.text||'')}</div></div>`;
->>>>>>> 828c3bed
+
           }).join('');
         }
       })
