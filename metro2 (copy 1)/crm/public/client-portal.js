--- conflicted
+++ resolved
@@ -305,10 +305,7 @@
     }
     tradelineList.innerHTML = data.map(t=>`
       <div class="tradeline-item flex items-center justify-between p-2">
-<<<<<<< HEAD
-=======
-
->>>>>>> 5acb9d5b
+
         <div>
           <div class="font-medium">${t.bank}</div>
           <div class="text-xs muted">${t.age} | $${t.limit} limit</div>
