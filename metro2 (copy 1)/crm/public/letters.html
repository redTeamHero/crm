--- conflicted
+++ resolved
@@ -53,15 +53,10 @@
       <div class="flex flex-wrap items-center justify-between gap-2">
         <div class="font-medium">Letters</div>
         <div class="flex items-center gap-2">
-<<<<<<< HEAD
           <button id="btnDownloadAll" class="btn" data-tip="Download all letters as ZIP">Download All</button>
           <button id="btnPortalAll" class="btn" data-tip="Upload letters to client portal">Send to Portal</button>
           <button id="btnEmailAll" class="btn" data-tip="Email letters as PDF attachments">Email All</button>
-=======
-          <button id="btnDownloadAll" class="btn">Download All</button>
-          <button id="btnPortalAll" class="btn">Send to Portal</button>
-          <button id="btnEmailAll" class="btn">Email All</button>
->>>>>>> 8c5a94bd
+
           <button id="btnBack" class="btn">← Back to CRM</button>
         </div>
 
