<!DOCTYPE html>
<html lang="en">
<head>
  <meta charset="utf-8" />
  <title>Generated Letters</title>
  <meta name="viewport" content="width=device-width,initial-scale=1" />
  <script src="https://cdn.tailwindcss.com"></script>
  <link rel="stylesheet" href="/style.css" />
  <style>
    :root {
      --green:#22c55e;
      --green-bg: rgba(34,197,94,.12);
    }
    .tl-card{ transition:transform .15s ease, box-shadow .15s ease, background .15s ease; cursor:pointer; }
    .tl-card:hover{ transform:translateY(-1px); }
    .tl-card.negative{ box-shadow:0 0 0 2px #ef4444 inset, 0 8px 24px rgba(0,0,0,.1); background:rgba(239,68,68,.12); }
    .hidden{ display:none }
    .modal-backdrop{position:fixed;inset:0;background:rgba(0,0,0,.45);display:none;align-items:center;justify-content:center;z-index:50}
    .modal{width:min(1100px,96vw);height:min(90vh,900px);border-radius:18px;box-shadow:0 20px 60px rgba(0,0,0,.25);background:white;display:flex;flex-direction:column;overflow:hidden}
    .modal header{display:flex;align-items:center;justify-content:space-between;gap:12px;padding:12px 16px;border-bottom:1px solid rgba(0,0,0,.08);background:var(--glass-bg);backdrop-filter: blur(10px)}
    .modal iframe{flex:1;width:100%;border:0}
  </style>
</head>
<body>
<header class="p-4">
  <div class="max-w-7xl mx-auto glass card flex items-center justify-between">
    <div class="text-xl font-semibold">Metro 2 CRM</div>
    <div class="flex items-center gap-2">
      <a href="/dashboard" class="btn">Dashboard</a>
      <a href="/clients" class="btn">Clients</a>
      <a href="/leads" class="btn">Leads</a>
      <a href="/schedule" class="btn">Schedule</a>
      <a id="navCompany" href="/my-company" class="btn">My Company</a>
      <a href="/billing" class="btn">Billing</a>
      <a href="/letters" class="btn">Letter</a>
      <!-- Library placeholder -->
      <button id="btnHelp" class="btn" data-tip="Help (H)">Help</button>
    </div>
  </div>
</header>

<main class="max-w-7xl mx-auto p-4 space-y-4">
  <div id="jobsSection" class="glass card space-y-2 hidden">
    <div class="font-medium">Letter Jobs</div>
    <div id="jobList" class="space-y-2 text-sm"></div>
  </div>

  <div id="lettersSection">
    <div class="text-sm muted">Job: <span id="jobId">—</span></div>
    <div id="err" class="hidden p-3 bg-red-50 border border-red-200 text-red-700 rounded-lg"></div>

    <div class="glass card">
      <div class="flex flex-wrap items-center justify-between gap-2">
        <div class="font-medium">Letters</div>
        <div class="flex items-center gap-2">
          <button id="btnDownloadAll" class="btn" data-tip="Download all letters as ZIP">Download All</button>
          <button id="btnPortalAll" class="btn" data-tip="Upload letters to client portal">Send to Portal</button>
          <button id="btnEmailAll" class="btn" data-tip="Email letters as PDF attachments">Email All</button>
<<<<<<< HEAD
=======

>>>>>>> a7dfae05
          <button id="btnBack" class="btn">← Back to CRM</button>
        </div>

      </div>

      <div id="count" class="text-sm muted mt-1"></div>
      <div id="cards" class="grid gap-4 grid-cols-1 md:grid-cols-2 xl:grid-cols-3 mt-3"></div>

      <div class="flex items-center justify-between mt-4">
        <button id="prev" class="btn">‹ Prev</button>
        <div class="text-sm muted">Page <span id="pnum">1</span> / <span id="ptotal">1</span></div>
        <button id="next" class="btn">Next ›</button>
      </div>
    </div>
  </div>
</main>

<!-- Preview Modal -->
<div id="previewModal" class="modal-backdrop">
  <div class="modal">
    <header>
      <div>
        <div class="font-medium" id="pvTitle">Preview</div>
        <div class="text-xs muted" id="pvMeta"></div>
      </div>
      <div class="flex items-center gap-2">
        <a id="pvOpen" target="_blank" class="btn">Open HTML</a>
        <button id="pvPrint" class="btn">Print</button>
        <button id="pvClose" class="btn">Close</button>
      </div>
    </header>
    <div id="pvBody" class="flex flex-1">
      <iframe id="pvFrame" class="flex-1 h-full" src="about:blank"></iframe>
    </div>
  </div>
</div>

<script src="/common.js"></script>
  <script src="/hotkeys.js"></script>
<script src="letters.js" type="module"></script>
</body>
</html><|MERGE_RESOLUTION|>--- conflicted
+++ resolved
@@ -56,10 +56,7 @@
           <button id="btnDownloadAll" class="btn" data-tip="Download all letters as ZIP">Download All</button>
           <button id="btnPortalAll" class="btn" data-tip="Upload letters to client portal">Send to Portal</button>
           <button id="btnEmailAll" class="btn" data-tip="Email letters as PDF attachments">Email All</button>
-<<<<<<< HEAD
-=======
 
->>>>>>> a7dfae05
           <button id="btnBack" class="btn">← Back to CRM</button>
         </div>
 
