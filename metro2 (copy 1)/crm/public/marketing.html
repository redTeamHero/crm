<!DOCTYPE html>
<html lang="en">
<head>
  <meta charset="utf-8">
  <meta name="viewport" content="width=device-width,initial-scale=1" />
  <title data-i18n="marketing.meta.title">Marketing</title>
  <script src="https://cdn.tailwindcss.com"></script>
  <script>
(() => {
  const themes = {
    purple:{accent:'#AF52DE',hover:'#9333EA',bg:'#AF52DE',
            glassBg:'rgba(255,255,255,0.4)',glassBrd:'rgba(255,255,255,0.25)'},
    blue:{accent:'#007AFF',hover:'#005BB5',bg:'#007AFF',
          glassBg:'rgba(255,255,255,0.4)',glassBrd:'rgba(255,255,255,0.25)'},
    green:{accent:'#34C759',hover:'#248A3D',bg:'#34C759',
           glassBg:'rgba(255,255,255,0.4)',glassBrd:'rgba(255,255,255,0.25)'}
    // …keep the rest of your themes
  };
  const name = localStorage.getItem('theme') || 'purple';
  const t = themes[name] || themes.purple;
  const r = document.documentElement.style;
  r.setProperty('--accent', t.accent);
  r.setProperty('--accent-hover', t.hover);
  r.setProperty('--accent-bg', t.bg);
  r.setProperty('--glass-bg', t.glassBg);
  r.setProperty('--glass-brd', t.glassBrd);
  r.setProperty('--btn-text', '#fff');
  document.documentElement.style.visibility = 'hidden';
  document.addEventListener('DOMContentLoaded', () => {
    document.documentElement.style.visibility = '';
  });
})();
  </script>
  <link rel="stylesheet" href="/style.css">
</head>
<body>
<header id="host-nav" class="p-4">
  <div class="max-w-7xl mx-auto glass card nav-shell">
    <div class="nav-brand-row">
      <div class="text-xl font-semibold">Metro 2 CRM</div>
      <button id="navToggle" class="btn md:hidden" type="button" aria-expanded="false" aria-controls="primaryNav">
        <span>Menu</span>
        <svg class="h-4 w-4" viewBox="0 0 24 24" fill="none" stroke="currentColor" stroke-width="2" stroke-linecap="round" stroke-linejoin="round" aria-hidden="true">
          <line x1="3" y1="6" x2="21" y2="6"></line>
          <line x1="3" y1="12" x2="21" y2="12"></line>
          <line x1="3" y1="18" x2="21" y2="18"></line>
        </svg>
      </button>
    </div>
    <nav id="primaryNav" class="hidden flex-col gap-2 md:flex md:flex-row md:items-center md:gap-2" aria-label="Primary">
      <div id="primaryNavLinks" class="flex flex-col md:flex-row md:items-center gap-2 w-full md:w-auto">
        <a href="/dashboard" class="btn nav-btn">Dashboard</a>
        <a href="/clients" class="btn nav-btn">Clients</a>
        <a href="/leads" class="btn nav-btn">Leads</a>
        <a href="/schedule" class="btn nav-btn">Schedule</a>
        <a href="/billing" class="btn nav-btn">Billing</a>
        <div class="nav-dropdown" id="navSettings">
          <button type="button" id="navSettingsToggle" class="btn nav-btn flex items-center justify-between md:justify-center gap-2" aria-expanded="false" aria-haspopup="true">
            <span>Settings</span>
            <svg class="h-4 w-4" viewBox="0 0 24 24" fill="none" stroke="currentColor" stroke-width="2" stroke-linecap="round" stroke-linejoin="round" aria-hidden="true">
              <polyline points="6 9 12 15 18 9"></polyline>
            </svg>
          </button>
          <div id="navSettingsMenu" class="nav-dropdown-menu glass card p-2">
            <a id="navCompany" href="/my-company" class="btn text-sm">My Company</a>
            <a href="/letters" class="btn text-sm">Letter</a>
            <a href="/library" class="btn text-sm">Library</a>
            <a href="/workflows" class="btn text-sm">Workflows</a>
            <button id="btnInvite" class="btn text-sm" style="background: var(--green-bg);">Add Team Member</button>
          </div>
        </div>
        <a href="/tradelines" class="btn nav-btn">Tradelines</a>
        <button id="btnHelp" class="btn nav-btn" data-tip="Help (H)">Help</button>
        <div id="tierBadge" class="hidden sm:flex items-center gap-2 rounded-full bg-emerald-100 px-4 py-2 text-emerald-700 shadow-sm" title="You've started your journey.">
          <span class="text-xl">📄</span>
          <span class="font-semibold text-sm">Rookie</span>
        </div>
      </div>
    </nav>
  </div>
</header>
<main class="max-w-6xl mx-auto p-4 space-y-6">
  <header class="glass card p-6 space-y-3">
    <div class="flex items-center gap-3">
      <span class="text-3xl">🚀</span>
      <div>
        <h1 class="text-2xl font-bold" data-i18n="marketing.hero.title">Marketing Launchpad</h1>
<<<<<<< HEAD
        <p class="text-sm text-slate-600" data-i18n="marketing.hero.subtitle">Plan premium credit-repair journeys, nurture leads, and prep conversion-focused automations before you wire them into Twilio, SendGrid, or any integration.</p>
      </div>
    </div>
    <p class="text-xs text-slate-500" data-i18n="marketing.hero.tip">Tip: document every bilingual (EN/ES) touchpoint to stay compliant, boost trust, and prime upsells. Once the backend hooks are live, these tiles can push payloads directly to your automation queue.</p>
=======
        <p class="text-sm text-slate-600" data-i18n="marketing.hero.subtitle">Plan premium credit-repair journeys, nurture leads, and prep conversion-focused automations before you wire them into Twilio, SendGrid, o cualquier otra integración.</p>
      </div>
    </div>
    <p class="text-xs text-slate-500" data-i18n="marketing.hero.tip">Tip: documenta cada touchpoint bilingüe (EN/ES) to stay compliant, boost trust, and prime upsells. Once the backend hooks are live, these tiles can push payloads directly to your automation queue.</p>
>>>>>>> 22b4faca
  </header>

  <!-- SMS Campaign Builder -->
  <section aria-labelledby="sms-builder-heading" class="glass card p-6 space-y-6">
    <div class="flex flex-col gap-2">
      <div class="flex items-center gap-3">
        <span class="text-2xl">📱</span>
        <div>
          <h2 id="sms-builder-heading" class="text-xl font-semibold" data-i18n="marketing.smsBuilder.heading">SMS Campaign Builder</h2>
<<<<<<< HEAD
          <p class="text-sm text-slate-600" data-i18n="marketing.smsBuilder.description">Craft compliant outreach, personalize with merge fields, and preview the mobile experience before launch.</p>
=======
          <p class="text-sm text-slate-600" data-i18n="marketing.smsBuilder.description">Craft compliant outreach, personalize with merge fields, and preview the mobile experience antes de lanzar.</p>
>>>>>>> 22b4faca
        </div>
      </div>
      <div class="flex flex-wrap gap-2 text-xs text-slate-500">
        <span class="chip bg-white/60" data-i18n="marketing.smsBuilder.kpi">Suggested KPI: Reply Rate</span>
        <span class="chip bg-white/60" data-i18n="marketing.smsBuilder.upsell">Upsell: SMS Concierge Follow-up</span>
<<<<<<< HEAD
        <span class="chip bg-white/60" data-i18n="marketing.smsBuilder.experiment">A/B Test: “Book Call” vs “Discover your plan”</span>
=======
        <span class="chip bg-white/60" data-i18n="marketing.smsBuilder.experiment">A/B Test: CTA «Book Call» vs «Descubre tu plan»</span>
>>>>>>> 22b4faca
      </div>
    </div>
    <div class="grid gap-6 lg:grid-cols-2">
      <form class="glass card bg-white/70 shadow-inner space-y-4" id="smsForm">
        <div class="flex flex-col gap-2">
          <label class="text-sm font-medium" for="smsCampaignName" data-i18n="marketing.smsBuilder.campaignName">Campaign Name</label>
          <input id="smsCampaignName" class="input" type="text" placeholder="Fall Promo Launch" data-i18n-placeholder="marketing.smsBuilder.campaignPlaceholder" />
        </div>
        <div class="flex flex-col gap-2">
          <label class="text-sm font-medium" for="smsSegment" data-i18n="marketing.smsBuilder.recipientLabel">Recipient Group</label>
          <select id="smsSegment" class="input">
            <option value="leads" data-i18n="marketing.smsBuilder.recipients.leads">All Leads</option>
            <option value="new-clients" data-i18n="marketing.smsBuilder.recipients.newClients">New Clients (≤30 days)</option>
            <option value="inactive" data-i18n="marketing.smsBuilder.recipients.inactive">Inactive Accounts (90+ days)</option>
            <option value="truckers" data-i18n="marketing.smsBuilder.recipients.truckers">Owner-Operators / Truckers</option>
          </select>
        </div>
        <div class="flex flex-col gap-2">
          <div class="flex items-center justify-between gap-2">
            <label class="text-sm font-medium" for="smsMessage" data-i18n="marketing.smsBuilder.messageLabel">Message</label>
            <div class="flex items-center gap-2 text-xs text-slate-500">
              <label class="sr-only" for="mergeFieldSelect" data-i18n="marketing.smsBuilder.insertMerge">Insert Merge Field</label>
              <select id="mergeFieldSelect" class="input text-xs py-1 px-2">
                <option value="" data-i18n="marketing.smsBuilder.personalize">+ Personalize</option>
                <option value="{{first_name}}">{{first_name}}</option>
                <option value="{{last_name}}">{{last_name}}</option>
                <option value="{{credit_score}}">{{credit_score}}</option>
                <option value="{{dispute_stage}}">{{dispute_stage}}</option>
                <option value="{{account_type}}">{{account_type}}</option>
              </select>
            </div>
          </div>
          <textarea id="smsMessage" class="input min-h-[140px]" placeholder="Hi {{first_name}}, we spotted a dispute update ready for review. Tap to confirm your next step." data-i18n-placeholder="marketing.smsBuilder.messagePlaceholder"></textarea>
          <div class="flex flex-wrap items-center justify-between gap-2 text-xs text-slate-500">
            <span><span data-i18n="marketing.smsBuilder.characterLabel">Character Count:</span> <span id="smsCharCount">0/160</span></span>
            <div class="flex items-center gap-1" aria-label="Quick merge fields">
              <button type="button" class="chip" data-token="{{first_name}}">{{first_name}}</button>
              <button type="button" class="chip" data-token="{{dispute_stage}}">{{dispute_stage}}</button>
              <button type="button" class="chip" data-token="{{cta_link}}">{{cta_link}}</button>
            </div>
          </div>
        </div>
        <div class="flex flex-wrap items-center gap-3">
          <button id="smsPreviewBtn" class="btn" type="button" data-i18n="marketing.smsBuilder.previewButton">Preview SMS</button>
          <button id="smsTestBtn" class="btn bg-slate-900" type="button" data-i18n="marketing.smsBuilder.sendTestButton">Send Test</button>
          <span class="text-xs text-slate-500" data-i18n="marketing.smsBuilder.guardrails">Guardrails: opt-out copy auto-appended, rate-limited when live.</span>
        </div>
      </form>
      <aside class="flex justify-center">
        <div class="relative w-[280px] max-w-full rounded-[30px] border border-slate-900/10 bg-slate-900 text-white shadow-[0_0_0_8px_rgba(255,255,255,0.2)]">
          <div class="absolute inset-x-12 top-3 h-6 rounded-full bg-black/50"></div>
          <div class="p-6 pt-14 space-y-4">
            <div class="text-sm text-slate-300" data-i18n="marketing.smsBuilder.previewBadge">Preview • Twilio Ready</div>
            <div class="rounded-2xl bg-gradient-to-br from-violet-600 to-fuchsia-500 p-4 text-sm leading-6" id="smsPreviewBubble">
              Hi Alex 👋🏻
              Revolv.AI spotted a Metro-2 update for your {{dispute_stage}}.
              Tap here to review → https://go.revolv.ai/next
            </div>
            <div class="rounded-2xl border border-white/10 bg-white/5 p-3 text-[11px] text-slate-200" data-i18n="marketing.smsBuilder.previewNote">
              Personalization sample uses demo data. Final send will use live CRM fields.
            </div>
          </div>
        </div>
      </aside>
    </div>
  </section>

  <!-- Email Template Builder -->
  <section aria-labelledby="email-builder-heading" class="glass card p-6 space-y-6">
    <div class="flex flex-col gap-2">
      <div class="flex items-center gap-3">
        <span class="text-2xl">💌</span>
        <div>
          <h2 id="email-builder-heading" class="text-xl font-semibold" data-i18n="marketing.emailBuilder.heading">Email Template Designer</h2>
          <p class="text-sm text-slate-600" data-i18n="marketing.emailBuilder.description">Organize nurture flows, automate bilingual onboarding, and prep branded sends before you connect SendGrid or Postalytics.</p>
        </div>
      </div>
      <div class="flex flex-wrap items-center gap-2 text-xs text-slate-500">
        <span class="chip bg-white/60" data-i18n="marketing.emailBuilder.metricChip">Metric: Open → Consult %</span>
        <span class="chip bg-white/60" data-i18n="marketing.emailBuilder.automationChip">Automation idea: 7-day roadmap drip</span>
        <span class="chip bg-white/60" data-i18n="marketing.emailBuilder.experimentChip">CTA Test: “Schedule Strategy Call” vs “Explore your plan”</span>
      </div>
      <div class="flex flex-wrap items-center justify-between gap-3">
        <div class="flex items-center gap-2 text-sm">
          <button class="btn" id="btnAddTemplate" type="button" data-i18n="marketing.emailBuilder.newTemplate">New Template</button>
          <button class="btn bg-slate-900" id="btnImportHtml" type="button" data-i18n="marketing.emailBuilder.importHtml">Import HTML</button>
        </div>
        <div class="flex items-center gap-2 text-xs text-slate-500">
          <label class="sr-only" for="templateFilter" data-i18n="marketing.emailBuilder.filterLabel">Segment</label>
          <select id="templateFilter" class="input text-xs py-1 px-2">
            <option value="all" data-i18n="marketing.emailBuilder.filters.all">All Segments</option>
            <option value="b2c" data-i18n="marketing.emailBuilder.filters.b2c">B2C Consumers</option>
            <option value="b2b" data-i18n="marketing.emailBuilder.filters.b2b">B2B / Truckers</option>
            <option value="attorneys" data-i18n="marketing.emailBuilder.filters.attorneys">Attorneys / Referrals</option>
          </select>
          <span class="hidden md:inline" data-i18n="marketing.emailBuilder.filterHelper">Filter to prep tailored automations.</span>
        </div>
      </div>
    </div>
    <div class="grid gap-4 md:grid-cols-2 xl:grid-cols-3" id="emailTemplateGrid">
      <p id="templatesEmpty" class="rounded-lg border border-dashed border-slate-300 bg-white/50 p-4 text-sm text-slate-500" data-i18n="marketing.emailBuilder.emptyState">Templates load from the backend. Use “New Template” to save your first design.</p>
    </div>
  </section>

  <!-- Campaign Analytics Preview -->
  <section aria-labelledby="campaign-dashboard-heading" class="glass card p-6 space-y-6">
    <div class="flex items-center gap-3">
      <span class="text-2xl">📊</span>
      <div>
        <h2 id="campaign-dashboard-heading" class="text-xl font-semibold" data-i18n="marketing.campaignDashboard.heading">Campaign Dashboard Preview</h2>
        <p class="text-sm text-slate-600" data-i18n="marketing.campaignDashboard.description">Visual placeholders ready to display Twilio/SendGrid metrics, pipeline revenue, and compliance alerts.</p>
      </div>
    </div>
    <div class="grid gap-4 md:grid-cols-[minmax(0,2fr)_minmax(0,1fr)]">
      <section class="space-y-4">
        <header class="flex items-center justify-between">
          <h3 class="text-lg font-semibold" data-i18n="marketing.campaignDashboard.recentCampaigns">Recent Campaigns</h3>
          <button class="btn" type="button" data-i18n="marketing.campaignDashboard.exportCsv">Export CSV</button>
        </header>
        <div class="space-y-3" id="campaignList">
          <article class="glass card bg-white/70 space-y-2" data-status="scheduled">
            <div class="flex items-center justify-between text-sm">
              <span class="font-semibold" data-i18n="marketing.campaignDashboard.cards.newYear.title">New Year Credit Boost</span>
              <span class="chip" data-i18n="marketing.campaignDashboard.statuses.scheduled">Scheduled</span>
            </div>
            <p class="text-xs text-slate-500" data-i18n="marketing.campaignDashboard.cards.newYear.body">Next touch: Jan 3 • Segment: Inactive Accounts • KPI target: 18% consult rate.</p>
            <div class="h-2 w-full overflow-hidden rounded-full bg-slate-200">
              <div class="h-full rounded-full bg-gradient-to-r from-violet-500 to-fuchsia-500" style="width:65%"></div>
            </div>
          </article>
          <article class="glass card bg-white/70 space-y-2" data-status="completed">
            <div class="flex items-center justify-between text-sm">
              <span class="font-semibold" data-i18n="marketing.campaignDashboard.cards.trucker.title">Trucker Safety + Credit Webinar</span>
              <span class="chip" data-i18n="marketing.campaignDashboard.statuses.completed">Completed</span>
            </div>
            <p class="text-xs text-slate-500" data-i18n="marketing.campaignDashboard.cards.trucker.body">Result: 24 booked consults • Upsell opportunity: Fleet compliance retainer.</p>
            <div class="h-2 w-full overflow-hidden rounded-full bg-slate-200">
              <div class="h-full rounded-full bg-gradient-to-r from-emerald-500 to-teal-500" style="width:92%"></div>
            </div>
          </article>
          <article class="glass card bg-white/70 space-y-2" data-status="draft">
            <div class="flex items-center justify-between text-sm">
              <span class="font-semibold" data-i18n="marketing.campaignDashboard.cards.scoreDrop.title">Score Drop Alert</span>
              <span class="chip" data-i18n="marketing.campaignDashboard.statuses.draft">Draft</span>
            </div>
            <p class="text-xs text-slate-500" data-i18n="marketing.campaignDashboard.cards.scoreDrop.body">Set webhook to Metro-2 anomaly detector • CTA: Schedule dispute strategy.</p>
            <div class="h-2 w-full overflow-hidden rounded-full bg-slate-200">
              <div class="h-full rounded-full bg-gradient-to-r from-sky-500 to-indigo-500" style="width:40%"></div>
            </div>
          </article>
        </div>
      </section>
      <aside class="space-y-4">
        <div class="glass card bg-white/80 p-4 space-y-3">
          <div class="flex items-center justify-between">
            <h3 class="text-base font-semibold" data-i18n="marketing.campaignDashboard.metrics.heading">Metrics Placeholder</h3>
            <span class="text-xs text-slate-500" data-i18n="marketing.campaignDashboard.metrics.badge">API ready</span>
          </div>
          <div class="h-36 rounded-xl border border-dashed border-slate-300 bg-white/60 flex flex-col items-center justify-center text-xs text-slate-400" data-i18n-html="marketing.campaignDashboard.metrics.placeholder">
            <span>Drop chart.js or Recharts here.</span>
            <span>Map open %, click %, revenue per send.</span>
          </div>
          <ul class="space-y-2 text-xs text-slate-500">
            <li data-i18n="marketing.campaignDashboard.metrics.bullets.track">• Track: Lead → Consult %, Consult → Paid %, Refund %</li>
            <li data-i18n="marketing.campaignDashboard.metrics.bullets.alerts">• Alerts: Opt-out spikes, deliverability drops</li>
            <li data-i18n="marketing.campaignDashboard.metrics.bullets.next">• Next: Slack webhook for at-risk campaigns</li>
          </ul>
        </div>
        <div class="glass card bg-white/80 p-4 space-y-3">
          <h3 class="text-base font-semibold" data-i18n="marketing.campaignDashboard.experiments.heading">Experiments Queue</h3>
          <ul class="space-y-2 text-xs text-slate-500" id="experimentIdeas">
            <li data-i18n="marketing.campaignDashboard.experiments.item1">1️⃣ Pricing anchor: “$49 Strategy Session” vs “$0 Discovery”</li>
            <li data-i18n="marketing.campaignDashboard.experiments.item2">2️⃣ CTA microcopy: “Start audit” vs “Start your audit”</li>
            <li data-i18n="marketing.campaignDashboard.experiments.item3">3️⃣ Social proof position: testimonials vs score visualizer</li>
          </ul>
          <button class="btn" id="btnAddExperiment" type="button" data-i18n="marketing.campaignDashboard.experiments.logButton">Log Hypothesis</button>
        </div>
      </aside>
    </div>
  </section>

  <section aria-labelledby="integration-checklist-heading" class="glass card p-6 space-y-6">
    <div class="flex items-center gap-3">
      <span class="text-2xl">🧩</span>
      <div>
        <h2 id="integration-checklist-heading" class="text-xl font-semibold" data-i18n="marketing.integration.heading">Integration Checklist</h2>
        <p class="text-sm text-slate-600" data-i18n="marketing.integration.description">Wire this UI to Twilio, SendGrid, and other services without losing compliance.</p>
      </div>
    </div>
    <div class="grid gap-6 lg:grid-cols-[minmax(0,1.5fr)_minmax(0,1fr)]">
      <div class="space-y-4">
        <h3 class="text-base font-semibold" data-i18n="marketing.integration.stepsTitle">Steps to Activate</h3>
        <ol class="list-decimal list-inside space-y-2 text-sm text-slate-600" id="integrationSteps">
          <li data-i18n-html="marketing.integration.steps.collect">Collect API keys and SIDs; store them in <code>.env</code> or Settings → Integrations.</li>
          <li data-i18n-html="marketing.integration.steps.providers">Call <code>PATCH /api/marketing/providers/:id</code> to mark providers as <span class="font-semibold">ready</span>.</li>
          <li data-i18n-html="marketing.integration.steps.tests">Trigger <code>POST /api/marketing/tests</code> from “Send Test” to validate payloads.</li>
          <li data-i18n="marketing.integration.steps.worker">Connect a worker that consumes the queue and triggers Twilio/SendGrid with logs.</li>
        </ol>
        <div class="rounded-xl bg-slate-900 text-white p-4 space-y-2 text-xs">
          <div class="flex items-center justify-between text-sm">
            <span class="font-semibold" data-i18n="marketing.integration.curl.heading">cURL Smoke Test</span>
            <span class="uppercase tracking-wide text-[10px] text-violet-200" data-i18n="marketing.integration.curl.badge">Dev only</span>
          </div>
          <pre class="whitespace-pre-wrap break-words text-[11px] leading-5"><code id="curlExample" data-i18n="marketing.integration.curl.command">curl -X POST "$HOST/api/marketing/tests" \
  -H "Authorization: Bearer $TOKEN" \
  -H "Content-Type: application/json" \
  -d '{"channel":"sms","recipient":"+15125550199","smsPreview":"Hi {{first_name}}, your audit is ready."}'</code></pre>
        </div>
      </div>
      <div class="space-y-4">
        <div class="glass card bg-white/80 p-4 space-y-3">
          <div class="flex items-center justify-between">
            <h3 class="text-base font-semibold" data-i18n="marketing.integration.queue.heading">Queued Test Sends</h3>
            <button class="btn text-xs" id="refreshQueueBtn" type="button" data-i18n="marketing.integration.queue.refresh">Refresh</button>
          </div>
          <ul id="testQueueList" class="space-y-2 text-xs text-slate-600">
            <li class="rounded-lg border border-dashed border-slate-300 bg-white/50 p-3" data-i18n="marketing.integration.queue.empty">Run “Send Test” to see items here.</li>
          </ul>
        </div>
        <div class="glass card bg-white/80 p-4 space-y-3">
          <div class="flex items-center justify-between">
            <h3 class="text-base font-semibold" data-i18n="marketing.integration.providers.heading">Provider Status</h3>
            <span class="text-[10px] uppercase text-slate-400" data-i18n="marketing.integration.providers.badge">Live sync</span>
          </div>
          <ul id="providerStatusList" class="space-y-2 text-xs text-slate-600">
            <li class="rounded-lg border border-dashed border-slate-300 bg-white/50 p-3" data-i18n="marketing.integration.providers.empty">Use the API to register Twilio/SendGrid credentials.</li>
          </ul>
        </div>
      </div>
    </div>
  </section>

</main>
<div id="testModal" class="fixed inset-0 z-40 hidden items-center justify-center bg-slate-900/60 p-4">
  <div class="glass card max-w-md w-full space-y-4 bg-white/90" role="dialog" aria-modal="true" aria-labelledby="testModalTitle">
    <div class="flex items-center justify-between">
      <div>
        <h3 id="testModalTitle" class="text-lg font-semibold" data-i18n="marketing.testModal.title">Send Test Message</h3>
        <p class="text-xs text-slate-500" data-i18n="marketing.testModal.subtitle">Simulate a Twilio/SendGrid call. No live sends.</p>
      </div>
      <button class="btn bg-slate-900" type="button" data-close-test data-i18n="marketing.testModal.close">Close</button>
    </div>
    <form class="space-y-3" id="testForm">
      <div class="flex flex-col gap-2">
        <label class="text-sm font-medium" for="testChannel" data-i18n="marketing.testModal.channelLabel">Channel</label>
        <select id="testChannel" name="testChannel" class="input">
          <option value="sms" data-i18n="marketing.testModal.channelOptions.sms">SMS</option>
          <option value="email" data-i18n="marketing.testModal.channelOptions.email">Email</option>
        </select>
      </div>
      <div class="flex flex-col gap-2">
        <label class="text-sm font-medium" for="testRecipient" data-i18n="marketing.testModal.recipientLabel">Send To</label>
        <input id="testRecipient" name="testRecipient" class="input" type="text" placeholder="+1 512 555 0199 or demo@revolv.ai" data-i18n-placeholder="marketing.testModal.recipientPlaceholder" required />
      </div>
      <div class="flex flex-col gap-2">
        <label class="text-sm font-medium" for="testNotes" data-i18n="marketing.testModal.notesLabel">Notes</label>
        <textarea id="testNotes" name="testNotes" class="input" rows="3" placeholder="Log what you’re validating: tone, CTA, bilingual render." data-i18n-placeholder="marketing.testModal.notesPlaceholder"></textarea>
      </div>
      <div class="flex items-center justify-between text-xs text-slate-500">
        <span data-i18n="marketing.testModal.footerHint">Preview payload is queued via the marketing API for QA.</span>
        <button class="btn" type="submit" data-i18n="marketing.testModal.queueButton">Queue Test</button>
      </div>
      <p id="testStatus" class="hidden rounded-lg bg-emerald-100 px-3 py-2 text-xs text-emerald-700" data-i18n="marketing.testModal.success">Queued via marketing API — list updates below.</p>
    </form>
  </div>
</div>
<script type="module" src="/common.js"></script>
<script type="module" src="/marketing.js"></script>
</body>
</html><|MERGE_RESOLUTION|>--- conflicted
+++ resolved
@@ -85,17 +85,10 @@
       <span class="text-3xl">🚀</span>
       <div>
         <h1 class="text-2xl font-bold" data-i18n="marketing.hero.title">Marketing Launchpad</h1>
-<<<<<<< HEAD
-        <p class="text-sm text-slate-600" data-i18n="marketing.hero.subtitle">Plan premium credit-repair journeys, nurture leads, and prep conversion-focused automations before you wire them into Twilio, SendGrid, or any integration.</p>
-      </div>
-    </div>
-    <p class="text-xs text-slate-500" data-i18n="marketing.hero.tip">Tip: document every bilingual (EN/ES) touchpoint to stay compliant, boost trust, and prime upsells. Once the backend hooks are live, these tiles can push payloads directly to your automation queue.</p>
-=======
         <p class="text-sm text-slate-600" data-i18n="marketing.hero.subtitle">Plan premium credit-repair journeys, nurture leads, and prep conversion-focused automations before you wire them into Twilio, SendGrid, o cualquier otra integración.</p>
       </div>
     </div>
     <p class="text-xs text-slate-500" data-i18n="marketing.hero.tip">Tip: documenta cada touchpoint bilingüe (EN/ES) to stay compliant, boost trust, and prime upsells. Once the backend hooks are live, these tiles can push payloads directly to your automation queue.</p>
->>>>>>> 22b4faca
   </header>
 
   <!-- SMS Campaign Builder -->
@@ -105,21 +98,13 @@
         <span class="text-2xl">📱</span>
         <div>
           <h2 id="sms-builder-heading" class="text-xl font-semibold" data-i18n="marketing.smsBuilder.heading">SMS Campaign Builder</h2>
-<<<<<<< HEAD
-          <p class="text-sm text-slate-600" data-i18n="marketing.smsBuilder.description">Craft compliant outreach, personalize with merge fields, and preview the mobile experience before launch.</p>
-=======
           <p class="text-sm text-slate-600" data-i18n="marketing.smsBuilder.description">Craft compliant outreach, personalize with merge fields, and preview the mobile experience antes de lanzar.</p>
->>>>>>> 22b4faca
         </div>
       </div>
       <div class="flex flex-wrap gap-2 text-xs text-slate-500">
         <span class="chip bg-white/60" data-i18n="marketing.smsBuilder.kpi">Suggested KPI: Reply Rate</span>
         <span class="chip bg-white/60" data-i18n="marketing.smsBuilder.upsell">Upsell: SMS Concierge Follow-up</span>
-<<<<<<< HEAD
-        <span class="chip bg-white/60" data-i18n="marketing.smsBuilder.experiment">A/B Test: “Book Call” vs “Discover your plan”</span>
-=======
         <span class="chip bg-white/60" data-i18n="marketing.smsBuilder.experiment">A/B Test: CTA «Book Call» vs «Descubre tu plan»</span>
->>>>>>> 22b4faca
       </div>
     </div>
     <div class="grid gap-6 lg:grid-cols-2">
