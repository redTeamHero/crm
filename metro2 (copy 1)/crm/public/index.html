<!DOCTYPE html>
<html lang="en">
<head>
  <meta charset="utf-8" />
  <title>Metro 2 CRM</title>
  <meta name="viewport" content="width=device-width,initial-scale=1" />
  <meta name="theme-color" content="#007AFF" />
  <script src="https://cdn.tailwindcss.com"></script>
  <link rel="stylesheet" href="/style.css" />
  <style>
    :root{
      --glass-bg: rgba(255,255,255,0.4);
      --glass-brd: rgba(255,255,255,0.25);
      --muted:#6b7280;
      --green:#22c55e;
      --green-bg:rgba(34,197,94,.12);
      --accent:#007AFF;
      --accent-bg:rgba(0,122,255,.12);
    }
    .glass{ background:var(--glass-bg); border:1px solid var(--glass-brd); border-radius:18px; backdrop-filter:blur(12px) saturate(180%); box-shadow:0 8px 24px rgba(0,0,0,.1) }
    .card{ border-radius:18px; padding:16px }
    .chip{ border:1px solid var(--glass-brd); padding:4px 10px; border-radius:999px; font-size:12px; background:rgba(255,255,255,.7); cursor:pointer; user-select:none }
    .chip.active{ background:var(--accent-bg); border-color:var(--accent) }
    .muted{ color:var(--muted) }
    .tl-card{ transition:transform .2s ease, box-shadow .15s ease, background .15s ease; }
    .tl-card:hover{ transform: translateY(-1px) scale(1.01) }
    .tl-card.selected{ box-shadow:0 0 0 2px var(--green) inset; background:var(--green-bg) }
    .tl-card.negative{ box-shadow:0 0 0 2px #ef4444 inset, 0 8px 24px rgba(0,0,0,.1); background:rgba(239,68,68,.12); }
    .wrap-anywhere{ overflow-wrap:anywhere; word-break:break-word }
    .hidden{ display:none }
    .focus-ring{ outline: 2px dashed #6366f1; outline-offset: 4px; }

    /* Modes */
    .tl-card.mode-identity{ box-shadow:0 0 0 2px #d4af37 inset, 0 8px 24px rgba(0,0,0,.1); background: rgba(212,175,55,.12); }
    .tl-card.mode-breach{   box-shadow:0 0 0 2px #ef4444 inset, 0 8px 24px rgba(0,0,0,.1); background: rgba(239,68,68,.12); }
    .tl-card.mode-assault{  box-shadow:0 0 0 2px #ec4899 inset, 0 8px 24px rgba(0,0,0,.1); background: rgba(236,72,153,.12); }

    .chip-mini{ font-size:11px; padding:2px 8px; }
    .chip-identity{ border-color:#d4af37; color:#8b6f00; background:rgba(212,175,55,.15); }
    .chip-breach{   border-color:#ef4444; color:#991b1b; background:rgba(239,68,68,.15); }
    .chip-assault{  border-color:#ec4899; color:#9d174d; background:rgba(236,72,153,.15); }

    .mode-btn.active{ box-shadow:0 0 0 2px #1f2937 inset; background:#eef2ff; }

    /* Tooltip bubble */
    .btn[data-tip]:hover::after,
    .chip[data-tip]:hover::after{
      content: attr(data-tip);
      position:absolute; left:50%; transform:translateX(-50%); bottom: calc(100% + 8px);
      background: rgba(17,24,39,.95); color:white; font-size:12px; padding:6px 8px; border-radius:8px; white-space:nowrap; box-shadow:0 6px 18px rgba(0,0,0,.2); z-index:40;
    }
    .btn[data-tip]:hover::before,
    .chip[data-tip]:hover::before{
      content:""; position:absolute; left:50%; transform:translateX(-50%); bottom: 100%;
      border:6px solid transparent; border-top-color: rgba(17,24,39,.95); z-index:39;
    }

    /* Zoom modal */
    #zoomModal { z-index: 60; }
    #zoomCard { max-height: 85vh; overflow: auto; }
  </style>
</head>
<body>
<header class="p-4">
  <div class="max-w-7xl mx-auto glass card flex items-center justify-between">
    <div class="text-xl font-semibold">Metro 2 CRM</div>
    <div class="flex items-center gap-2">
      <a href="/dashboard" class="btn">Dashboard</a>
      <a href="/clients" class="btn">Clients</a>
      <a href="/leads" class="btn">Leads</a>
      <a href="/schedule" class="btn">Schedule</a>
      <a id="navCompany" href="/my-company" class="btn">My Company</a>
      <a href="/billing" class="btn">Billing</a>
      <a href="/letters" class="btn">Letter</a>
      <a href="/library" class="btn">Library</a>
      <button id="btnCreditors" class="btn" data-tip="Creditor Library">Creditors</button>
      <button id="btnHelp" class="btn" data-tip="Help (H)">Help</button>
    </div>
  </div>
</header>

<!-- Quick Actions -->
<div class="max-w-7xl mx-auto">
  <div class="glass card space-y-4">
    <div>
      <div class="mb-1 flex items-center justify-center gap-2">
<<<<<<< HEAD
=======




      <div class="flex items-center justify-between mb-1">
>>>>>>> 1431daaa
        <div class="font-medium">Client Tracker</div>
        <div id="stepControls" class="flex items-center gap-2 text-sm">
          <a id="clientPortalLink" class="btn text-sm hidden" href="#" target="_blank">Client Portal</a>
          <button id="addStep" class="btn text-sm" title="Add step">+</button>
        </div>
<<<<<<< HEAD
=======

>>>>>>> 1431daaa
      </div>
      <div id="trackerSteps" class="flex flex-wrap justify-center gap-4 text-sm"></div>
      </div>
    <div>
        <div class="font-medium mb-2">Quick Actions</div>
      <div id="modeBar" class="flex gap-2 flex-wrap"></div>
      <div class="text-sm muted mt-1">
        Click a mode, then click tradeline cards to tag them. Click the mode again to exit.
      </div>
    </div>
  </div>
</div>

<main class="max-w-7xl mx-auto p-4 space-y-4">
  <div id="err" class="hidden p-3 bg-red-50 border border-red-200 text-red-700 rounded-lg"></div>

  <section class="grid md:grid-cols-[320px,1fr] gap-4">
    <!-- Consumers -->
    <aside class="glass card space-y-2">
      <div class="flex items-center justify-between">
        <div class="font-semibold">Consumers</div>
        <div class="flex gap-2">
          <button id="btnNewConsumer" class="btn text-sm" data-tip="New Consumer (N)">New</button>
          <button id="btnEditConsumer" class="btn text-sm" data-tip="Edit Consumer (E)">Edit</button>
        </div>
      </div>
      <input id="consumerSearch" placeholder="Search consumers..." class="w-full border rounded px-2 py-1 text-sm" />
      <div id="consumerList" class="space-y-2"></div>
      <div class="flex items-center justify-between pt-2">
        <button id="consPrev" class="btn text-sm">Prev</button>
        <div class="text-sm muted">Page <span id="consPage">1</span> / <span id="consPages">1</span></div>
        <button id="consNext" class="btn text-sm">Next</button>
      </div>
    </aside>

    <!-- Right side -->
    <section class="space-y-4">
      <div class="glass card">
        <div class="flex items-center justify-between">
          <div>
            <div class="font-semibold">Selected Consumer: <span id="selConsumer">—</span></div>
            <div class="text-sm muted">Report: <select id="reportPicker" class="border rounded px-2 py-1 text-sm"></select></div>
          </div>
          <div class="flex gap-2">
            <button id="btnUpload" class="chip" data-tip="Upload HTML (U)">Upload HTML</button>
            <button id="btnDataBreach" class="chip" data-tip="Databreach options">Databreach</button>
            <button id="btnAuditReport" class="chip" data-tip="Run audit on current report">Audit</button>
            <button id="btnDeleteReport" class="chip" data-tip="Delete current report (click)">Delete Report</button>
            <input id="fileInput" type="file" accept=".html,.htm,text/html" class="hidden" />
          </div>
        </div>
      </div>
        <div class="glass card">
        <div class="flex items-center justify-between mb-2">
          <div class="font-semibold">Files & Activity</div>
          <div class="flex items-center gap-2">
            <input id="activityFile" type="file" class="hidden" />
            <button id="btnAddFile" class="btn" data-tip="Upload file to this consumer">+ Add File</button>
          </div>
        </div>
        <div id="activityList" class="space-y-2 text-sm max-h-48 overflow-y-auto"></div>
      </div>
      <div class="glass card">
        <div class="font-semibold mb-2">Filters</div>
        <div id="filterBar" class="flex flex-wrap gap-2"></div>
        <button id="btnClearFilters" class="btn mt-2" data-tip="Clear Filters (C)">Clear Filters</button>
      </div>

      <div class="glass card">
        <div class="flex items-center justify-between">
          <div class="font-semibold">Tradelines</div>
          <div class="flex items-center gap-3">
            <label class="text-sm flex items-center gap-2" title="Generate correction letters">
              <input type="radio" name="rtype" value="correct" checked /> Correct
            </label>
            <label class="text-sm flex items-center gap-2" title="Generate deletion letters">
              <input type="radio" name="rtype" value="delete" /> Delete
            </label>
            <label class="text-sm flex items-center gap-2" title="Generate debt collector letters">
              <input type="checkbox" id="cbCollectors" /> Collectors
            </label>

            <label class="text-sm flex items-center gap-2" title="Generate personal information letters">
              <input type="checkbox" id="cbPersonalInfo" /> Personal Info
            </label>
            <button id="btnGenerate" class="btn" data-tip="Generate Letters (G)">Generate Letters</button>
          </div>
        </div>
        <div class="text-xs muted mt-1">Tip: Click any card to zoom for full detail.</div>
        <div id="tlList" class="grid gap-3 mt-3 grid-cols-1 md:grid-cols-2 xl:grid-cols-3"></div>
        <div id="tlPager" class="flex items-center justify-between mt-3">
          <button id="tlPrev" class="btn text-sm">Prev</button>
          <div class="flex items-center gap-2">
            <div class="text-sm muted">Page <span id="tlPage">1</span> / <span id="tlPages">1</span></div>
            <select id="tlPageSize" class="border rounded text-sm">
              <option value="3">3</option>
              <option value="6" selected>6</option>
              <option value="9">9</option>
              <option value="12">12</option>
              <option value="15">15</option>
              <option value="all">All</option>
            </select>
          </div>
          <button id="tlNext" class="btn text-sm">Next</button>
        </div>
      </div>

      <div class="glass card">
        <div class="font-semibold">Debt Collectors</div>
        <div id="collectorList" class="space-y-2 mt-2"></div>
      </div>


      <!-- Files & Activity -->
    
    </section>
  </section>
</main>

<!-- Consumer list item template -->
<template id="consumerItem">
  <div class="glass card consumer-card cursor-pointer">
    <div class="flex items-start justify-between">
      <div>
        <div class="name font-medium"></div>
        <div class="email text-sm muted"></div>
      </div>
      <button class="delete btn" data-tip="Delete Consumer (click)">×</button>
    </div>
  </div>
</template>

<!-- Tradeline card template -->
<template id="tlTemplate">
  <div class="glass card tl-card" data-index="">
    <div class="tl-head flex items-start justify-between gap-2">
      <div class="wrap-anywhere">
        <div class="font-semibold tl-creditor"></div>
        <div class="text-xs muted">Index <span class="tl-idx"></span></div>
        <div class="text-xs muted mt-1">
          TU: <span class="tl-tu-acct"></span> •
          EXP: <span class="tl-exp-acct"></span> •
          EQF: <span class="tl-eqf-acct"></span>
        </div>
      </div>
      <div class="flex items-center gap-2">
        <div class="special-badges flex gap-1"></div>
        <select class="tl-playbook-select hidden text-sm border rounded"></select>
        <button class="tl-playbook btn" title="Select playbook">Playbook</button>
        <button class="tl-remove btn" title="Hide this card" data-tip="Remove Card (R when focused)">×</button>
      </div>
    </div>

    <div class="mt-3 grid grid-cols-3 gap-2 text-sm">
      <label class="flex items-center gap-2"><input type="checkbox" class="bureau" value="TransUnion" /> TransUnion</label>
      <label class="flex items-center gap-2"><input type="checkbox" class="bureau" value="Experian" /> Experian</label>
      <label class="flex items-center gap-2"><input type="checkbox" class="bureau" value="Equifax" /> Equifax</label>
    </div>

    <div class="tl-tags flex gap-2 mt-2 flex-wrap"></div>
    <div class="mt-3">
      <div class="space-y-1 tl-violations text-sm"></div>
      <div class="flex justify-end gap-2 mt-1 text-xs">
        <button class="tl-reason-prev btn text-xs hidden">Prev</button>
        <button class="tl-reason-next btn text-xs hidden">Next</button>
      </div>




    </div>
  </div>
</template>

<!-- Inquiry item template -->
<template id="inqTemplate">
  <div class="flex items-center gap-2">
    <input type="checkbox" class="inq-dispute" />
    <div class="flex-1">
      <div class="font-medium inq-creditor"></div>
      <div class="text-xs muted"><span class="inq-bureau"></span> • <span class="inq-date"></span></div>
    </div>
  </div>
</template>

<!-- Inquiry item template -->
<!-- Debt collector item template -->
  <template id="collectorTemplate">
    <div class="flex items-center gap-2">
      <input type="checkbox" class="collector-pick" />
      <div class="flex-1">
        <div class="font-medium collector-name"></div>
        <div class="text-xs muted collector-address"></div>
        <div class="text-xs muted collector-phone"></div>
      </div>
    </div>
  </template>

<!-- New Consumer Modal -->
<div id="newModal" class="fixed inset-0 hidden items-center justify-center bg-[rgba(0,0,0,.45)]">
  <form id="newForm" class="glass card w-[min(560px,92vw)] space-y-3">
    <div class="flex items-center justify-between">
      <div class="font-semibold">New Consumer</div>
      <div class="flex gap-2">
        <button type="button" id="newCancel" class="btn" data-tip="Cancel / Clear (C)">Cancel</button>
        <button type="button" id="newClose" class="btn" data-tip="Close">×</button>
        <button class="btn" type="submit" data-tip="Create (S)">Create</button>
      </div>
    </div>
    <div class="grid grid-cols-2 gap-2 text-sm">
      <label class="flex flex-col">Name<input name="name" class="border rounded px-2 py-1"></label>
      <label class="flex flex-col">Email<input name="email" class="border rounded px-2 py-1"></label>
      <label class="flex flex-col">Phone<input name="phone" class="border rounded px-2 py-1"></label>
      <label class="flex flex-col">SSN last 4<input name="ssn_last4" class="border rounded px-2 py-1"></label>
      <label class="flex flex-col">DOB<input name="dob" class="border rounded px-2 py-1"></label>
      <label class="flex flex-col col-span-2">Address 1<input name="addr1" class="border rounded px-2 py-1"></label>
      <label class="flex flex-col col-span-2">Address 2<input name="addr2" class="border rounded px-2 py-1"></label>
      <label class="flex flex-col">City<input name="city" class="border rounded px-2 py-1"></label>
      <label class="flex flex-col">State<input name="state" class="border rounded px-2 py-1"></label>
      <label class="flex flex-col">Zip<input name="zip" class="border rounded px-2 py-1"></label>
      <label class="flex flex-col">Sale<input name="sale" type="number" step="0.01" class="border rounded px-2 py-1" /></label>
      <label class="flex flex-col">Paid<input name="paid" type="number" step="0.01" class="border rounded px-2 py-1" /></label>
    </div>
    <div class="text-xs muted">Tip: Press <b>S</b> to create, <b>C</b> to clear/cancel.</div>
  </form>
</div>

<!-- Edit Consumer Modal -->
<div id="editModal" class="fixed inset-0 hidden items-center justify-center bg-[rgba(0,0,0,.45)]">
  <form id="editForm" class="glass card w-[min(560px,92vw)] space-y-3">
    <div class="flex items-center justify-between">
      <div class="font-semibold">Edit Consumer</div>
      <div class="flex gap-2">
        <button type="button" id="editCancel" class="btn" data-tip="Cancel / Clear (C)">Cancel</button>
        <button type="button" id="editClose" class="btn" data-tip="Close">×</button>
        <button class="btn" type="submit" data-tip="Save (S)">Save</button>
      </div>
    </div>
    <div class="grid grid-cols-2 gap-2 text-sm">
      <label class="flex flex-col">Name<input name="name" class="border rounded px-2 py-1"></label>
      <label class="flex flex-col">Email<input name="email" class="border rounded px-2 py-1"></label>
      <label class="flex flex-col">Phone<input name="phone" class="border rounded px-2 py-1"></label>
      <label class="flex flex-col">SSN last 4<input name="ssn_last4" class="border rounded px-2 py-1"></label>
      <label class="flex flex-col">DOB<input name="dob" class="border rounded px-2 py-1"></label>
      <label class="flex flex-col col-span-2">Address 1<input name="addr1" class="border rounded px-2 py-1"></label>
      <label class="flex flex-col col-span-2">Address 2<input name="addr2" class="border rounded px-2 py-1"></label>
      <label class="flex flex-col">City<input name="city" class="border rounded px-2 py-1"></label>
      <label class="flex flex-col">State<input name="state" class="border rounded px-2 py-1"></label>
      <label class="flex flex-col">Zip<input name="zip" class="border rounded px-2 py-1"></label>
      <label class="flex flex-col">Sale<input name="sale" type="number" step="0.01" class="border rounded px-2 py-1" /></label>
      <label class="flex flex-col">Paid<input name="paid" type="number" step="0.01" class="border rounded px-2 py-1" /></label>
    </div>
    <div class="text-xs muted">Tip: Press <b>S</b> to save, <b>C</b> to clear/cancel.</div>
  </form>
</div>

<!-- Zoom Modal (tradeline details) -->
<div id="zoomModal" class="fixed inset-0 hidden items-center justify-center bg-[rgba(0,0,0,.55)]">
  <div id="zoomCard" class="glass card w-[min(900px,95vw)]">
    <div class="flex items-center justify-between mb-2">
      <div class="font-semibold">Tradeline Details</div>
      <button id="zoomClose" class="btn">×</button>
    </div>
    <div id="zoomBody" class="text-sm"></div>
  </div>
</div>

<!-- Help Modal (unchanged logic, bound in index.js hotkeys too) -->
<div id="helpModal" class="fixed inset-0 hidden items-center justify-center bg-[rgba(0,0,0,.45)] z-50">
  <div class="glass card w-[min(720px,92vw)]">
    <div class="flex items-center justify-between mb-2">
      <div class="font-semibold">Hotkeys & Tips</div>
      <button id="helpClose" class="btn">×</button>
    </div>
    <div class="text-sm space-y-2">
      <div class="grid grid-cols-2 gap-3">
        <div class="glass card p-2">
          <div class="font-medium mb-1">Global</div>
          <ul class="list-disc list-inside">
            <li><b>N</b> – New consumer</li>
            <li><b>U</b> – Upload HTML</li>
            <li><b>E</b> – Edit consumer</li>
            <li><b>G</b> – Generate letters</li>
            <li><b>C</b> – Clear (context-aware)</li>
            <li><b>H</b> – Help overlay</li>
            <li><b>R</b> – Remove focused tradeline card</li>
          </ul>
        </div>
        <div class="glass card p-2">
          <div class="font-medium mb-1">Modes / Cards</div>
          <ul class="list-disc list-inside">
            <li>Modes: <b>I</b>=Identity Theft, <b>D</b>=Data Breach, <b>S</b>=Sexual Assault</li>
            <li>Click a card to zoom; press <b>A</b> to toggle all bureaus on that card.</li>
            <li>Press <b>Esc</b> to exit a mode.</li>
          </ul>
        </div>
      </div>
      <div class="flex items-center gap-2">
        <a class="btn" href="/quiz.html" target="_blank">Try Hotkeys Quiz</a>
        <div class="text-xs muted">Opens new tab</div>
      </div>
    </div>
  </div>
</div>

<!-- Library Modal -->
<div id="libraryModal" class="fixed inset-0 hidden items-center justify-center bg-[rgba(0,0,0,.45)]">
  <div class="glass card w-[min(560px,92vw)] space-y-3">
    <div class="flex items-center justify-between">
      <div class="font-semibold">Creditor Library</div>
      <button id="libraryClose" class="btn">×</button>
    </div>
    <div id="libraryList" class="max-h-[60vh] overflow-auto text-sm space-y-1"></div>
  </div>
</div>

<script src="common.js"></script>
<script src="hotkeys.js"></script>
<script type="module" src="index.js"></script>
</body>
</html><|MERGE_RESOLUTION|>--- conflicted
+++ resolved
@@ -84,23 +84,13 @@
   <div class="glass card space-y-4">
     <div>
       <div class="mb-1 flex items-center justify-center gap-2">
-<<<<<<< HEAD
-=======
-
-
-
-
-      <div class="flex items-center justify-between mb-1">
->>>>>>> 1431daaa
+
         <div class="font-medium">Client Tracker</div>
         <div id="stepControls" class="flex items-center gap-2 text-sm">
           <a id="clientPortalLink" class="btn text-sm hidden" href="#" target="_blank">Client Portal</a>
           <button id="addStep" class="btn text-sm" title="Add step">+</button>
         </div>
-<<<<<<< HEAD
-=======
-
->>>>>>> 1431daaa
+
       </div>
       <div id="trackerSteps" class="flex flex-wrap justify-center gap-4 text-sm"></div>
       </div>
