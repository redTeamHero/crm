--- conflicted
+++ resolved
@@ -432,10 +432,7 @@
         <div id="tlHtmlContainer" class="hidden border rounded h-[400px]">
           <iframe id="tlHtmlPreview" class="w-full h-full"></iframe>
         </div>
-<<<<<<< HEAD
-=======
-
->>>>>>> 5a9c8c2c
+
       </div>
       <div class="flex-1 grid gap-2">
         <label class="flex flex-col">Creditor<input name="creditor" class="border rounded px-2 py-1" /></label>
@@ -443,17 +440,11 @@
         <label class="flex flex-col">Experian Account #<input name="exp_account_number" class="border rounded px-2 py-1" /></label>
         <label class="flex flex-col">Equifax Account #<input name="eqf_account_number" class="border rounded px-2 py-1" /></label>
         <label class="flex flex-col">Dispute Reason
-<<<<<<< HEAD
           <input id="tlReasonSearch" placeholder="Search reasons..." class="border rounded px-2 py-1 mb-1" />
           <select id="tlReasonSelect" class="border rounded px-2 py-1"></select>
           <textarea id="tlReasonText" name="manual_reason" class="border rounded px-2 py-1 mt-1" rows="3"></textarea>
         </label>
-=======
-          <select id="tlReasonSelect" class="border rounded px-2 py-1"></select>
-          <textarea id="tlReasonText" name="manual_reason" class="border rounded px-2 py-1 mt-1" rows="3"></textarea>
-        </label>
-
->>>>>>> 5a9c8c2c
+
       </div>
     </div>
   </form>
