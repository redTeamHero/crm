--- conflicted
+++ resolved
@@ -84,19 +84,13 @@
   <div class="glass card space-y-4">
     <div>
       <div class="mb-1 flex items-center justify-center gap-2">
-<<<<<<< HEAD
-=======
-
->>>>>>> 50e6f4ad
+
         <div class="font-medium">Client Tracker</div>
         <div id="stepControls" class="flex items-center gap-2 text-sm">
           <a id="clientPortalLink" class="btn text-sm hidden" href="#" target="_blank">Client Portal</a>
           <button id="addStep" class="btn text-sm" title="Add step">+</button>
         </div>
-<<<<<<< HEAD
-=======
-
->>>>>>> 50e6f4ad
+
       </div>
       <div id="trackerSteps" class="flex flex-wrap justify-center gap-4 text-sm"></div>
       </div>
@@ -320,10 +314,7 @@
       <label class="flex flex-col">Sale<input name="sale" type="number" step="0.01" class="border rounded px-2 py-1" /></label>
       <label class="flex flex-col">Paid<input name="paid" type="number" step="0.01" class="border rounded px-2 py-1" /></label>
       <label class="flex flex-col">Status<select name="status" class="border rounded px-2 py-1"><option value="active" selected>Active</option><option value="completed">Completed</option><option value="dropped">Dropped</option></select></label>
-<<<<<<< HEAD
-=======
-
->>>>>>> 50e6f4ad
+
     </div>
     <div class="text-xs muted">Tip: Press <b>S</b> to create, <b>C</b> to clear/cancel.</div>
   </form>
@@ -354,10 +345,7 @@
       <label class="flex flex-col">Sale<input name="sale" type="number" step="0.01" class="border rounded px-2 py-1" /></label>
       <label class="flex flex-col">Paid<input name="paid" type="number" step="0.01" class="border rounded px-2 py-1" /></label>
       <label class="flex flex-col">Status<select name="status" class="border rounded px-2 py-1"><option value="active">Active</option><option value="completed">Completed</option><option value="dropped">Dropped</option></select></label>
-<<<<<<< HEAD
-=======
-
->>>>>>> 50e6f4ad
+
     </div>
     <div class="text-xs muted">Tip: Press <b>S</b> to save, <b>C</b> to clear/cancel.</div>
   </form>
