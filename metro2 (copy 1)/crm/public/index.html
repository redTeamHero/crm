--- conflicted
+++ resolved
@@ -432,24 +432,18 @@
         <div id="tlHtmlContainer" class="hidden border rounded h-[400px]">
           <iframe id="tlHtmlPreview" class="w-full h-full"></iframe>
         </div>
-<<<<<<< HEAD
-=======
-
->>>>>>> d84ec193
+
       </div>
       <div class="flex-1 grid gap-2">
         <label class="flex flex-col">Creditor<input name="creditor" class="border rounded px-2 py-1" /></label>
         <label class="flex flex-col">TransUnion Account #<input name="tu_account_number" class="border rounded px-2 py-1" /></label>
         <label class="flex flex-col">Experian Account #<input name="exp_account_number" class="border rounded px-2 py-1" /></label>
         <label class="flex flex-col">Equifax Account #<input name="eqf_account_number" class="border rounded px-2 py-1" /></label>
-<<<<<<< HEAD
         <label class="flex flex-col">Dispute Reason
           <select id="tlReasonSelect" class="border rounded px-2 py-1"></select>
           <textarea id="tlReasonText" name="manual_reason" class="border rounded px-2 py-1 mt-1" rows="3"></textarea>
         </label>
-=======
-        <label class="flex flex-col">Dispute Reason<textarea name="manual_reason" class="border rounded px-2 py-1" rows="3"></textarea></label>
->>>>>>> d84ec193
+
       </div>
     </div>
   </form>
