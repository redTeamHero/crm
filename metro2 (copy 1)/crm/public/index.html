<!DOCTYPE html>
<html lang="en">
<head>
  <meta charset="utf-8" />
  <title>Metro 2 CRM</title>
  <meta name="viewport" content="width=device-width,initial-scale=1" />
  <meta name="theme-color" content="#AF52DE" />
  <script src="https://cdn.tailwindcss.com"></script>
  <script defer data-domain="example.com" src="https://plausible.io/js/script.js"></script>
<script>
(() => {
  const themes = {
    purple:{accent:'#AF52DE',hover:'#9333EA',bg:'#AF52DE',
            glassBg:'rgba(255,255,255,0.4)',glassBrd:'rgba(255,255,255,0.25)'},
    blue:{accent:'#007AFF',hover:'#005BB5',bg:'#007AFF',
          glassBg:'rgba(255,255,255,0.4)',glassBrd:'rgba(255,255,255,0.25)'},
    green:{accent:'#34C759',hover:'#248A3D',bg:'#34C759',
           glassBg:'rgba(255,255,255,0.4)',glassBrd:'rgba(255,255,255,0.25)'}
    // …keep the rest of your themes
  };
  const name = localStorage.getItem('theme') || 'purple';
  const t = themes[name] || themes.purple;
  const r = document.documentElement.style;
  r.setProperty('--accent', t.accent);
  r.setProperty('--accent-hover', t.hover);
  r.setProperty('--accent-bg', t.bg);
  r.setProperty('--glass-bg', t.glassBg);
  r.setProperty('--glass-brd', t.glassBrd);
  r.setProperty('--btn-text', '#fff');
  document.documentElement.style.visibility = 'hidden';
  document.addEventListener('DOMContentLoaded', () => {
    document.documentElement.style.visibility = '';
  });
})();
</script>
<link rel="stylesheet" href="/style.css">
  <style>
    :root{
      --glass-bg: rgba(255,255,255,0.4);
      --glass-brd: rgba(255,255,255,0.25);
      --muted:#6b7280;
      --green:#22c55e;
      --green-bg:#22c55e;
      --accent:#007AFF;
      --accent-bg:#007AFF;

    }
    .glass{ background:var(--glass-bg); border:1px solid var(--glass-brd); border-radius:18px; backdrop-filter:blur(12px) saturate(180%); box-shadow:0 8px 24px rgba(0,0,0,.1) }
    .card{ border-radius:18px; padding:16px }
    .chip{ border:1px solid var(--glass-brd); padding:4px 10px; border-radius:999px; font-size:12px; background:rgba(255,255,255,.7); cursor:pointer; user-select:none }
    .chip.active{ background:var(--accent-bg); border-color:var(--accent); color:#fff }
    .muted{ color:var(--muted) }
    .tl-card{ transition:transform .2s ease, box-shadow .15s ease, background .15s ease; }
    .tl-card:hover{ transform: translateY(-1px) scale(1.01) }
    .tl-card.selected{ box-shadow:0 0 0 2px var(--green); }
    .tl-card.selected input[type="checkbox"]{ accent-color: var(--green); }
    .tl-card.negative{
      border:2px solid #ef4444;
      background: rgba(239,68,68,.15);

      box-shadow:0 8px 24px rgba(0,0,0,.1);
    }
    .wrap-anywhere{ overflow-wrap:anywhere; word-break:break-word }
    .hidden{ display:none }
    .focus-ring{ outline: 2px dashed #6366f1; outline-offset: 4px; }

    /* Modes */
    .tl-card.mode-identity{ box-shadow:0 0 0 2px #d4af37 inset, 0 8px 24px rgba(0,0,0,.1); background: rgba(212,175,55,.12); }
    .tl-card.mode-breach{   box-shadow:0 0 0 2px #ef4444 inset, 0 8px 24px rgba(0,0,0,.1); background: rgba(239,68,68,.12); }
    .tl-card.mode-assault{  box-shadow:0 0 0 2px #ec4899 inset, 0 8px 24px rgba(0,0,0,.1); background: rgba(236,72,153,.12); }

    .chip-mini{ font-size:11px; padding:2px 8px; }
    .chip-identity{ border-color:#d4af37; color:#8b6f00; background:rgba(212,175,55,.15); }
    .chip-breach{   border-color:#ef4444; color:#991b1b; background:rgba(239,68,68,.15); }
    .chip-assault{  border-color:#ec4899; color:#9d174d; background:rgba(236,72,153,.15); }

    .mode-btn.active{ box-shadow:0 0 0 2px #1f2937 inset; background:#eef2ff; }

    /* Tooltip bubble */
    .btn[data-tip]:hover::after,
    .chip[data-tip]:hover::after{
      content: attr(data-tip);
      position:absolute; left:50%; transform:translateX(-50%); bottom: calc(100% + 8px);
      background: rgba(17,24,39,.95); color:white; font-size:12px; padding:6px 8px; border-radius:8px; white-space:nowrap; box-shadow:0 6px 18px rgba(0,0,0,.2); z-index:40;
    }
    .btn[data-tip]:hover::before,
    .chip[data-tip]:hover::before{
      content:""; position:absolute; left:50%; transform:translateX(-50%); bottom: 100%;
      border:6px solid transparent; border-top-color: rgba(17,24,39,.95); z-index:39;
    }

    /* Zoom modal */
    #zoomModal { z-index: 60; }
    #zoomCard { max-height: 85vh; overflow: auto; }
  </style>
</head>
<body>
<header id="host-nav" class="p-4">
  <div class="max-w-7xl mx-auto glass card flex items-center justify-between">
    <div class="text-xl font-semibold">Metro 2 CRM</div>
    <div class="flex items-center gap-2">
      <a href="/dashboard" class="btn">Dashboard</a>
      <a href="/clients" class="btn">Clients</a>
      <a href="/leads" class="btn">Leads</a>
      <a href="/schedule" class="btn">Schedule</a>
      <a href="/billing" class="btn">Billing</a>
      <div class="relative group">
        <a href="/settings" class="btn">Settings</a>
        <div class="absolute hidden group-hover:flex flex-col right-0 top-full mt-2 glass card p-2 gap-2 z-10">

          <a id="navCompany" href="/my-company" class="btn text-sm">My Company</a>
          <a href="/letters" class="btn text-sm">Letter</a>
          <a href="/library" class="btn text-sm">Library</a>
            <button id="btnInvite" class="btn text-sm" style="background: var(--green-bg);">Add Team Member</button>
        </div>
      </div>
      <a href="/tradelines" class="btn">Tradelines</a>
      <button id="btnHelp" class="btn" data-tip="Help (H)">Help</button>
    </div>
  </div>
</header>

<!-- Client Tracker -->
<div class="max-w-7xl mx-auto">
  <div class="glass card">
    <div class="text-center">
      <div class="mb-1 flex items-center justify-center gap-2">
        <div class="font-medium">Client Tracker</div>
        <div id="stepControls" class="flex items-center gap-2 text-sm">
          <button id="addStep" class="btn text-[10px]" title="Add step">+</button>
        </div>
      </div>
      <div id="trackerSteps" class="flex flex-wrap justify-center gap-4 text-sm"></div>
    </div>
  </div>
</div>

<main class="max-w-7xl mx-auto p-4 space-y-4">
  <div id="err" class="hidden p-3 bg-red-50 border border-red-200 text-red-700 rounded-lg"></div>

  <section class="grid md:grid-cols-[320px,1fr] gap-4">
    <!-- Consumers -->
    <aside class="glass card space-y-2">
      <div class="flex items-center justify-between">
        <div class="font-semibold">Consumers</div>
        <div class="flex gap-2">
          <button id="btnCreateClient" class="btn text-sm" data-tip="Create Client (N)">Create Client</button>
          <button id="btnEditClient" class="btn text-sm" data-tip="Edit Client (E)">Edit Client</button>
        </div>
      </div>
      <input id="consumerSearch" placeholder="Search consumers..." class="w-full border rounded px-2 py-1 text-sm" />
      <div id="consumerList" class="space-y-2 max-h-96 overflow-y-auto"></div>
      <div class="flex items-center justify-between pt-2">
        <button id="consPrev" class="btn text-sm">Prev</button>
        <div class="text-sm muted">Page <span id="consPage">1</span> / <span id="consPages">1</span></div>
        <button id="consNext" class="btn text-sm">Next</button>
      </div>
    </aside>

    <!-- Right side -->
    <section class="space-y-4">
        <div class="glass card">
        <div class="flex items-center justify-between mb-2">
          <div class="font-semibold">Messages</div>
          <button id="btnSendMsg" class="btn text-sm">Send</button>
        </div>
        <div id="msgList" class="space-y-2 text-sm max-h-48 overflow-y-auto flex flex-col"></div>
        <textarea id="msgInput" class="w-full border rounded p-2 text-sm" rows="2" placeholder="Type message..."></textarea>
      </div>
      <div class="glass card">
        <div class="flex items-center justify-between">
          <div>
            <div class="font-semibold">Selected Consumer: <span id="selConsumer">—</span></div>
            <div class="text-sm muted">Report: <select id="reportPicker" class="border rounded px-2 py-1 text-sm"></select></div>
          </div>
          <div class="flex gap-2">
            <button id="btnUpload" class="chip" data-tip="Upload HTML (U)">Upload HTML</button>
            <button id="btnDataBreach" class="chip" data-tip="Databreach options">Databreach</button>
            <button id="btnAuditReport" class="chip" data-tip="Run audit on current report">Audit</button>
            <button id="btnDeleteReport" class="chip" data-tip="Remove current report (click)">Remove Report</button>
            <input id="fileInput" type="file" accept=".html,.htm,text/html" class="hidden" />
          </div>
        </div>
      </div>
      <div class="glass card">
        <div class="flex items-center justify-between mb-2">
          <div class="font-semibold">Files & Activity</div>
          <div class="flex items-center gap-2">
            <input id="activityFile" type="file" class="hidden" />
            <button id="btnAddFile" class="btn" data-tip="Upload file to this consumer">+ Add File</button>
            <a id="activityPortalLink" class="btn hidden" href="#" target="_blank">Client Portal</a>
          </div>
        </div>
        <div id="activityList" class="space-y-2 text-sm max-h-48 overflow-y-auto"></div>
      </div>
    
      <div class="glass card">
        <div class="text-center">
          <div class="font-medium mb-2">Quick Actions</div>
          <div id="modeBar" class="flex gap-2 flex-wrap justify-center"></div>
          <div class="text-sm muted mt-1">
            Click a mode, then click tradeline cards to tag them. Click the mode again to exit.
          </div>
        </div>
        <div class="font-semibold mb-2 mt-4">Filters</div>
        <div id="filterBar" class="flex flex-wrap gap-2"></div>
        <button id="btnClearFilters" class="btn mt-2" data-tip="Clear Filters (C)">Clear Filters</button>
      </div>

      <div class="glass card">
        <div class="flex items-center justify-between">
          <div class="font-semibold">Tradelines</div>
          <div class="flex flex-wrap items-center gap-3">
            <label class="text-sm flex items-center gap-2" title="Generate debt collector letters">
              <input type="checkbox" id="cbCollectors" /> Collectors
            </label>

            <label class="text-sm flex items-center gap-2" title="Generate personal information letters">
              <input type="checkbox" id="cbPersonalInfo" /> Personal Info
            </label>
            <label class="text-sm flex items-center gap-2" title="Use AI to reword letters">
              <input type="checkbox" id="cbUseGpt" /> AI
            </label>
            <label class="text-sm flex items-center gap-2" title="Render OCR-resistant PDFs">
              <input type="checkbox" id="cbUseOcr" /> OCR
            </label>

            <button id="btnSelectAll" class="btn text-sm" data-tip="Select or deselect all tradelines">Select All</button>
            <button id="btnSelectNegative" class="btn text-sm" data-tip="Select or deselect negative tradelines">Select Negative</button>
            <button id="btnGenerate" class="btn" data-tip="Generate Letters (G)">Generate Letters</button>
          </div>
        </div>
        <div class="text-xs muted mt-1">Tip: Click any card to zoom for full detail.</div>
        <div id="tlList" class="grid gap-3 mt-3 grid-cols-1 md:grid-cols-2 xl:grid-cols-3"></div>
        <div id="tlPager" class="flex items-center justify-between mt-3">
          <button id="tlPrev" class="btn text-sm">Prev</button>
          <div class="flex items-center gap-2">
            <div class="text-sm muted">Page <span id="tlPage">1</span> / <span id="tlPages">1</span></div>
            <select id="tlPageSize" class="border rounded text-sm">
              <option value="3">3</option>
              <option value="6" selected>6</option>
              <option value="9">9</option>
              <option value="12">12</option>
              <option value="15">15</option>
              <option value="all">All</option>
            </select>
          </div>
          <button id="tlNext" class="btn text-sm">Next</button>
        </div>
      </div>

      <div class="glass card">
        <div class="font-semibold">Debt Collectors</div>
        <div id="collectorList" class="space-y-2 mt-2"></div>
      </div>


      <!-- Files & Activity -->
    
    </section>
  </section>
</main>

<!-- Consumer list item template -->
<template id="consumerItem">
  <div class="glass card consumer-card cursor-pointer">
    <div class="flex items-start justify-between">
      <div>
        <div class="name font-medium"></div>
        <div class="email text-sm muted"></div>
      </div>
      <button class="delete btn" data-tip="Delete Consumer (click)">×</button>
    </div>
  </div>
</template>

<!-- Tradeline card template -->
<template id="tlTemplate">
  <div class="glass card tl-card" data-index="">
    <div class="tl-head flex items-start justify-between gap-2">
      <div class="wrap-anywhere">
        <div class="font-semibold tl-creditor"></div>
        <div class="text-xs muted">Index <span class="tl-idx"></span></div>
        <div class="text-xs muted mt-1">
          TU: <span class="tl-tu-acct"></span> •
          EXP: <span class="tl-exp-acct"></span> •
          EQF: <span class="tl-eqf-acct"></span>
        </div>
        <div class="text-xs text-purple-700 tl-manual-reason"></div>
      </div>
      <div class="flex items-center gap-2">
        <div class="special-badges flex gap-1"></div>
        <select class="tl-playbook-select hidden text-sm border rounded"></select>
        <button class="tl-playbook btn" title="Select playbook">Playbook</button>
        <button class="tl-edit btn" title="Edit this card">✎</button>
        <button class="tl-remove btn" title="Hide this card" data-tip="Remove Card (R when focused)">×</button>
      </div>
    </div>

    <div class="mt-3 grid grid-cols-3 gap-2 text-sm">
      <label class="flex items-center gap-2"><input type="checkbox" class="bureau" value="TransUnion" /> TransUnion</label>
      <label class="flex items-center gap-2"><input type="checkbox" class="bureau" value="Experian" /> Experian</label>
      <label class="flex items-center gap-2"><input type="checkbox" class="bureau" value="Equifax" /> Equifax</label>
    </div>

    <select class="tl-letter-select text-sm border rounded w-full mt-2"></select>

    <div class="tl-tags flex gap-2 mt-2 flex-wrap"></div>
    <div class="mt-3">
      <div class="space-y-1 tl-violations text-sm"></div>
      <div class="flex justify-end gap-2 mt-1 text-xs">
        <button class="tl-reason-prev btn text-xs hidden">Prev</button>
        <button class="tl-reason-next btn text-xs hidden">Next</button>
      </div>




    </div>
  </div>
</template>

<!-- Inquiry item template -->
<template id="inqTemplate">
  <div class="flex items-center gap-2">
    <input type="checkbox" class="inq-dispute" />
    <div class="flex-1">
      <div class="font-medium inq-creditor"></div>
      <div class="text-xs muted"><span class="inq-bureau"></span> • <span class="inq-date"></span></div>
    </div>
  </div>
</template>

<!-- Inquiry item template -->
<!-- Debt collector item template -->
  <template id="collectorTemplate">
    <div class="flex items-center gap-2">
      <input type="checkbox" class="collector-pick" />
      <div class="flex-1">
        <div class="font-medium collector-name"></div>
        <div class="text-xs muted collector-address"></div>
        <div class="text-xs muted collector-phone"></div>
      </div>
    </div>
  </template>

<!-- New Consumer Modal -->
<div id="newModal" class="fixed inset-0 hidden items-center justify-center bg-[rgba(0,0,0,.45)] z-[999]">
  <form id="newForm" class="glass card w-[min(560px,92vw)] space-y-3">
    <div class="flex items-center justify-between">
      <div class="font-semibold">New Consumer</div>
      <div class="flex gap-2">
        <button type="button" id="newCancel" class="btn" data-tip="Cancel / Clear (C)">Cancel</button>
        <button type="button" id="newClose" class="btn" data-tip="Close">×</button>
        <button class="btn" type="submit" data-tip="Create (S)">Create</button>
      </div>
    </div>
    <div class="grid grid-cols-2 gap-2 text-sm">
      <label class="flex flex-col">Name<input name="name" class="border rounded px-2 py-1"></label>
      <label class="flex flex-col">Email<input name="email" class="border rounded px-2 py-1"></label>
      <label class="flex flex-col">Phone<input name="phone" class="border rounded px-2 py-1"></label>
      <label class="flex flex-col">SSN last 4<input name="ssn_last4" class="border rounded px-2 py-1"></label>
      <label class="flex flex-col">DOB<input name="dob" class="border rounded px-2 py-1"></label>
      <label class="flex flex-col col-span-2">Address 1<input name="addr1" class="border rounded px-2 py-1"></label>
      <label class="flex flex-col col-span-2">Address 2<input name="addr2" class="border rounded px-2 py-1"></label>
      <label class="flex flex-col">City<input name="city" class="border rounded px-2 py-1"></label>
      <label class="flex flex-col">State<input name="state" class="border rounded px-2 py-1"></label>
      <label class="flex flex-col">Zip<input name="zip" class="border rounded px-2 py-1"></label>
      <label class="flex flex-col">Sale<input name="sale" type="number" step="0.01" class="border rounded px-2 py-1" /></label>
      <label class="flex flex-col">Paid<input name="paid" type="number" step="0.01" class="border rounded px-2 py-1" /></label>
      <label class="flex flex-col">Status<select name="status" class="border rounded px-2 py-1"><option value="active" selected>Active</option><option value="completed">Completed</option><option value="dropped">Dropped</option></select></label>

    </div>
    <div class="text-xs muted">Tip: Press <b>S</b> to create, <b>C</b> to clear/cancel.</div>
  </form>
</div>

<!-- Edit Consumer Modal -->
<div id="editModal" class="fixed inset-0 hidden items-center justify-center bg-[rgba(0,0,0,.45)] z-[999]">
  <form id="editForm" class="glass card w-[min(560px,92vw)] space-y-3">
    <div class="flex items-center justify-between">
      <div class="font-semibold">Edit Consumer</div>
      <div class="flex gap-2">
        <button type="button" id="editCancel" class="btn" data-tip="Cancel / Clear (C)">Cancel</button>
        <button type="button" id="editClose" class="btn" data-tip="Close">×</button>
        <button class="btn" type="submit" data-tip="Save (S)">Save</button>
      </div>
    </div>
    <div class="grid grid-cols-2 gap-2 text-sm">
      <label class="flex flex-col">Name<input name="name" class="border rounded px-2 py-1"></label>
      <label class="flex flex-col">Email<input name="email" class="border rounded px-2 py-1"></label>
      <label class="flex flex-col">Phone<input name="phone" class="border rounded px-2 py-1"></label>
      <label class="flex flex-col">SSN last 4<input name="ssn_last4" class="border rounded px-2 py-1"></label>
      <label class="flex flex-col">DOB<input name="dob" class="border rounded px-2 py-1"></label>
      <label class="flex flex-col col-span-2">Address 1<input name="addr1" class="border rounded px-2 py-1"></label>
      <label class="flex flex-col col-span-2">Address 2<input name="addr2" class="border rounded px-2 py-1"></label>
      <label class="flex flex-col">City<input name="city" class="border rounded px-2 py-1"></label>
      <label class="flex flex-col">State<input name="state" class="border rounded px-2 py-1"></label>
      <label class="flex flex-col">Zip<input name="zip" class="border rounded px-2 py-1"></label>
      <label class="flex flex-col">Sale<input name="sale" type="number" step="0.01" class="border rounded px-2 py-1" /></label>
      <label class="flex flex-col">Paid<input name="paid" type="number" step="0.01" class="border rounded px-2 py-1" /></label>
      <label class="flex flex-col">Status<select name="status" class="border rounded px-2 py-1"><option value="active">Active</option><option value="completed">Completed</option><option value="dropped">Dropped</option></select></label>

    </div>
    <div class="text-xs muted">Tip: Press <b>S</b> to save, <b>C</b> to clear/cancel.</div>
  </form>
</div>

<!-- Zoom Modal (tradeline details) -->
<div id="zoomModal" class="fixed inset-0 hidden items-center justify-center bg-[rgba(0,0,0,.55)]">
  <div id="zoomCard" class="glass card w-[min(900px,95vw)]">
    <div class="flex items-center justify-between mb-2">
      <div class="font-semibold">Tradeline Details</div>
      <button id="zoomClose" class="btn">×</button>
    </div>
    <div id="zoomBody" class="text-sm"></div>
  </div>
</div>

<!-- Edit Tradeline Modal -->
<div id="tlEditModal" class="fixed inset-0 hidden items-center justify-center bg-[rgba(0,0,0,.45)] z-[999]">
  <form id="tlEditForm" class="glass card w-[min(900px,95vw)] space-y-3">
    <div class="flex items-center justify-between">
      <div class="font-semibold">Edit Tradeline</div>
      <div class="flex gap-2">
        <button type="button" id="tlEditCancel" class="btn">Cancel</button>
        <button type="submit" class="btn">Save</button>
      </div>
    </div>
    <div class="flex gap-4 text-sm">
      <div class="flex-1 space-y-2">
        <div id="tlHtmlContainer" class="hidden border rounded h-[400px]">
          <iframe id="tlHtmlPreview" class="w-full h-full"></iframe>
        </div>
<<<<<<< HEAD
=======
        <input type="file" id="tlHtmlInput" accept="text/html" class="border rounded px-2 py-1 w-full" />

>>>>>>> 31b19e0e
      </div>
      <div class="flex-1 grid gap-2">
        <label class="flex flex-col">Creditor<input name="creditor" class="border rounded px-2 py-1" /></label>
        <label class="flex flex-col">TransUnion Account #<input name="tu_account_number" class="border rounded px-2 py-1" /></label>
        <label class="flex flex-col">Experian Account #<input name="exp_account_number" class="border rounded px-2 py-1" /></label>
        <label class="flex flex-col">Equifax Account #<input name="eqf_account_number" class="border rounded px-2 py-1" /></label>
        <label class="flex flex-col">Dispute Reason<textarea name="manual_reason" class="border rounded px-2 py-1" rows="3"></textarea></label>
      </div>
    </div>
  </form>
</div>

<!-- Data Breach Results Modal -->
<div id="breachModal" class="fixed inset-0 hidden items-center justify-center bg-[rgba(0,0,0,.55)] z-50">
  <div class="glass card w-[min(600px,95vw)]">
    <div class="flex items-center justify-between mb-2">
      <div class="font-semibold">Data Breach Results</div>
      <button id="breachClose" class="btn">×</button>
    </div>
    <div id="breachBody" class="text-sm max-h-64 overflow-y-auto"></div>
    <div class="text-right mt-3">
      <button id="breachSend" class="btn">Send Audit PDF</button>
    </div>
  </div>
</div>

<!-- Help Modal (unchanged logic, bound in index.js hotkeys too) -->
<div id="helpModal" class="fixed inset-0 hidden items-center justify-center bg-[rgba(0,0,0,.45)] z-50">
  <div class="glass card w-[min(720px,92vw)]">
    <div class="flex items-center justify-between mb-2">
      <div class="font-semibold">Hotkeys & Tips</div>
      <button id="helpClose" class="btn">×</button>
    </div>
    <div class="text-sm space-y-2">
      <div class="grid grid-cols-2 gap-3">
        <div class="glass card p-2">
          <div class="font-medium mb-1">Global</div>
          <ul class="list-disc list-inside">
            <li><b>N</b> – New consumer</li>
            <li><b>U</b> – Upload HTML</li>
            <li><b>E</b> – Edit consumer</li>
            <li><b>G</b> – Generate letters</li>
            <li><b>C</b> – Clear (context-aware)</li>
            <li><b>H</b> – Help overlay</li>
            <li><b>R</b> – Remove focused tradeline card</li>
          </ul>
        </div>
        <div class="glass card p-2">
          <div class="font-medium mb-1">Modes / Cards</div>
          <ul class="list-disc list-inside">
            <li>Modes: <b>I</b>=Identity Theft, <b>D</b>=Data Breach, <b>S</b>=Sexual Assault</li>
            <li>Click a card to zoom; press <b>A</b> to toggle all bureaus on that card.</li>
            <li>Press <b>Esc</b> to exit a mode.</li>
          </ul>
        </div>
      </div>
      <div class="flex items-center gap-2">
        <a class="btn" href="/quiz.html" target="_blank">Try Hotkeys Quiz</a>
        <div class="text-xs muted">Opens new tab</div>
      </div>
    </div>
  </div>
</div>

<script type="module" src="common.js"></script>
<script src="hotkeys.js"></script>
<script type="module" src="index.js"></script>
</body>
</html><|MERGE_RESOLUTION|>--- conflicted
+++ resolved
@@ -432,11 +432,7 @@
         <div id="tlHtmlContainer" class="hidden border rounded h-[400px]">
           <iframe id="tlHtmlPreview" class="w-full h-full"></iframe>
         </div>
-<<<<<<< HEAD
-=======
-        <input type="file" id="tlHtmlInput" accept="text/html" class="border rounded px-2 py-1 w-full" />
-
->>>>>>> 31b19e0e
+
       </div>
       <div class="flex-1 grid gap-2">
         <label class="flex flex-col">Creditor<input name="creditor" class="border rounded px-2 py-1" /></label>
