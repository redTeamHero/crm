<!DOCTYPE html>
<html lang="en">
<head>
  <meta charset="utf-8" />
  <title>Metro 2 CRM</title>
  <meta name="viewport" content="width=device-width,initial-scale=1" />
  <meta name="theme-color" content="#007AFF" />
  <script src="https://cdn.tailwindcss.com"></script>
  <style>
    :root{
      --glass-bg: rgba(255,255,255,0.4);
      --glass-brd: rgba(255,255,255,0.25);
      --muted:#6b7280;
      --green:#22c55e;
      --green-bg:rgba(34,197,94,.12);
      --accent:#007AFF;
      --accent-bg:rgba(0,122,255,.12);
    }
    body{
      background:
        radial-gradient(1200px 800px at -10% -10%, #e0f2fe 0%, transparent 50%),
        radial-gradient(900px 700px at 110% 0%, #fef3c7 0%, transparent 55%),
        radial-gradient(1000px 900px at 50% 120%, #fce7f3 0%, transparent 55%),
        #f7fafc;
      color:#0f172a;
      font-family: ui-sans-serif, system-ui, -apple-system, Segoe UI, Roboto, Ubuntu, Cantarell, Noto Sans, "Helvetica Neue", Arial;
    }
    .glass{ background:var(--glass-bg); border:1px solid var(--glass-brd); border-radius:18px; backdrop-filter:blur(12px) saturate(180%); box-shadow:0 8px 24px rgba(0,0,0,.1) }
    .card{ border-radius:18px; padding:16px }
    .chip{ border:1px solid var(--glass-brd); padding:4px 10px; border-radius:999px; font-size:12px; background:rgba(255,255,255,.7); cursor:pointer; user-select:none }
    .chip.active{ background:var(--accent-bg); border-color:var(--accent) }
    .muted{ color:var(--muted) }
    .btn{ border:1px solid var(--accent); border-radius:10px; padding:6px 12px; background:white/80; position:relative; }
    .btn:hover{ background:#f9fafb }
    .tl-card{ transition:transform .2s ease, box-shadow .15s ease, background .15s ease; }
    .tl-card:hover{ transform: translateY(-1px) scale(1.01) }
    .tl-card.selected{ box-shadow:0 0 0 2px var(--green) inset; background:var(--green-bg) }
    .tl-card.negative{ box-shadow:0 0 0 2px #ef4444 inset, 0 8px 24px rgba(0,0,0,.1); background:rgba(239,68,68,.12); }
    .wrap-anywhere{ overflow-wrap:anywhere; word-break:break-word }
    .hidden{ display:none }
    .focus-ring{ outline: 2px dashed #6366f1; outline-offset: 4px; }

    /* Modes */
    .tl-card.mode-identity{ box-shadow:0 0 0 2px #d4af37 inset, 0 8px 24px rgba(0,0,0,.1); background: rgba(212,175,55,.12); }
    .tl-card.mode-breach{   box-shadow:0 0 0 2px #ef4444 inset, 0 8px 24px rgba(0,0,0,.1); background: rgba(239,68,68,.12); }
    .tl-card.mode-assault{  box-shadow:0 0 0 2px #ec4899 inset, 0 8px 24px rgba(0,0,0,.1); background: rgba(236,72,153,.12); }

    .chip-mini{ font-size:11px; padding:2px 8px; }
    .chip-identity{ border-color:#d4af37; color:#8b6f00; background:rgba(212,175,55,.15); }
    .chip-breach{   border-color:#ef4444; color:#991b1b; background:rgba(239,68,68,.15); }
    .chip-assault{  border-color:#ec4899; color:#9d174d; background:rgba(236,72,153,.15); }

    .mode-btn.active{ box-shadow:0 0 0 2px #1f2937 inset; background:#eef2ff; }

    /* Tooltip bubble */
    .btn[data-tip]:hover::after{
      content: attr(data-tip);
      position:absolute; left:50%; transform:translateX(-50%); bottom: calc(100% + 8px);
      background: rgba(17,24,39,.95); color:white; font-size:12px; padding:6px 8px; border-radius:8px; white-space:nowrap; box-shadow:0 6px 18px rgba(0,0,0,.2); z-index:40;
    }
    .btn[data-tip]:hover::before{
      content:""; position:absolute; left:50%; transform:translateX(-50%); bottom: 100%;
      border:6px solid transparent; border-top-color: rgba(17,24,39,.95); z-index:39;
    }

    /* Zoom modal */
    #zoomModal { z-index: 60; }
    #zoomCard { max-height: 85vh; overflow: auto; }
  </style>
</head>
<body>
<header class="p-4">
  <div class="max-w-7xl mx-auto glass card flex items-center justify-between">
    <div class="text-xl font-semibold">Metro 2 CRM</div>
    <div class="flex items-center gap-2">
      <a href="/dashboard" class="btn">Dashboard</a>
      <a href="/clients" class="btn">Clients</a>
      <a href="/leads" class="btn">Leads</a>
      <a href="/schedule" class="btn">Schedule</a>
      <a id="navCompany" href="/my-company" class="btn">My Company</a>
      <a href="/billing" class="btn">Billing</a>
      <a href="/letters" class="btn">Letter</a>
      <a href="/library" class="btn">Library</a>
      <button id="btnCreditors" class="btn" data-tip="Creditor Library">Creditors</button>
      <button id="btnHelp" class="btn" data-tip="Help (H)">Help</button>
    </div>
  </div>
</header>

<!-- Quick Actions -->
<div class="max-w-7xl mx-auto">
  <div class="glass card">
    <div class="font-medium mb-2">Quick Actions</div>
    <div id="modeBar" class="flex gap-2 flex-wrap"></div>
    <div class="text-sm muted mt-1">
      Click a mode, then click tradeline cards to tag them. Click the mode again to exit.
    </div>
  </div>
</div>

<main class="max-w-7xl mx-auto p-4 space-y-4">
  <div id="err" class="hidden p-3 bg-red-50 border border-red-200 text-red-700 rounded-lg"></div>

  <section class="grid md:grid-cols-[320px,1fr] gap-4">
    <!-- Consumers -->
    <aside class="glass card space-y-2">
      <div class="flex items-center justify-between">
        <div class="font-semibold">Consumers</div>
        <div class="flex gap-2">
          <button id="btnNewConsumer" class="btn text-sm" data-tip="New Consumer (N)">New Consumer</button>
          <button id="btnEditConsumer" class="btn text-sm" data-tip="Edit Consumer (E)">Edit Consumer</button>
        </div>
      </div>
      <input id="consumerSearch" placeholder="Search consumers..." class="w-full border rounded px-2 py-1 text-sm" />
      <div id="consumerList" class="space-y-2"></div>
      <div class="flex items-center justify-between pt-2">
        <button id="consPrev" class="btn text-sm">Prev</button>
        <div class="text-sm muted">Page <span id="consPage">1</span> / <span id="consPages">1</span></div>
        <button id="consNext" class="btn text-sm">Next</button>
      </div>
    </aside>

    <!-- Right side -->
    <section class="space-y-4">
      <div class="glass card">
        <div class="flex items-center justify-between">
          <div>
            <div class="font-semibold">Selected Consumer: <span id="selConsumer">—</span></div>
            <div class="text-sm muted">Report: <select id="reportPicker" class="border rounded px-2 py-1 text-sm"></select></div>
          </div>
          <div class="flex gap-2">
            <button id="btnUpload" class="btn" data-tip="Upload HTML (U)">Upload HTML</button>
<<<<<<< HEAD
            <button id="btnDataBreach" class="btn" data-tip="Databreach options">Databreach</button>
=======
>>>>>>> eb18c774
            <button id="btnAuditReport" class="btn" data-tip="Run audit on current report">Audit</button>
            <button id="btnDeleteReport" class="btn" data-tip="Delete current report (click)">Delete Report</button>
            <input id="fileInput" type="file" accept=".html,.htm,text/html" class="hidden" />
          </div>
        </div>
      </div>
        <div class="glass card">
        <div class="flex items-center justify-between mb-2">
          <div class="font-semibold">Files & Activity</div>
          <div class="flex items-center gap-2">
            <input id="activityFile" type="file" class="hidden" />
            <button id="btnAddFile" class="btn" data-tip="Upload file to this consumer">+ Add File</button>
          </div>
        </div>
        <div id="activityList" class="space-y-2 text-sm max-h-96 overflow-y-auto"></div>
      </div>
      <div class="glass card">
        <div class="font-semibold mb-2">Filters</div>
        <div id="filterBar" class="flex flex-wrap gap-2"></div>
        <button id="btnClearFilters" class="btn mt-2" data-tip="Clear Filters (C)">Clear Filters</button>
      </div>

      <div class="glass card">
        <div class="flex items-center justify-between">
          <div class="font-semibold">Tradelines</div>
          <div class="flex items-center gap-3">
            <label class="text-sm flex items-center gap-2" title="Generate correction letters">
              <input type="radio" name="rtype" value="correct" checked /> Correct
            </label>
            <label class="text-sm flex items-center gap-2" title="Generate deletion letters">
              <input type="radio" name="rtype" value="delete" /> Delete
            </label>
            <label class="text-sm flex items-center gap-2" title="Generate inquiry dispute letters">
              <input type="checkbox" id="cbInquiries" /> Inquiries
            </label>
            <label class="text-sm flex items-center gap-2" title="Generate debt collector letters">
              <input type="checkbox" id="cbCollectors" /> Collectors
            </label>

            <label class="text-sm flex items-center gap-2" title="Generate personal information letters">
              <input type="checkbox" id="cbPersonalInfo" /> Personal Info
            </label>
            <button id="btnGenerate" class="btn" data-tip="Generate Letters (G)">Generate Letters</button>
          </div>
        </div>
        <div class="text-xs muted mt-1">Tip: Click any card to zoom for full detail.</div>
        <div id="tlList" class="grid gap-3 mt-3 grid-cols-1 md:grid-cols-2 xl:grid-cols-3"></div>
        <div id="tlPager" class="flex items-center justify-between mt-3">
          <button id="tlPrev" class="btn text-sm">Prev</button>
          <div class="text-sm muted">Page <span id="tlPage">1</span> / <span id="tlPages">1</span></div>
          <button id="tlNext" class="btn text-sm">Next</button>
        </div>
      </div>

      <div class="glass card">
        <div class="font-semibold">Inquiries</div>
        <div id="inqList" class="space-y-2 mt-2"></div>
      </div>

      <div class="glass card">
        <div class="font-semibold">Debt Collectors</div>
        <div id="collectorList" class="space-y-2 mt-2"></div>
      </div>


      <!-- Files & Activity -->
    
    </section>
  </section>
</main>

<!-- Consumer list item template -->
<template id="consumerItem">
  <div class="glass card">
    <div class="flex items-start justify-between">
      <div>
        <div class="name font-medium"></div>
        <div class="email text-sm muted"></div>
      </div>
      <div class="flex gap-2">
        <button class="select btn" data-tip="Open Consumer (click)">Open</button>
        <button class="delete btn" data-tip="Delete Consumer (click)">×</button>
      </div>
    </div>
  </div>
</template>

<!-- Tradeline card template -->
<template id="tlTemplate">
  <div class="glass card tl-card" data-index="">
    <div class="tl-head flex items-start justify-between gap-2">
      <div class="wrap-anywhere">
        <div class="font-semibold tl-creditor"></div>
        <div class="text-xs muted">Index <span class="tl-idx"></span></div>
        <div class="text-xs muted mt-1">
          TU: <span class="tl-tu-acct"></span> •
          EXP: <span class="tl-exp-acct"></span> •
          EQF: <span class="tl-eqf-acct"></span>
        </div>
      </div>
      <div class="flex items-center gap-2">
        <div class="special-badges flex gap-1"></div>
        <select class="tl-playbook-select hidden text-sm border rounded"></select>
        <button class="tl-playbook btn" title="Select playbook">Playbook</button>
        <button class="tl-remove btn" title="Hide this card" data-tip="Remove Card (R when focused)">×</button>
      </div>
    </div>

    <div class="mt-3 grid grid-cols-3 gap-2 text-sm">
      <label class="flex items-center gap-2"><input type="checkbox" class="bureau" value="TransUnion" /> TransUnion</label>
      <label class="flex items-center gap-2"><input type="checkbox" class="bureau" value="Experian" /> Experian</label>
      <label class="flex items-center gap-2"><input type="checkbox" class="bureau" value="Equifax" /> Equifax</label>
    </div>

    <div class="tl-tags flex gap-2 mt-2 flex-wrap"></div>
    <div class="mt-3 space-y-1 tl-violations text-sm"></div>
  </div>
</template>

<!-- Inquiry item template -->
<template id="inqTemplate">
  <div class="flex items-center gap-2">
    <input type="checkbox" class="inq-dispute" />
    <div class="flex-1">
      <div class="font-medium inq-creditor"></div>
      <div class="text-xs muted"><span class="inq-bureau"></span> • <span class="inq-date"></span></div>
    </div>
  </div>
</template>

<!-- Debt collector item template -->
<template id="collectorTemplate">
  <div class="flex items-center gap-2">
    <input type="checkbox" class="collector-pick" />
    <div class="flex-1">
      <div class="font-medium collector-name"></div>
      <div class="text-xs muted"><span class="collector-type"></span> • <span class="collector-phone"></span></div>
    </div>
  </div>
</template>

<!-- Edit Consumer Modal -->
<div id="editModal" class="fixed inset-0 hidden items-center justify-center bg-[rgba(0,0,0,.45)]">
  <form id="editForm" class="glass card w-[min(560px,92vw)] space-y-3">
    <div class="flex items-center justify-between">
      <div class="font-semibold">Edit Consumer</div>
      <div class="flex gap-2">
        <button type="button" id="editCancel" class="btn" data-tip="Cancel / Clear (C)">Cancel</button>
        <button type="button" id="editClose" class="btn" data-tip="Close">×</button>
        <button class="btn" type="submit" data-tip="Save (S)">Save</button>
      </div>
    </div>
    <div class="grid grid-cols-2 gap-2 text-sm">
      <label class="flex flex-col">Name<input name="name" class="border rounded px-2 py-1"></label>
      <label class="flex flex-col">Email<input name="email" class="border rounded px-2 py-1"></label>
      <label class="flex flex-col">Phone<input name="phone" class="border rounded px-2 py-1"></label>
      <label class="flex flex-col">SSN last 4<input name="ssn_last4" class="border rounded px-2 py-1"></label>
      <label class="flex flex-col">DOB<input name="dob" class="border rounded px-2 py-1"></label>
      <label class="flex flex-col col-span-2">Address 1<input name="addr1" class="border rounded px-2 py-1"></label>
      <label class="flex flex-col col-span-2">Address 2<input name="addr2" class="border rounded px-2 py-1"></label>
      <label class="flex flex-col">City<input name="city" class="border rounded px-2 py-1"></label>
      <label class="flex flex-col">State<input name="state" class="border rounded px-2 py-1"></label>
      <label class="flex flex-col">Zip<input name="zip" class="border rounded px-2 py-1"></label>
    </div>
    <div class="text-xs muted">Tip: Press <b>S</b> to save, <b>C</b> to clear/cancel.</div>
  </form>
</div>

<!-- Zoom Modal (tradeline details) -->
<div id="zoomModal" class="fixed inset-0 hidden items-center justify-center bg-[rgba(0,0,0,.55)]">
  <div id="zoomCard" class="glass card w-[min(900px,95vw)]">
    <div class="flex items-center justify-between mb-2">
      <div class="font-semibold">Tradeline Details</div>
      <button id="zoomClose" class="btn">×</button>
    </div>
    <div id="zoomBody" class="text-sm"></div>
  </div>
</div>

<!-- Help Modal (unchanged logic, bound in index.js hotkeys too) -->
<div id="helpModal" class="fixed inset-0 hidden items-center justify-center bg-[rgba(0,0,0,.45)] z-50">
  <div class="glass card w-[min(720px,92vw)]">
    <div class="flex items-center justify-between mb-2">
      <div class="font-semibold">Hotkeys & Tips</div>
      <button id="helpClose" class="btn">×</button>
    </div>
    <div class="text-sm space-y-2">
      <div class="grid grid-cols-2 gap-3">
        <div class="glass card p-2">
          <div class="font-medium mb-1">Global</div>
          <ul class="list-disc list-inside">
            <li><b>N</b> – New consumer</li>
            <li><b>U</b> – Upload HTML</li>
            <li><b>E</b> – Edit consumer</li>
            <li><b>G</b> – Generate letters</li>
            <li><b>C</b> – Clear (context-aware)</li>
            <li><b>H</b> – Help overlay</li>
            <li><b>R</b> – Remove focused tradeline card</li>
          </ul>
        </div>
        <div class="glass card p-2">
          <div class="font-medium mb-1">Modes / Cards</div>
          <ul class="list-disc list-inside">
            <li>Modes: <b>I</b>=Identity Theft, <b>D</b>=Data Breach, <b>S</b>=Sexual Assault</li>
            <li>Click a card to zoom; press <b>A</b> to toggle all bureaus on that card.</li>
            <li>Press <b>Esc</b> to exit a mode.</li>
          </ul>
        </div>
      </div>
      <div class="flex items-center gap-2">
        <a class="btn" href="/quiz.html" target="_blank">Try Hotkeys Quiz</a>
        <div class="text-xs muted">Opens new tab</div>
      </div>
    </div>
  </div>
</div>

<!-- Library Modal -->
<div id="libraryModal" class="fixed inset-0 hidden items-center justify-center bg-[rgba(0,0,0,.45)]">
  <div class="glass card w-[min(560px,92vw)] space-y-3">
    <div class="flex items-center justify-between">
      <div class="font-semibold">Creditor Library</div>
      <button id="libraryClose" class="btn">×</button>
    </div>
    <div id="libraryList" class="max-h-[60vh] overflow-auto text-sm space-y-1"></div>
  </div>
</div>

<!-- Special modes + global hotkeys are initialized inside index.js -->
<script type="module" src="index.js"></script>
</body>
</html><|MERGE_RESOLUTION|>--- conflicted
+++ resolved
@@ -130,10 +130,9 @@
           </div>
           <div class="flex gap-2">
             <button id="btnUpload" class="btn" data-tip="Upload HTML (U)">Upload HTML</button>
-<<<<<<< HEAD
             <button id="btnDataBreach" class="btn" data-tip="Databreach options">Databreach</button>
-=======
->>>>>>> eb18c774
+
+
             <button id="btnAuditReport" class="btn" data-tip="Run audit on current report">Audit</button>
             <button id="btnDeleteReport" class="btn" data-tip="Delete current report (click)">Delete Report</button>
             <input id="fileInput" type="file" accept=".html,.htm,text/html" class="hidden" />
