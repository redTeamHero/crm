<!DOCTYPE html>
<html lang="en">
<head>
  <meta charset="utf-8" />
  <title>Metro 2 CRM</title>
  <meta name="viewport" content="width=device-width,initial-scale=1" />
  <meta name="theme-color" content="#AF52DE" />
  <script src="https://cdn.tailwindcss.com"></script>
  <script defer data-domain="example.com" src="https://plausible.io/js/script.js"></script>
<script>
(() => {
  const themes = {
    purple:{accent:'#AF52DE',hover:'#9333EA',bg:'#AF52DE',
            glassBg:'rgba(255,255,255,0.4)',glassBrd:'rgba(255,255,255,0.25)'},
    blue:{accent:'#007AFF',hover:'#005BB5',bg:'#007AFF',
          glassBg:'rgba(255,255,255,0.4)',glassBrd:'rgba(255,255,255,0.25)'},
    green:{accent:'#34C759',hover:'#248A3D',bg:'#34C759',
           glassBg:'rgba(255,255,255,0.4)',glassBrd:'rgba(255,255,255,0.25)'}
    // …keep the rest of your themes
  };
  const name = localStorage.getItem('theme') || 'purple';
  const t = themes[name] || themes.purple;
  const r = document.documentElement.style;
  r.setProperty('--accent', t.accent);
  r.setProperty('--accent-hover', t.hover);
  r.setProperty('--accent-bg', t.bg);
  r.setProperty('--glass-bg', t.glassBg);
  r.setProperty('--glass-brd', t.glassBrd);
  r.setProperty('--btn-text', '#fff');
  document.documentElement.style.visibility = 'hidden';
  document.addEventListener('DOMContentLoaded', () => {
    document.documentElement.style.visibility = '';
  });
})();
</script>
<link rel="stylesheet" href="/style.css">
  <style>
    :root{
      --glass-bg: rgba(255,255,255,0.4);
      --glass-brd: rgba(255,255,255,0.25);
      --muted:#6b7280;
      --green:#22c55e;
      --green-bg:#22c55e;
      --accent:#007AFF;
      --accent-bg:#007AFF;

    }
    .glass{ background:var(--glass-bg); border:1px solid var(--glass-brd); border-radius:18px; backdrop-filter:blur(12px) saturate(180%); box-shadow:0 8px 24px rgba(0,0,0,.1) }
    .card{ border-radius:18px; padding:16px }
    .chip{ border:1px solid var(--glass-brd); padding:4px 10px; border-radius:999px; font-size:12px; background:rgba(255,255,255,.7); cursor:pointer; user-select:none }
    .chip.active{ background:var(--accent-bg); border-color:var(--accent); color:#fff }
    .muted{ color:var(--muted) }
    .tl-card{ transition:transform .2s ease, box-shadow .15s ease, background .15s ease; }
    .tl-card:hover{ transform: translateY(-1px) scale(1.01) }
    .tl-card.selected{ box-shadow:0 0 0 2px var(--green); }
    .tl-card.selected input[type="checkbox"]{ accent-color: var(--green); }
    .tl-card.negative{
      border:2px solid #ef4444;
      background: rgba(239,68,68,.15);

      box-shadow:0 8px 24px rgba(0,0,0,.1);
    }
    .wrap-anywhere{ overflow-wrap:anywhere; word-break:break-word }
    .hidden{ display:none }
    .focus-ring{ outline: 2px dashed #6366f1; outline-offset: 4px; }

    /* Modes */
    .tl-card.mode-identity{ box-shadow:0 0 0 2px #d4af37 inset, 0 8px 24px rgba(0,0,0,.1); background: rgba(212,175,55,.12); }
    .tl-card.mode-breach{   box-shadow:0 0 0 2px #ef4444 inset, 0 8px 24px rgba(0,0,0,.1); background: rgba(239,68,68,.12); }
    .tl-card.mode-assault{  box-shadow:0 0 0 2px #ec4899 inset, 0 8px 24px rgba(0,0,0,.1); background: rgba(236,72,153,.12); }

    .chip-mini{ font-size:11px; padding:2px 8px; }
    .chip-identity{ border-color:#d4af37; color:#8b6f00; background:rgba(212,175,55,.15); }
    .chip-breach{   border-color:#ef4444; color:#991b1b; background:rgba(239,68,68,.15); }
    .chip-assault{  border-color:#ec4899; color:#9d174d; background:rgba(236,72,153,.15); }

    .mode-btn.active{ box-shadow:0 0 0 2px #1f2937 inset; background:#eef2ff; }

    /* Tooltip bubble */
    .btn[data-tip]:hover::after,
    .chip[data-tip]:hover::after{
      content: attr(data-tip);
      position:absolute; left:50%; transform:translateX(-50%); bottom: calc(100% + 8px);
      background: rgba(17,24,39,.95); color:white; font-size:12px; padding:6px 8px; border-radius:8px; white-space:nowrap; box-shadow:0 6px 18px rgba(0,0,0,.2); z-index:40;
    }
    .btn[data-tip]:hover::before,
    .chip[data-tip]:hover::before{
      content:""; position:absolute; left:50%; transform:translateX(-50%); bottom: 100%;
      border:6px solid transparent; border-top-color: rgba(17,24,39,.95); z-index:39;
    }

    /* Zoom modal */
    #zoomModal { z-index: 60; }
    #zoomCard { max-height: 85vh; overflow: auto; }
  </style>
</head>
<body>
<header id="host-nav" class="p-4">
  <div class="max-w-7xl mx-auto glass card flex items-center justify-between">
    <div class="text-xl font-semibold">Metro 2 CRM</div>
    <div class="flex items-center gap-2">
      <a href="/dashboard" class="btn">Dashboard</a>
      <a href="/clients" class="btn">Clients</a>
      <a href="/leads" class="btn">Leads</a>
      <a href="/schedule" class="btn">Schedule</a>
      <a href="/billing" class="btn">Billing</a>
      <div class="relative group">
        <a href="/settings" class="btn">Settings</a>
        <div class="absolute hidden group-hover:flex flex-col right-0 top-full mt-2 glass card p-2 gap-2 z-10">

          <a id="navCompany" href="/my-company" class="btn text-sm">My Company</a>
          <a href="/letters" class="btn text-sm">Letter</a>
          <a href="/library" class="btn text-sm">Library</a>
            <button id="btnInvite" class="btn text-sm" style="background: var(--green-bg);">Add Team Member</button>
        </div>
      </div>
      <a href="/tradelines" class="btn">Tradelines</a>
      <button id="btnHelp" class="btn" data-tip="Help (H)">Help</button>
    </div>
  </div>
</header>

<!-- Client Tracker -->
<div class="max-w-7xl mx-auto">
  <div class="glass card">
    <div class="text-center">
      <div class="mb-1 flex items-center justify-center gap-2">
        <div class="font-medium">Client Tracker</div>
        <div id="stepControls" class="flex items-center gap-2 text-sm">
          <button id="addStep" class="btn text-[10px]" title="Add step">+</button>
        </div>
      </div>
      <div id="trackerSteps" class="flex flex-wrap justify-center gap-4 text-sm"></div>
    </div>
  </div>
</div>

<main class="max-w-7xl mx-auto p-4 space-y-4">
  <div id="err" class="hidden p-3 bg-red-50 border border-red-200 text-red-700 rounded-lg"></div>

  <section class="grid md:grid-cols-[320px,1fr] gap-4">
    <!-- Consumers -->
    <aside class="glass card space-y-2">
      <div class="flex items-center justify-between">
        <div class="font-semibold">Consumers</div>
        <div class="flex gap-2">
          <button id="btnCreateClient" class="btn text-sm" data-tip="Create Client (N)">Create Client</button>
          <button id="btnEditClient" class="btn text-sm" data-tip="Edit Client (E)">Edit Client</button>
        </div>
      </div>
      <input id="consumerSearch" placeholder="Search consumers..." class="w-full border rounded px-2 py-1 text-sm" />
      <div id="consumerList" class="space-y-2 max-h-96 overflow-y-auto"></div>
      <div class="flex items-center justify-between pt-2">
        <button id="consPrev" class="btn text-sm">Prev</button>
        <div class="text-sm muted">Page <span id="consPage">1</span> / <span id="consPages">1</span></div>
        <button id="consNext" class="btn text-sm">Next</button>
      </div>
    </aside>

    <!-- Right side -->
    <section class="space-y-4">
        <div class="glass card">
        <div class="flex items-center justify-between mb-2">
          <div class="font-semibold">Messages</div>
          <button id="btnSendMsg" class="btn text-sm">Send</button>
        </div>
        <div id="msgList" class="space-y-2 text-sm max-h-48 overflow-y-auto flex flex-col"></div>
        <textarea id="msgInput" class="w-full border rounded p-2 text-sm" rows="2" placeholder="Type message..."></textarea>
      </div>
      <div class="glass card">
        <div class="flex items-center justify-between">
          <div>
            <div class="font-semibold">Selected Consumer: <span id="selConsumer">—</span></div>
            <div class="text-sm muted">Report: <select id="reportPicker" class="border rounded px-2 py-1 text-sm"></select></div>
          </div>
          <div class="flex gap-2">
            <button id="btnUpload" class="chip" data-tip="Upload HTML (U)">Upload HTML</button>
            <button id="btnDataBreach" class="chip" data-tip="Databreach options">Databreach</button>
            <button id="btnAuditReport" class="chip" data-tip="Run audit on current report">Audit</button>
            <button id="btnDeleteReport" class="chip" data-tip="Remove current report (click)">Remove Report</button>
            <input id="fileInput" type="file" accept=".html,.htm,text/html" class="hidden" />
          </div>
        </div>
      </div>
      <div class="glass card">
        <div class="flex items-center justify-between mb-2">
          <div class="font-semibold">Files & Activity</div>
          <div class="flex items-center gap-2">
            <input id="activityFile" type="file" class="hidden" />
            <button id="btnAddFile" class="btn" data-tip="Upload file to this consumer">+ Add File</button>
            <a id="activityPortalLink" class="btn hidden" href="#" target="_blank">Client Portal</a>
          </div>
        </div>
        <div id="activityList" class="space-y-2 text-sm max-h-48 overflow-y-auto"></div>
      </div>
    
      <div class="glass card">
        <div class="text-center">
          <div class="font-medium mb-2">Quick Actions</div>
          <div id="modeBar" class="flex gap-2 flex-wrap justify-center"></div>
          <div class="text-sm muted mt-1">
            Click a mode, then click tradeline cards to tag them. Click the mode again to exit.
          </div>
        </div>
        <div class="font-semibold mb-2 mt-4">Filters</div>
        <div id="filterBar" class="flex flex-wrap gap-2"></div>
        <button id="btnClearFilters" class="btn mt-2" data-tip="Clear Filters (C)">Clear Filters</button>
      </div>

      <div class="glass card">
        <div class="flex items-center justify-between">
          <div class="font-semibold">Tradelines</div>
          <div class="flex flex-wrap items-center gap-3">
            <label class="text-sm flex items-center gap-2" title="Generate debt collector letters">
              <input type="checkbox" id="cbCollectors" /> Collectors
            </label>

            <label class="text-sm flex items-center gap-2" title="Generate personal information letters">
              <input type="checkbox" id="cbPersonalInfo" /> Personal Info
            </label>
            <label class="text-sm flex items-center gap-2" title="Use AI to reword letters">
              <input type="checkbox" id="cbUseGpt" /> AI
            </label>
            <label class="text-sm flex items-center gap-2" title="Render OCR-resistant PDFs">
              <input type="checkbox" id="cbUseOcr" /> OCR
            </label>

            <button id="btnSelectAll" class="btn text-sm" data-tip="Select or deselect all tradelines">Select All</button>
            <button id="btnSelectNegative" class="btn text-sm" data-tip="Select or deselect negative tradelines">Select Negative</button>
            <button id="btnGenerate" class="btn" data-tip="Generate Letters (G)">Generate Letters</button>
          </div>
        </div>
        <div class="text-xs muted mt-1">Tip: Click any card to zoom for full detail.</div>
        <div id="tlList" class="grid gap-3 mt-3 grid-cols-1 md:grid-cols-2 xl:grid-cols-3"></div>
        <div id="tlPager" class="flex items-center justify-between mt-3">
          <button id="tlPrev" class="btn text-sm">Prev</button>
          <div class="flex items-center gap-2">
            <div class="text-sm muted">Page <span id="tlPage">1</span> / <span id="tlPages">1</span></div>
            <select id="tlPageSize" class="border rounded text-sm">
              <option value="3">3</option>
              <option value="6" selected>6</option>
              <option value="9">9</option>
              <option value="12">12</option>
              <option value="15">15</option>
              <option value="all">All</option>
            </select>
          </div>
          <button id="tlNext" class="btn text-sm">Next</button>
        </div>
      </div>

      <div class="glass card">
        <div class="font-semibold">Debt Collectors</div>
        <div id="collectorList" class="space-y-2 mt-2"></div>
      </div>


      <!-- Files & Activity -->
    
    </section>
  </section>
</main>

<!-- Consumer list item template -->
<template id="consumerItem">
  <div class="glass card consumer-card cursor-pointer">
    <div class="flex items-start justify-between">
      <div>
        <div class="name font-medium"></div>
        <div class="email text-sm muted"></div>
      </div>
      <button class="delete btn" data-tip="Delete Consumer (click)">×</button>
    </div>
  </div>
</template>

<!-- Tradeline card template -->
<template id="tlTemplate">
  <div class="glass card tl-card" data-index="">
    <div class="tl-head flex items-start justify-between gap-2">
      <div class="wrap-anywhere">
        <div class="font-semibold tl-creditor"></div>
        <div class="text-xs muted">Index <span class="tl-idx"></span></div>
        <div class="text-xs muted mt-1">
          TU: <span class="tl-tu-acct"></span> •
          EXP: <span class="tl-exp-acct"></span> •
          EQF: <span class="tl-eqf-acct"></span>
        </div>
        <div class="text-xs text-purple-700 tl-manual-reason"></div>
      </div>
      <div class="flex items-center gap-2">
        <div class="special-badges flex gap-1"></div>
        <select class="tl-playbook-select hidden text-sm border rounded"></select>
        <button class="tl-playbook btn" title="Select playbook">Playbook</button>
        <button class="tl-edit btn" title="Edit this card">✎</button>
        <button class="tl-remove btn" title="Hide this card" data-tip="Remove Card (R when focused)">×</button>
      </div>
    </div>

    <div class="mt-3 grid grid-cols-3 gap-2 text-sm">
      <label class="flex items-center gap-2"><input type="checkbox" class="bureau" value="TransUnion" /> TransUnion</label>
      <label class="flex items-center gap-2"><input type="checkbox" class="bureau" value="Experian" /> Experian</label>
      <label class="flex items-center gap-2"><input type="checkbox" class="bureau" value="Equifax" /> Equifax</label>
    </div>

    <select class="tl-letter-select text-sm border rounded w-full mt-2"></select>

    <div class="tl-tags flex gap-2 mt-2 flex-wrap"></div>
    <div class="mt-3">
      <div class="space-y-1 tl-violations text-sm"></div>
      <div class="flex justify-end gap-2 mt-1 text-xs">
        <button class="tl-reason-prev btn text-xs hidden">Prev</button>
        <button class="tl-reason-next btn text-xs hidden">Next</button>
      </div>




    </div>
  </div>
</template>

<!-- Inquiry item template -->
<template id="inqTemplate">
  <div class="flex items-center gap-2">
    <input type="checkbox" class="inq-dispute" />
    <div class="flex-1">
      <div class="font-medium inq-creditor"></div>
      <div class="text-xs muted"><span class="inq-bureau"></span> • <span class="inq-date"></span></div>
    </div>
  </div>
</template>

<!-- Inquiry item template -->
<!-- Debt collector item template -->
  <template id="collectorTemplate">
    <div class="flex items-center gap-2">
      <input type="checkbox" class="collector-pick" />
      <div class="flex-1">
        <div class="font-medium collector-name"></div>
        <div class="text-xs muted collector-address"></div>
        <div class="text-xs muted collector-phone"></div>
      </div>
    </div>
  </template>

<!-- New Consumer Modal -->
<div id="newModal" class="fixed inset-0 hidden items-center justify-center bg-[rgba(0,0,0,.45)] z-[999]">
  <form id="newForm" class="glass card w-[min(560px,92vw)] space-y-3">
    <div class="flex items-center justify-between">
      <div class="font-semibold">New Consumer</div>
      <div class="flex gap-2">
        <button type="button" id="newCancel" class="btn" data-tip="Cancel / Clear (C)">Cancel</button>
        <button type="button" id="newClose" class="btn" data-tip="Close">×</button>
        <button class="btn" type="submit" data-tip="Create (S)">Create</button>
      </div>
    </div>
    <div class="grid grid-cols-2 gap-2 text-sm">
      <label class="flex flex-col">Name<input name="name" class="border rounded px-2 py-1"></label>
      <label class="flex flex-col">Email<input name="email" class="border rounded px-2 py-1"></label>
      <label class="flex flex-col">Phone<input name="phone" class="border rounded px-2 py-1"></label>
      <label class="flex flex-col">SSN last 4<input name="ssn_last4" class="border rounded px-2 py-1"></label>
      <label class="flex flex-col">DOB<input name="dob" class="border rounded px-2 py-1"></label>
      <label class="flex flex-col col-span-2">Address 1<input name="addr1" class="border rounded px-2 py-1"></label>
      <label class="flex flex-col col-span-2">Address 2<input name="addr2" class="border rounded px-2 py-1"></label>
      <label class="flex flex-col">City<input name="city" class="border rounded px-2 py-1"></label>
      <label class="flex flex-col">State<input name="state" class="border rounded px-2 py-1"></label>
      <label class="flex flex-col">Zip<input name="zip" class="border rounded px-2 py-1"></label>
      <label class="flex flex-col">Sale<input name="sale" type="number" step="0.01" class="border rounded px-2 py-1" /></label>
      <label class="flex flex-col">Paid<input name="paid" type="number" step="0.01" class="border rounded px-2 py-1" /></label>
      <label class="flex flex-col">Status<select name="status" class="border rounded px-2 py-1"><option value="active" selected>Active</option><option value="completed">Completed</option><option value="dropped">Dropped</option></select></label>

    </div>
    <div class="text-xs muted">Tip: Press <b>S</b> to create, <b>C</b> to clear/cancel.</div>
  </form>
</div>

<!-- Edit Consumer Modal -->
<div id="editModal" class="fixed inset-0 hidden items-center justify-center bg-[rgba(0,0,0,.45)] z-[999]">
  <form id="editForm" class="glass card w-[min(560px,92vw)] space-y-3">
    <div class="flex items-center justify-between">
      <div class="font-semibold">Edit Consumer</div>
      <div class="flex gap-2">
        <button type="button" id="editCancel" class="btn" data-tip="Cancel / Clear (C)">Cancel</button>
        <button type="button" id="editClose" class="btn" data-tip="Close">×</button>
        <button class="btn" type="submit" data-tip="Save (S)">Save</button>
      </div>
    </div>
    <div class="grid grid-cols-2 gap-2 text-sm">
      <label class="flex flex-col">Name<input name="name" class="border rounded px-2 py-1"></label>
      <label class="flex flex-col">Email<input name="email" class="border rounded px-2 py-1"></label>
      <label class="flex flex-col">Phone<input name="phone" class="border rounded px-2 py-1"></label>
      <label class="flex flex-col">SSN last 4<input name="ssn_last4" class="border rounded px-2 py-1"></label>
      <label class="flex flex-col">DOB<input name="dob" class="border rounded px-2 py-1"></label>
      <label class="flex flex-col col-span-2">Address 1<input name="addr1" class="border rounded px-2 py-1"></label>
      <label class="flex flex-col col-span-2">Address 2<input name="addr2" class="border rounded px-2 py-1"></label>
      <label class="flex flex-col">City<input name="city" class="border rounded px-2 py-1"></label>
      <label class="flex flex-col">State<input name="state" class="border rounded px-2 py-1"></label>
      <label class="flex flex-col">Zip<input name="zip" class="border rounded px-2 py-1"></label>
      <label class="flex flex-col">Sale<input name="sale" type="number" step="0.01" class="border rounded px-2 py-1" /></label>
      <label class="flex flex-col">Paid<input name="paid" type="number" step="0.01" class="border rounded px-2 py-1" /></label>
      <label class="flex flex-col">Status<select name="status" class="border rounded px-2 py-1"><option value="active">Active</option><option value="completed">Completed</option><option value="dropped">Dropped</option></select></label>

    </div>
    <div class="text-xs muted">Tip: Press <b>S</b> to save, <b>C</b> to clear/cancel.</div>
  </form>
</div>

<!-- Zoom Modal (tradeline details) -->
<div id="zoomModal" class="fixed inset-0 hidden items-center justify-center bg-[rgba(0,0,0,.55)]">
  <div id="zoomCard" class="glass card w-[min(900px,95vw)]">
    <div class="flex items-center justify-between mb-2">
      <div class="font-semibold">Tradeline Details</div>
      <button id="zoomClose" class="btn">×</button>
    </div>
    <div id="zoomBody" class="text-sm"></div>
  </div>
</div>

<!-- Edit Tradeline Modal -->
<div id="tlEditModal" class="fixed inset-0 hidden items-center justify-center bg-[rgba(0,0,0,.45)] z-[999]">
  <form id="tlEditForm" class="glass card w-[min(900px,95vw)] space-y-3">
    <div class="flex items-center justify-between">
      <div class="font-semibold">Edit Tradeline</div>
      <div class="flex gap-2">
        <button type="button" id="tlEditCancel" class="btn">Cancel</button>
        <button type="submit" class="btn">Save</button>
      </div>
    </div>
    <div class="flex gap-4 text-sm">
      <div class="flex-1 space-y-2">
        <div id="tlHtmlContainer" class="hidden border rounded h-[400px]">
          <iframe id="tlHtmlPreview" class="w-full h-full"></iframe>
        </div>
<<<<<<< HEAD
=======

>>>>>>> 0b90cc28
      </div>
      <div class="flex-1 grid gap-2">
        <label class="flex flex-col">Creditor<input name="creditor" class="border rounded px-2 py-1" /></label>
        <label class="flex flex-col">TransUnion Account #<input name="tu_account_number" class="border rounded px-2 py-1" /></label>
        <label class="flex flex-col">Experian Account #<input name="exp_account_number" class="border rounded px-2 py-1" /></label>
        <label class="flex flex-col">Equifax Account #<input name="eqf_account_number" class="border rounded px-2 py-1" /></label>
        <label class="flex flex-col">Dispute Reason
          <input id="tlReasonSearch" placeholder="Search reasons..." class="border rounded px-2 py-1 mb-1" />
          <select id="tlReasonSelect" class="border rounded px-2 py-1"></select>
          <textarea id="tlReasonText" name="manual_reason" class="border rounded px-2 py-1 mt-1" rows="3"></textarea>
        </label>
<<<<<<< HEAD
=======

>>>>>>> 0b90cc28
      </div>
    </div>
  </form>
</div>

<!-- Data Breach Results Modal -->
<div id="breachModal" class="fixed inset-0 hidden items-center justify-center bg-[rgba(0,0,0,.55)] z-50">
  <div class="glass card w-[min(600px,95vw)]">
    <div class="flex items-center justify-between mb-2">
      <div class="font-semibold">Data Breach Results</div>
      <button id="breachClose" class="btn">×</button>
    </div>
    <div id="breachBody" class="text-sm max-h-64 overflow-y-auto"></div>
    <div class="text-right mt-3">
      <button id="breachSend" class="btn">Send Audit PDF</button>
    </div>
  </div>
</div>

<!-- Help Modal (unchanged logic, bound in index.js hotkeys too) -->
<div id="helpModal" class="fixed inset-0 hidden items-center justify-center bg-[rgba(0,0,0,.45)] z-50">
  <div class="glass card w-[min(720px,92vw)]">
    <div class="flex items-center justify-between mb-2">
      <div class="font-semibold">Hotkeys & Tips</div>
      <button id="helpClose" class="btn">×</button>
    </div>
    <div class="text-sm space-y-2">
      <div class="grid grid-cols-2 gap-3">
        <div class="glass card p-2">
          <div class="font-medium mb-1">Global</div>
          <ul class="list-disc list-inside">
            <li><b>N</b> – New consumer</li>
            <li><b>U</b> – Upload HTML</li>
            <li><b>E</b> – Edit consumer</li>
            <li><b>G</b> – Generate letters</li>
            <li><b>C</b> – Clear (context-aware)</li>
            <li><b>H</b> – Help overlay</li>
            <li><b>R</b> – Remove focused tradeline card</li>
          </ul>
        </div>
        <div class="glass card p-2">
          <div class="font-medium mb-1">Modes / Cards</div>
          <ul class="list-disc list-inside">
            <li>Modes: <b>I</b>=Identity Theft, <b>D</b>=Data Breach, <b>S</b>=Sexual Assault</li>
            <li>Click a card to zoom; press <b>A</b> to toggle all bureaus on that card.</li>
            <li>Press <b>Esc</b> to exit a mode.</li>
          </ul>
        </div>
      </div>
      <div class="flex items-center gap-2">
        <a class="btn" href="/quiz.html" target="_blank">Try Hotkeys Quiz</a>
        <div class="text-xs muted">Opens new tab</div>
      </div>
    </div>
  </div>
</div>

<script type="module" src="common.js"></script>
<script src="hotkeys.js"></script>
<script type="module" src="index.js"></script>
</body>
</html><|MERGE_RESOLUTION|>--- conflicted
+++ resolved
@@ -432,10 +432,7 @@
         <div id="tlHtmlContainer" class="hidden border rounded h-[400px]">
           <iframe id="tlHtmlPreview" class="w-full h-full"></iframe>
         </div>
-<<<<<<< HEAD
-=======
-
->>>>>>> 0b90cc28
+
       </div>
       <div class="flex-1 grid gap-2">
         <label class="flex flex-col">Creditor<input name="creditor" class="border rounded px-2 py-1" /></label>
@@ -447,10 +444,7 @@
           <select id="tlReasonSelect" class="border rounded px-2 py-1"></select>
           <textarea id="tlReasonText" name="manual_reason" class="border rounded px-2 py-1 mt-1" rows="3"></textarea>
         </label>
-<<<<<<< HEAD
-=======
-
->>>>>>> 0b90cc28
+
       </div>
     </div>
   </form>
