--- conflicted
+++ resolved
@@ -93,8 +93,6 @@
     #zoomModal { z-index: 60; }
     #zoomCard { max-height: 85vh; overflow: auto; }
 
-<<<<<<< HEAD
-=======
     @media (min-width: 768px) {
       #navToggle {
         display: none !important;
@@ -111,7 +109,6 @@
         align-items: center;
       }
     }
->>>>>>> 11a382bb
   </style>
 </head>
 <body>
@@ -119,13 +116,8 @@
   <div class="max-w-7xl mx-auto glass card nav-shell">
     <div class="nav-brand-row">
       <div class="text-xl font-semibold">Metro 2 CRM</div>
-<<<<<<< HEAD
-      <button id="navToggle" class="btn md:hidden" type="button" aria-expanded="false" aria-controls="primaryNav">
-        <span class="mr-2">Menu</span>
-=======
       <button id="navToggle" class="btn" type="button" aria-expanded="false" aria-controls="primaryNav">
         <span class="mr-2 mobile-only">Menu</span>
->>>>>>> 11a382bb
         <svg class="h-4 w-4" viewBox="0 0 24 24" fill="none" stroke="currentColor" stroke-width="2" stroke-linecap="round" stroke-linejoin="round" aria-hidden="true">
           <line x1="3" y1="6" x2="21" y2="6"></line>
           <line x1="3" y1="12" x2="21" y2="12"></line>
