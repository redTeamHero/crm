--- conflicted
+++ resolved
@@ -311,10 +311,7 @@
       <label class="flex flex-col">Zip<input name="zip" class="border rounded px-2 py-1"></label>
       <label class="flex flex-col">Sale<input name="sale" type="number" step="0.01" class="border rounded px-2 py-1" /></label>
       <label class="flex flex-col">Paid<input name="paid" type="number" step="0.01" class="border rounded px-2 py-1" /></label>
-<<<<<<< HEAD
-=======
-
->>>>>>> 4ad9c2d0
+
     </div>
     <div class="text-xs muted">Tip: Press <b>S</b> to create, <b>C</b> to clear/cancel.</div>
   </form>
