/* public/common.js */
const THEMES = {
  blue:   { accent: '#007AFF', hover: '#005bb5', bg: 'rgba(0,122,255,0.12)', glassBg: 'rgba(0,122,255,0.15)', glassBrd: 'rgba(0,122,255,0.3)' },
  green:  { accent: '#34C759', hover: '#248a3d', bg: 'rgba(52,199,89,0.12)', glassBg: 'rgba(52,199,89,0.15)', glassBrd: 'rgba(52,199,89,0.3)' },
  orange: { accent: '#FF9500', hover: '#cc7600', bg: 'rgba(255,149,0,0.12)', glassBg: 'rgba(255,149,0,0.15)', glassBrd: 'rgba(255,149,0,0.3)' },
  red:    { accent: '#FF3B30', hover: '#c82d24', bg: 'rgba(255,59,48,0.12)', glassBg: 'rgba(255,59,48,0.15)', glassBrd: 'rgba(255,59,48,0.3)' },
  purple: { accent: '#AF52DE', hover: '#893dba', bg: 'rgba(175,82,222,0.12)', glassBg: 'rgba(175,82,222,0.15)', glassBrd: 'rgba(175,82,222,0.3)' },
  teal:   { accent: '#14B8A6', hover: '#0d9488', bg: 'rgba(20,184,166,0.12)', glassBg: 'rgba(20,184,166,0.15)', glassBrd: 'rgba(20,184,166,0.3)' },
  pink:   { accent: '#EC4899', hover: '#c0347a', bg: 'rgba(236,72,153,0.12)', glassBg: 'rgba(236,72,153,0.15)', glassBrd: 'rgba(236,72,153,0.3)' },
  spacegray: { accent: '#1C1C1E', hover: '#0d0d0d', bg: 'rgba(28,28,30,0.12)', glassBg: 'rgba(28,28,30,0.15)', glassBrd: 'rgba(28,28,30,0.3)' },
  metallicgrey: { accent: '#9FA2A4', hover: '#7e8082', bg: 'rgba(159,162,164,0.12)', glassBg: 'rgba(159,162,164,0.15)', glassBrd: 'rgba(159,162,164,0.3)' },
<<<<<<< HEAD
  glass: { accent: 'rgba(255,255,255,0.7)', hover: 'rgba(255,255,255,0.5)', bg: 'rgba(255,255,255,0.12)', glassBg: 'rgba(255,255,255,0.25)', glassBrd: 'rgba(255,255,255,0.4)', btnText: '#000' }
=======
  black: { accent: '#000000', hover: '#333333', bg: 'rgba(0,0,0,0.12)', glassBg: 'rgba(0,0,0,0.15)', glassBrd: 'rgba(0,0,0,0.3)' },
  glass: { accent: 'rgba(255,255,255,0.7)', hover: 'rgba(255,255,255,0.5)', bg: 'rgba(255,255,255,0.12)', glassBg: 'rgba(255,255,255,0.25)', glassBrd: 'rgba(255,255,255,0.4)' }
>>>>>>> 69713446
};

function applyTheme(name){
  const t = THEMES[name] || THEMES.purple;
  const root = document.documentElement.style;
  root.setProperty('--accent', t.accent);
  root.setProperty('--accent-hover', t.hover);
  root.setProperty('--accent-bg', t.bg);
  root.setProperty('--glass-bg', t.glassBg);
  root.setProperty('--glass-brd', t.glassBrd);
  root.setProperty('--btn-text', t.btnText || '#fff');
  document.querySelector('meta[name="theme-color"]')?.setAttribute('content', t.accent);
  localStorage.setItem('theme', name);
}

function initPalette(){
  if(document.getElementById('themePalette')) return;
  const wrap = document.createElement('div');
  wrap.id = 'themePalette';
  wrap.className = 'collapsed';
  const bubbles = Object.entries(THEMES)
    .map(([name, t]) => `<div class="bubble" data-theme="${name}" style="background:${t.accent}"></div>`)
    .join('');
  wrap.innerHTML = `
    <button class="toggle">▶</button>
    <div class="palette-bubbles">${bubbles}</div>
    <button id="voiceMic" class="mic">🎤</button>`;
  document.body.appendChild(wrap);
  const toggle = wrap.querySelector('.toggle');
  toggle.addEventListener('click', ()=>{
    wrap.classList.toggle('collapsed');
    toggle.textContent = wrap.classList.contains('collapsed') ? '▶' : '◀';
  });
  wrap.addEventListener('click', (e)=>{
    const b = e.target.closest('.bubble');
    if(!b) return;
    applyTheme(b.dataset.theme);
  });
  const saved = localStorage.getItem('theme') || 'purple';
  applyTheme(saved);
}

const deletionTiers = [
  { threshold: 150, name: 'Credit Legend', icon: '👑', class: 'bg-gradient-to-r from-purple-400 to-pink-500 text-white', message: 'The ultimate, rare achievement.' },
  { threshold: 125, name: 'Credit Hero', icon: '🦸', class: 'bg-red-100 text-red-700', message: 'You’re now the hero of your credit story.' },
  { threshold: 100, name: 'Credit Champion', icon: '🏆', class: 'bg-yellow-200 text-yellow-800', message: 'Championing your credit victory.' },
  { threshold: 75, name: 'Credit Warrior', icon: '🛡️', class: 'bg-indigo-100 text-indigo-700', message: 'Battle-ready credit repair fighter.' },
  { threshold: 60, name: 'Credit Surgeon', icon: '🩺', class: 'bg-cyan-100 text-cyan-700', message: 'Precision deletions.' },
  { threshold: 50, name: 'Dispute Master', icon: '🥋', class: 'bg-purple-100 text-purple-700', message: 'Mastering the dispute process.' },
  { threshold: 40, name: 'Debt Slayer', icon: '⚔️', class: 'bg-gray-100 text-gray-700', message: 'Slaying negative accounts.' },
  { threshold: 30, name: 'Report Scrubber', icon: '🧼', class: 'bg-accent-subtle', message: 'Deep cleaning your credit.' },
  { threshold: 20, name: 'Score Shifter', icon: '📊', class: 'bg-green-100 text-green-700', message: 'Scores are improving.' },
  { threshold: 15, name: 'Credit Cleaner', icon: '🧽', class: 'bg-yellow-100 text-yellow-700', message: 'Your report is shining.' },
  { threshold: 10, name: 'Balance Buster', icon: '💥', class: 'bg-orange-100 text-orange-700', message: 'Breaking negative balances.' },
  { threshold: 5, name: 'Debt Duster', icon: '🧹', class: 'bg-emerald-100 text-emerald-700', message: 'Cleaning up the dust.' },
  { threshold: 0, name: 'Rookie', icon: '📄', class: 'bg-emerald-100 text-emerald-700', message: 'You’ve started your journey.' },
];

function getDeletionTier(count){
  for(const tier of deletionTiers){
    if(count >= tier.threshold) return tier;
  }
  return deletionTiers[deletionTiers.length-1];
}

function ensureTierBadge(){
  if(document.getElementById('tierBadge')) return;
  const nav = document.querySelector('header .flex.items-center.gap-2');
  if(!nav) return;
  const div = document.createElement('div');
  div.id = 'tierBadge';
  div.className = 'hidden sm:flex items-center gap-2 rounded-full bg-emerald-100 px-4 py-2 text-emerald-700 shadow-sm animate-fadeInUp';
  div.title = "You've started your journey.";
  div.innerHTML = '<span class="text-xl">📄</span><span class="font-semibold text-sm">Rookie</span>';
  nav.appendChild(div);
}

function renderDeletionTier(){
  const el = document.getElementById('tierBadge');
  if(!el) return;
  const deletions = Number(localStorage.getItem('deletions') || 0);
  const tier = getDeletionTier(deletions);
  el.className = `hidden sm:flex items-center gap-2 rounded-full px-4 py-2 shadow-sm animate-fadeInUp ${tier.class}`;
  el.innerHTML = `<span class="text-xl">${tier.icon}</span><span class="font-semibold text-sm">${tier.name}</span>`;
  el.title = tier.message;
}

function ensureHelpModal(){
  if(document.getElementById('helpModal')) return;
  const div = document.createElement('div');
  div.id = 'helpModal';
  div.className = 'fixed inset-0 hidden items-center justify-center bg-[rgba(0,0,0,.45)] z-50';
  div.innerHTML = `
    <div class="glass card w-[min(720px,92vw)]">
      <div class="flex items-center justify-between mb-2">
        <div class="font-semibold">Hotkeys & Tips</div>
        <button id="helpClose" class="btn">×</button>
      </div>
      <div class="text-sm space-y-2">
        <div class="grid grid-cols-2 gap-3">
          <div class="glass card p-2">
            <div class="font-medium mb-1">Global</div>
            <ul class="list-disc list-inside">
              <li><b>N</b> – New consumer</li>
              <li><b>U</b> – Upload HTML</li>
              <li><b>E</b> – Edit consumer</li>
              <li><b>G</b> – Generate letters</li>
              <li><b>C</b> – Clear (context-aware)</li>
              <li><b>H</b> – Help overlay</li>
              <li><b>R</b> – Remove focused tradeline card</li>
            </ul>
          </div>
          <div class="glass card p-2">
            <div class="font-medium mb-1">Modes / Cards</div>
            <ul class="list-disc list-inside">
              <li>Modes: <b>I</b>=Identity Theft, <b>D</b>=Data Breach, <b>S</b>=Sexual Assault</li>
              <li>Click a card to zoom; press <b>A</b> to toggle all bureaus on that card.</li>
              <li>Press <b>Esc</b> to exit a mode.</li>
            </ul>
          </div>
        </div>
      </div>
    </div>`;
  document.body.appendChild(div);
}

function openHelp(){
  ensureHelpModal();
  const modal = document.getElementById('helpModal');
  modal.classList.remove('hidden');
  modal.classList.add('flex');
  document.body.style.overflow = 'hidden';
  bindHelp();
}
function closeHelp(){
  const modal = document.getElementById('helpModal');
  modal.classList.add('hidden');
  modal.classList.remove('flex');
  document.body.style.overflow = '';
}

function bindHelp(){
  document.getElementById('btnHelp')?.addEventListener('click', openHelp);
  document.getElementById('helpClose')?.addEventListener('click', closeHelp);
  document.getElementById('helpModal')?.addEventListener('click', (e)=>{ if(e.target.id==='helpModal') closeHelp(); });
}

window.selectedConsumerId = localStorage.getItem('selectedConsumerId') || null;

document.addEventListener('DOMContentLoaded', ()=>{
  ensureHelpModal();
  bindHelp();
  initPalette();
  initVoiceNotes();
  ensureTierBadge();
  renderDeletionTier();
});

window.openHelp = openHelp;

window.getSelectedConsumerId = function(){
  return window.selectedConsumerId;
};
window.setSelectedConsumerId = function(id){
  window.selectedConsumerId = id;
  if(id) localStorage.setItem('selectedConsumerId', id);
  else localStorage.removeItem('selectedConsumerId');
};


function initVoiceNotes(){
  const SpeechRecognition = window.SpeechRecognition || window.webkitSpeechRecognition;
  if(!SpeechRecognition) return;
  if(document.getElementById('voiceOverlay')) return;
  const mic = document.getElementById('voiceMic');
  if(!mic) return;
  const overlay = document.createElement('div');
  overlay.id = 'voiceOverlay';
  document.body.appendChild(overlay);
  const notes = document.createElement('div');
  notes.id = 'voiceNotes';
  notes.className = 'glass card relative';
  notes.innerHTML = '<button class="close btn">×</button><textarea class="w-full h-full p-2"></textarea>';
  document.body.appendChild(notes);
  const textarea = notes.querySelector('textarea');
  const closeBtn = notes.querySelector('.close');
  let active = false;
  const keyword = (localStorage.getItem('voiceKeyword') || 'open notes').toLowerCase();
  const rec = new SpeechRecognition();
  rec.continuous = true;
  rec.interimResults = true;
  function startRec(){
    try { rec.start(); } catch {}
  }
  function openNotes(){
    active = true;
    textarea.value = '';
    document.body.classList.add('voice-active');
    startRec();
  }
  function closeNotes(){
    active = false;
    document.body.classList.remove('voice-active');
    try{ rec.stop(); }catch{}
  }
  rec.onresult = (e)=>{
    const txt = Array.from(e.results).map(r=>r[0].transcript).join('');
    if(!active){
      if(txt.toLowerCase().includes(keyword)) openNotes();
    } else {
      textarea.value = txt;
    }
  };
  rec.onend = startRec;
  mic.addEventListener('click', openNotes);
  closeBtn.addEventListener('click', ()=>{ closeNotes(); });
  startRec();
}<|MERGE_RESOLUTION|>--- conflicted
+++ resolved
@@ -9,12 +9,8 @@
   pink:   { accent: '#EC4899', hover: '#c0347a', bg: 'rgba(236,72,153,0.12)', glassBg: 'rgba(236,72,153,0.15)', glassBrd: 'rgba(236,72,153,0.3)' },
   spacegray: { accent: '#1C1C1E', hover: '#0d0d0d', bg: 'rgba(28,28,30,0.12)', glassBg: 'rgba(28,28,30,0.15)', glassBrd: 'rgba(28,28,30,0.3)' },
   metallicgrey: { accent: '#9FA2A4', hover: '#7e8082', bg: 'rgba(159,162,164,0.12)', glassBg: 'rgba(159,162,164,0.15)', glassBrd: 'rgba(159,162,164,0.3)' },
-<<<<<<< HEAD
   glass: { accent: 'rgba(255,255,255,0.7)', hover: 'rgba(255,255,255,0.5)', bg: 'rgba(255,255,255,0.12)', glassBg: 'rgba(255,255,255,0.25)', glassBrd: 'rgba(255,255,255,0.4)', btnText: '#000' }
-=======
-  black: { accent: '#000000', hover: '#333333', bg: 'rgba(0,0,0,0.12)', glassBg: 'rgba(0,0,0,0.15)', glassBrd: 'rgba(0,0,0,0.3)' },
-  glass: { accent: 'rgba(255,255,255,0.7)', hover: 'rgba(255,255,255,0.5)', bg: 'rgba(255,255,255,0.12)', glassBg: 'rgba(255,255,255,0.25)', glassBrd: 'rgba(255,255,255,0.4)' }
->>>>>>> 69713446
+
 };
 
 function applyTheme(name){
