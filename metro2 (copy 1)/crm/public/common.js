--- conflicted
+++ resolved
@@ -113,10 +113,7 @@
   initPalette();
   initVoiceNotes();
   window.selectedConsumerId = localStorage.getItem('selectedConsumerId') || null;
-<<<<<<< HEAD
-=======
 
->>>>>>> b7ebda2f
 });
 
 window.openHelp = openHelp;
@@ -130,10 +127,7 @@
   else localStorage.removeItem('selectedConsumerId');
 };
 
-<<<<<<< HEAD
-=======
 
->>>>>>> b7ebda2f
 function initVoiceNotes(){
   const SpeechRecognition = window.SpeechRecognition || window.webkitSpeechRecognition;
   if(!SpeechRecognition) return;
