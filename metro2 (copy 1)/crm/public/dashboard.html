--- conflicted
+++ resolved
@@ -216,17 +216,6 @@
   </div>
 
   </main>
-<<<<<<< HEAD
-  <button id="guideTourWidget" type="button" class="fixed bottom-24 right-4 z-40 flex items-center gap-3 rounded-2xl bg-white/95 px-4 py-3 text-left shadow-xl ring-2 ring-[var(--accent)] ring-offset-2 backdrop-blur transition hover:shadow-2xl focus:outline-none focus:ring-2 focus:ring-offset-2 focus:ring-[var(--accent)]">
-    <span aria-hidden="true" class="flex h-10 w-10 items-center justify-center rounded-full bg-[var(--accent)] text-xl text-white shadow-inner">🚀</span>
-    <span class="flex flex-col leading-tight">
-      <span class="text-xs font-semibold uppercase tracking-wide text-slate-500">Walkthrough / Recorrido</span>
-      <span id="guideTourWidgetLabel" class="text-sm font-semibold text-slate-800">Start tour / Iniciar recorrido</span>
-      <span id="guideTourWidgetStatus" class="text-[11px] text-slate-500">4 steps • Revenue-first / 4 pasos enfocados en ingresos</span>
-    </span>
-  </button>
-=======
->>>>>>> 416570c7
   <button id="guideChatToggle" type="button" class="fixed bottom-4 right-4 z-40 flex items-center gap-2 rounded-full bg-[var(--accent)] px-4 py-2 text-white shadow-lg hover:brightness-110 focus:outline-none focus:ring-2 focus:ring-offset-2 focus:ring-[var(--accent)]">
     <span>Need a tour? / ¿Necesitas guía?</span>
     <span aria-hidden="true">💬</span>
