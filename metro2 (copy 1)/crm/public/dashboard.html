<!DOCTYPE html>
<html lang="en">
<head>
  <meta charset="utf-8">
  <title>Dashboard</title>
  <script src="https://cdn.tailwindcss.com"></script>
  <link rel="stylesheet" href="/style.css" />
  <link rel="stylesheet" href="https://unpkg.com/leaflet@1.9.4/dist/leaflet.css" integrity="sha256-o9N1j7k8fBRT1Q9ir3R8A4bMHt0gXu6p0UmmE8Zy+3E=" crossorigin="" />
  <script src="https://unpkg.com/leaflet@1.9.4/dist/leaflet.js" integrity="sha256-oEnJPhGf6QjaxzX2LeLYI0m0CMvYZRyGmA4KQ1uYf3s=" crossorigin=""></script>
  <style>
    @keyframes blob{0%,100%{transform:translate(0,0);}33%{transform:translate(15px,-10px);}66%{transform:translate(-10px,10px);}}
    .animate-blob{animation:blob 10s ease-in-out infinite;}
    @keyframes fadeInUp{from{opacity:0;transform:translateY(10px);}to{opacity:1;transform:translateY(0);}}
    .animate-fadeInUp{animation:fadeInUp .6s ease-out both;}
    .confetti-piece{position:absolute;width:6px;height:6px;border-radius:1px;animation:confetti 1.2s ease-out forwards;}
    @keyframes confetti{to{transform:translate(var(--tx),var(--ty)) rotate(720deg);opacity:0;}}
  </style>
</head>
<body>
<header class="p-4">
  <div class="max-w-7xl mx-auto glass card flex items-center justify-between">
    <div class="text-xl font-semibold">Metro 2 CRM</div>
    <div class="flex items-center gap-2">
      <a href="/dashboard" class="btn">Dashboard</a>
      <a href="/clients" class="btn">Clients</a>
      <a href="/leads" class="btn">Leads</a>
      <a href="/schedule" class="btn">Schedule</a>
      <a id="navCompany" href="/my-company" class="btn">My Company</a>
      <a href="/billing" class="btn">Billing</a>
      <a href="/letters" class="btn">Letter</a>
      <a href="/settings" class="btn">Settings</a>
      <a href="/library" class="btn">Library</a>
      <button id="btnHelp" class="btn" data-tip="Help (H)">Help</button>
      <button id="btnInvite" class="btn" style="background: var(--green-bg);">Invite +</button>
      <div id="tierBadge" class="hidden sm:flex items-center gap-2 rounded-full bg-emerald-100 px-4 py-2 text-emerald-700 shadow-sm animate-fadeInUp" title="You've started your journey.">
        <span class="text-xl">📄</span>
        <span class="font-semibold text-sm">Rookie</span>
      </div>
    </div>
  </div>
</header>
<main class="max-w-7xl mx-auto p-4 space-y-4">
  <div class="glass card relative overflow-hidden text-center">
    <div class="pointer-events-none absolute -top-16 -right-16 h-56 w-56 rounded-full bg-gradient-to-tr from-emerald-400 to-cyan-400 opacity-20 blur-3xl animate-blob"></div>
    <h2 class="mb-2 text-2xl font-bold">Welcome back!</h2>
    <p class="text-sm text-gray-600">Let’s knock out today’s tasks.</p>
    <button id="btnGoal" class="mt-4 rounded-full bg-emerald-500 px-5 py-2.5 font-semibold text-white shadow hover:brightness-110 active:scale-95">Mark Today’s Goal Done</button>
    <div id="confetti" class="pointer-events-none absolute inset-0"></div>
  </div>

  <div class="grid gap-4 md:grid-cols-2">
    <div class="glass card">
      <div class="font-medium mb-2">News</div>
      <div id="newsFeed" class="text-sm space-y-1">Loading...</div>
    </div>

    <div class="glass card">
      <div class="font-medium mb-2">Messages</div>
      <div id="msgList" class="text-sm space-y-1 min-h-[80px] max-h-48 overflow-y-auto muted">No messages.</div>
<<<<<<< HEAD
=======

>>>>>>> 722951b3
    </div>
  </div>

  <div class="grid gap-4 sm:grid-cols-2 lg:grid-cols-4">
    <div class="glass card">
      <div class="flex items-start justify-between">
        <div>
          <div class="text-sm muted">Total Leads</div>
          <div id="dashLeads" class="text-2xl font-semibold">0</div>
        </div>
        <a href="#" class="btn text-xs">Details</a>
      </div>
    </div>

    <div class="glass card">
      <div class="flex items-start justify-between">
        <div>
          <div class="text-sm muted">Total Clients</div>
          <div id="dashClients" class="text-2xl font-semibold">0</div>
        </div>
        <a href="#" class="btn text-xs">Details</a>
      </div>
    </div>

    <div class="glass card">
      <div class="flex items-start justify-between">
        <div>
          <div class="text-sm muted">Sales</div>
          <div id="dashSales" class="text-2xl font-semibold">$0.00</div>
        </div>
        <a href="#" class="btn text-xs">Details</a>
      </div>
    </div>

    <div class="glass card">
      <div class="flex items-start justify-between">
        <div>
          <div class="text-sm muted">Payments</div>
          <div id="dashPayments" class="text-2xl font-semibold">$0.00</div>
        </div>
        <a href="#" class="btn text-xs">Details</a>
      </div>
    </div>
  </div>

  <div class="grid gap-4 md:grid-cols-2 lg:grid-cols-3">
    <div class="glass card lg:col-span-2">
      <div class="flex items-center justify-between mb-2">
        <div class="font-medium">Notepad</div>
        <button id="dashSaveNote" class="btn text-sm">Save</button>
      </div>
      <input id="dashNoteTitle" class="w-full border rounded px-2 py-1 text-sm mb-2" placeholder="Note title" />
      <select id="noteSelect" class="w-full border rounded px-2 py-1 text-sm mb-2"><option value="">Select saved note...</option></select>

      <textarea id="dashNote" class="w-full h-40 border rounded p-2 text-sm"></textarea>
      <div id="noteList" class="mt-2 space-y-1 text-sm"></div>
    </div>

    <div class="glass card">
      <div class="font-medium mb-2">Retention Rate</div>
      <div id="dashRetention" class="text-2xl font-semibold">0.0%</div>
    </div>

    <div class="glass card">
      <div class="font-medium mb-2">Lead Conversion</div>
      <div id="dashConversion" class="text-2xl font-semibold">0.0%</div>
    </div>

    <div class="glass card">
      <div class="font-medium mb-2">Company Deletion Statistics</div>
      <div id="dashDeletion" class="text-sm muted">No data</div>
    </div>

    <div class="glass card md:col-span-2 lg:col-span-3">
      <div class="font-medium mb-2">Client Locations</div>
      <div id="clientMap" class="w-full h-64 rounded-lg"></div>
    </div>

  </div>
  </main>
  <script src="/common.js"></script>
  <script src="/hotkeys.js"></script>
  <script src="/dashboard.js"></script>
</body>
</html><|MERGE_RESOLUTION|>--- conflicted
+++ resolved
@@ -57,10 +57,7 @@
     <div class="glass card">
       <div class="font-medium mb-2">Messages</div>
       <div id="msgList" class="text-sm space-y-1 min-h-[80px] max-h-48 overflow-y-auto muted">No messages.</div>
-<<<<<<< HEAD
-=======
 
->>>>>>> 722951b3
     </div>
   </div>
 
