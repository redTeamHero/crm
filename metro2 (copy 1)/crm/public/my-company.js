--- conflicted
+++ resolved
@@ -23,108 +23,5 @@
       localStorage.setItem('companyInfo', JSON.stringify(data));
     });
   }
-<<<<<<< HEAD
-=======
 
-  let auth = localStorage.getItem('auth');
-  if (!auth) {
-    const u = prompt('Admin username');
-    const p = prompt('Admin password');
-    if (u && p) {
-      auth = btoa(`${u}:${p}`);
-      localStorage.setItem('auth', auth);
-    }
-  }
-
-  let members = [];
-  const listEl = document.getElementById('teamMemberList');
-
-  async function loadMembers() {
-    if (!auth || !listEl) return;
-    if (addBtn) addBtn.disabled = true;
-    try {
-      const res = await fetch('/api/users', {
-        headers: { Authorization: 'Basic ' + auth }
-      });
-      if (res.status === 401 || res.status === 403) {
-        alert('You are not authorized to add team members');
-        return;
-      }
-      const data = await res.json();
-      members = data.users || [];
-      if (addBtn) addBtn.disabled = false;
-      const teamData = members.map(m => ({ name: m.username, role: m.role, email: m.email }));
-      localStorage.setItem('teamMembers', JSON.stringify(teamData));
-    } catch {
-      members = [];
-      localStorage.removeItem('teamMembers');
-    }
-    renderMembers();
-  }
-
-  function renderMembers() {
-    if (!listEl) return;
-    if (!members.length) {
-      listEl.innerHTML = '<div class="muted text-sm">No team members.</div>';
-      return;
-    }
-    listEl.innerHTML = members.map(m => `
-      <div class="flex items-center justify-between border rounded px-2 py-1">
-        <div>
-          <div class="font-medium">${m.username}</div>
-          <div class="text-xs muted">${m.role || ''}${m.permissions && m.permissions.length ? ' - ' + m.permissions.join(', ') : ''}</div>
-        </div>
-      </div>
-    `).join('');
-  }
-
-  const addBtn = document.getElementById('addTeamMember');
-  if (addBtn) addBtn.disabled = true;
-  if (addBtn) {
-    addBtn.addEventListener('click', async () => {
-      const uEl = document.getElementById('tmUser');
-      const pEl = document.getElementById('tmPass');
-      if (!uEl.value.trim() || !auth) return;
-      const body = { username: uEl.value.trim() };
-      if (pEl.value) body.password = pEl.value;
-      let res;
-      try {
-        res = await fetch('/api/team-members', {
-          method: 'POST',
-          headers: {
-            'Content-Type': 'application/json',
-            Authorization: 'Basic ' + auth
-          },
-          body: JSON.stringify(body)
-        });
-      } catch {
-        alert('Network error while creating team member');
-        return;
-      }
-      if (res.status === 401 || res.status === 403) {
-        alert('You are not authorized to add team members');
-        addBtn.disabled = true;
-
-        return;
-      }
-      if (!res.ok) {
-        alert('Failed to create team member');
-        return;
-      }
-
-      const { member } = await res.json();
-      const link = `${location.origin}/team/${member.token}`;
-      prompt(`Share this link with the new team member:\n${link}\nInitial password: ${member.password}`, link);
-
-      uEl.value = '';
-      pEl.value = '';
-      document.getElementById('permContacts').checked = false;
-      document.getElementById('permTasks').checked = false;
-      document.getElementById('permReports').checked = false;
-      loadMembers();
-    });
-  }
-
-  loadMembers();
->>>>>>> f6d8bc08
 });