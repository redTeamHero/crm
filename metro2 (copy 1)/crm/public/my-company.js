--- conflicted
+++ resolved
@@ -23,8 +23,5 @@
       localStorage.setItem('companyInfo', JSON.stringify(data));
     });
   }
-<<<<<<< HEAD
-=======
 
->>>>>>> b4897a7f
 });