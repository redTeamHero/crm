:root {
<<<<<<< HEAD
  /* Neutral foundation keeps UI legible even when the accent palette changes */
  --surface: rgba(255, 255, 255, 0.86);
  --surface-strong: rgba(255, 255, 255, 0.98);
  --surface-muted: rgba(255, 255, 255, 0.7);
  --border-soft: rgba(148, 163, 184, 0.25);
  --border-strong: rgba(148, 163, 184, 0.4);
=======
  --surface: rgba(250, 252, 255, 0.9);
  --surface-strong: #ffffff;
  --surface-muted: rgba(236, 240, 255, 0.6);
  --border-soft: rgba(99, 102, 241, 0.18);
  --border-strong: rgba(79, 70, 229, 0.26);
>>>>>>> e420539a
  --glass-bg: var(--surface);
  --glass-brd: var(--border-soft);
  --muted: #475569;
  --text-primary: #0f172a;
  --text-strong: #0b1220;
<<<<<<< HEAD
  --accent: #2563eb;
  --accent-hover: #1d4ed8;
  --accent-bg: rgba(37, 99, 235, 0.14);
  --accent-soft: rgba(37, 99, 235, 0.16);
  --purple: #8b5cf6;
  --pink: #f472b6;
  --green: #16a34a;
  --green-bg: #22C55E;
  --btn-text: #fff;
  --shadow-soft: 0 16px 35px rgba(15, 23, 42, 0.14);
  --shadow-card: 0 12px 32px rgba(15, 23, 42, 0.1);
}

body {
  background-color: #e8ecff;
=======
  --accent: #6366f1;
  --accent-hover: #4f46e5;
  --accent-bg: rgba(99, 102, 241, 0.14);
  --accent-soft: rgba(99, 102, 241, 0.18);
  --green: #10b981;
  --green-bg: #059669;
  --btn-text: #ffffff;
  --shadow-soft: 0 18px 38px rgba(79, 70, 229, 0.18);
  --shadow-card: 0 16px 42px rgba(15, 23, 42, 0.12);
  --nav-shadow: 0 22px 44px rgba(99, 102, 241, 0.25);
}

body {
>>>>>>> e420539a
  color: var(--text-primary);
  font-family: "Inter", "SF Pro Display", "Segoe UI", system-ui, -apple-system, BlinkMacSystemFont, "Helvetica Neue", Arial, sans-serif;
  min-height: 100vh;
  position: relative;
  background:
    radial-gradient(1200px circle at -10% -20%, rgba(99, 102, 241, 0.24), transparent 55%),
    radial-gradient(800px circle at 110% 10%, rgba(14, 165, 233, 0.18), transparent 60%),
    linear-gradient(180deg, #f5f7ff 0%, #eef2ff 45%, #f8fafc 100%);
}

body::before {
  content: "";
  position: fixed;
  inset: 0;
  z-index: -2;
  background: url('/revolv-bg.png') center/cover no-repeat;
  opacity: 0.35;
  pointer-events: none;
  mix-blend-mode: screen;
}

body::after {
  content: "";
  position: fixed;
  inset: 0;
  z-index: -1;
  background:
<<<<<<< HEAD
    radial-gradient(circle at top 10% left 15%, rgba(37, 99, 235, 0.28), transparent 55%),
    radial-gradient(circle at bottom 15% right 10%, rgba(244, 114, 182, 0.22), transparent 52%),
    radial-gradient(circle at center, rgba(139, 92, 246, 0.18), transparent 60%),
    url('/revolv-bg.png') no-repeat center center / cover;
  opacity: 0.5;
  pointer-events: none;
  filter: saturate(90%);
=======
    radial-gradient(circle at 15% 85%, rgba(16, 185, 129, 0.18), transparent 55%),
    radial-gradient(circle at 80% 20%, rgba(147, 197, 253, 0.18), transparent 60%);
  pointer-events: none;
>>>>>>> e420539a
}

.sr-only {
  position: absolute;
  width: 1px;
  height: 1px;
  padding: 0;
  margin: -1px;
  overflow: hidden;
  clip: rect(0, 0, 0, 0);
  white-space: nowrap;
  border: 0;
}
.glass {
  background: var(--glass-bg);
  border: 1px solid var(--glass-brd);
<<<<<<< HEAD
  border-radius: 18px;
  backdrop-filter: blur(22px) saturate(150%);
=======
  border-radius: 24px;
  backdrop-filter: blur(18px) saturate(150%);
>>>>>>> e420539a
  box-shadow: var(--shadow-card);
  position: relative;
  overflow: hidden;
}
.card {
  border-radius: 24px;
  padding: 20px;
}
.btn {
  display: inline-flex;
  align-items: center;
  justify-content: center;
  gap: 6px;
<<<<<<< HEAD
  background: linear-gradient(135deg, var(--accent) 0%, rgba(59, 130, 246, 0.92) 100%);
  color: var(--btn-text);
  border: none;
  border-radius: 14px;
  padding: 10px 18px;
  font-weight: 600;
  letter-spacing: 0.01em;
  box-shadow: 0 12px 22px rgba(37, 99, 235, 0.25);
  transition: background .2s ease, box-shadow .2s ease, transform .2s ease;
  text-decoration: none;
}
.btn:hover {
  background: linear-gradient(135deg, var(--accent-hover) 0%, rgba(29, 78, 216, 0.95) 100%);
  transform: translateY(-1px);
  box-shadow: 0 16px 28px rgba(37, 99, 235, 0.28);
=======
  background: linear-gradient(135deg, var(--accent) 0%, #8b5cf6 100%);
  color: var(--btn-text);
  border: none;
  border-radius: 999px;
  padding: 10px 18px;
  font-weight: 600;
  letter-spacing: 0.01em;
  box-shadow: 0 12px 24px rgba(99, 102, 241, 0.25);
  transition: transform .2s ease, box-shadow .2s ease, filter .2s ease;
  text-decoration: none;
}
.btn:hover {
  transform: translateY(-1px);
  filter: brightness(1.03);
  box-shadow: 0 16px 32px rgba(79, 70, 229, 0.28);
}
.btn:active {
  transform: translateY(0);
  box-shadow: 0 8px 16px rgba(79, 70, 229, 0.2);
>>>>>>> e420539a
}
.btn-outline {
  display: inline-flex;
  align-items: center;
  justify-content: center;
  gap: 6px;
<<<<<<< HEAD
  background: rgba(255, 255, 255, 0.4);
  color: var(--accent);
  border: 1px solid rgba(37, 99, 235, 0.4);
  border-radius: 14px;
  padding: 9px 18px;
  font-weight: 600;
  transition: all .2s;
=======
  background: rgba(255, 255, 255, 0.65);
  color: var(--accent);
  border: 1px solid rgba(99, 102, 241, 0.35);
  border-radius: 999px;
  padding: 8px 16px;
  font-weight: 600;
>>>>>>> e420539a
  text-decoration: none;
  transition: background .2s ease, border-color .2s ease, box-shadow .2s ease;
}
.btn-outline:hover {
<<<<<<< HEAD
  background: rgba(37, 99, 235, 0.1);
}
.btn.text-sm {
  font-size: 0.85rem;
  padding: 8px 16px;
}
.btn.text-xs {
  font-size: 0.75rem;
  padding: 6px 12px;
}
.btn-outline.text-sm {
  font-size: 0.85rem;
  padding: 7px 16px;
}
.btn-outline.text-xs {
  font-size: 0.75rem;
  padding: 6px 12px;
=======
  background: rgba(255, 255, 255, 0.85);
  border-color: var(--accent);
  box-shadow: 0 12px 22px rgba(99, 102, 241, 0.16);
}
.btn-ghost {
  background: rgba(99, 102, 241, 0.12);
  color: var(--accent);
  border-radius: 12px;
  padding: 6px 12px;
  border: 1px solid rgba(99, 102, 241, 0.18);
  font-weight: 600;
  transition: background .2s ease, border-color .2s ease;
}
.btn-ghost:hover {
  background: rgba(99, 102, 241, 0.18);
  border-color: rgba(99, 102, 241, 0.35);
>>>>>>> e420539a
}
.btn-destructive {
  display: inline-flex;
  align-items: center;
  justify-content: center;
  gap: 4px;
  background: rgba(239,68,68,0.1);
  color: #dc2626;
  border: 1px solid rgba(239,68,68,0.4);
  border-radius: 999px;
  padding: 4px 12px;
  transition: all .2s;
}
.btn-destructive:hover {
  background: rgba(239,68,68,0.2);
}
.btn-icon {
  background: transparent;
  border: none;
  color: var(--muted);
  font-size: 18px;
  line-height: 1;
  cursor: pointer;
  padding: 2px;
}
.btn-icon:hover { color: var(--accent); }
.input {
<<<<<<< HEAD
  width: 100%;
  background: rgba(255, 255, 255, 0.88);
  border: 1px solid var(--border-soft);
  border-radius: 12px;
  padding: 10px 12px;
  font-size: 0.95rem;
  transition: border-color .2s ease, box-shadow .2s ease, background .2s ease;
=======
  background: rgba(255, 255, 255, 0.92);
  border: 1px solid rgba(99, 102, 241, 0.18);
  border-radius: 14px;
  padding: 10px 14px;
  transition: border-color .2s ease, box-shadow .2s ease;
>>>>>>> e420539a
}
.input:focus {
  outline: none;
  border-color: var(--accent);
<<<<<<< HEAD
  box-shadow: 0 0 0 3px rgba(37, 99, 235, 0.18);
  background: var(--surface-strong);
}
.input-textarea {
  resize: vertical;
  min-height: 140px;
  line-height: 1.6;
=======
  box-shadow: 0 0 0 3px rgba(99, 102, 241, 0.2);
}
.input-select {
  padding-right: 40px;
}
.input-textarea {
  min-height: 120px;
  resize: vertical;
>>>>>>> e420539a
}
.checkbox-list { background: rgba(255,255,255,0.8); border: 1px solid var(--glass-brd); border-radius: 10px; padding: 8px; }
.muted { color: var(--muted); }

.text-accent { color: var(--accent); }
.bg-accent-subtle { background: var(--accent-bg); color: var(--accent); }

.chip {
  border: 1px solid rgba(148, 163, 184, 0.35);
  padding: 6px 14px;
  border-radius: 999px;
  font-size: 12px;
  font-weight: 600;
  background: rgba(248, 250, 255, 0.85);
  cursor: pointer;
  user-select: none;
  transition: transform .2s ease, border-color .2s ease, box-shadow .2s ease;
}
.chip:hover {
  border-color: var(--accent);
  box-shadow: 0 6px 14px rgba(99, 102, 241, 0.18);
}
.chip.active {
  background: rgba(34, 197, 94, 0.18);
  border-color: rgba(34, 197, 94, 0.45);
  color: #047857;
  box-shadow: 0 8px 16px rgba(34, 197, 94, 0.18);
}

.token-chip {
  display: inline-flex;
  align-items: center;
  padding: 4px 10px;
  border-radius: 8px;
  background: rgba(15,23,42,0.85);
  color: #fff;
  font-family: 'SFMono-Regular', ui-monospace, SFMono, Menlo, Monaco, Consolas, 'Liberation Mono', 'Courier New', monospace;
  font-size: 14px;
  letter-spacing: 0.03em;
}

<<<<<<< HEAD
.page-shell {
  width: min(1080px, 100%);
  margin: 0 auto;
  padding: 32px 16px 48px;
  display: flex;
  flex-direction: column;
  gap: 32px;
}
@media (min-width: 768px) {
  .page-shell {
    padding: 48px 24px 64px;
    gap: 40px;
  }
}

.page-hero {
  position: relative;
  padding: 32px 24px 36px;
  overflow: hidden;
}
.page-hero::before {
  content: "";
  position: absolute;
  inset: 0;
  background: radial-gradient(circle at top right, rgba(255, 255, 255, 0.55), transparent 65%),
    radial-gradient(circle at bottom left, rgba(37, 99, 235, 0.18), transparent 60%);
  opacity: 0.8;
  pointer-events: none;
  z-index: 0;
}
.page-hero > * {
=======
.nav-elevated {
  background: linear-gradient(135deg, rgba(255, 255, 255, 0.92) 0%, rgba(229, 239, 255, 0.82) 100%);
  border: 1px solid rgba(148, 163, 184, 0.28);
  box-shadow: var(--nav-shadow);
  padding: 20px 24px;
}

.nav-shell {
  display: flex;
  flex-direction: column;
  gap: 18px;
}

.nav-brand {
  display: flex;
  align-items: center;
  gap: 14px;
}

.brand-mark {
  width: 44px;
  height: 44px;
  border-radius: 16px;
  background: linear-gradient(135deg, var(--accent) 0%, #8b5cf6 100%);
  color: #fff;
  display: inline-flex;
  align-items: center;
  justify-content: center;
  font-weight: 700;
  letter-spacing: 0.08em;
  box-shadow: 0 12px 24px rgba(99, 102, 241, 0.35);
}

.nav-subtitle {
  font-size: 0.85rem;
  color: rgba(15, 23, 42, 0.6);
}

.nav-actions {
  display: flex;
  align-items: center;
  justify-content: flex-end;
  gap: 12px;
  flex-wrap: wrap;
}

.nav-inline {
  display: flex;
  flex-direction: column;
  gap: 16px;
  width: 100%;
}

.nav-links {
  display: flex;
  flex-direction: column;
  gap: 10px;
}

.nav-links .btn {
  background: rgba(255, 255, 255, 0.18);
  border: 1px solid rgba(148, 163, 184, 0.32);
  box-shadow: none;
  color: #1e1b4b;
  border-radius: 14px;
  padding: 8px 16px;
}

.nav-links .btn:hover {
  background: rgba(255, 255, 255, 0.32);
  border-color: rgba(99, 102, 241, 0.45);
}

.nav-actions .btn {
  box-shadow: none;
}

.nav-actions .nav-btn {
  background: rgba(255, 255, 255, 0.28) !important;
  border: 1px solid rgba(148, 163, 184, 0.32);
  color: #1e1b4b;
  border-radius: 14px;
  box-shadow: none;
  padding: 8px 14px;
}

.upgrade-link {
  background: rgba(34, 197, 94, 0.12);
  color: #047857;
  border-color: rgba(34, 197, 94, 0.35);
  box-shadow: none;
}

.upgrade-link:hover {
  background: rgba(34, 197, 94, 0.2);
  border-color: rgba(34, 197, 94, 0.48);
}

#tierBadge {
  display: inline-flex;
  align-items: center;
  gap: 8px;
  padding: 6px 12px;
  border-radius: 999px;
  background: rgba(16, 185, 129, 0.16);
  border: 1px solid rgba(16, 185, 129, 0.32);
  color: #047857;
}

@media (min-width: 768px) {
  .nav-inline {
    flex-direction: row;
    align-items: center;
    justify-content: space-between;
  }

  .nav-links {
    flex-direction: row;
    align-items: center;
    flex-wrap: wrap;
    gap: 12px;
  }

  .nav-links .btn {
    width: auto;
  }
}

@media (max-width: 767px) {
  .nav-links .btn {
    width: 100%;
    justify-content: center;
  }
}

.workspace {
  position: relative;
}

.workspace-inner {
>>>>>>> e420539a
  position: relative;
  z-index: 1;
}

<<<<<<< HEAD
.hero-header {
  display: flex;
  flex-direction: column;
  gap: 18px;
}
@media (min-width: 900px) {
  .hero-header {
    flex-direction: row;
    align-items: flex-start;
    justify-content: space-between;
    gap: 32px;
  }
  .hero-actions {
    align-items: flex-end;
  }
}

.page-title {
  font-size: clamp(2rem, 4vw, 2.75rem);
  font-weight: 700;
  margin: 4px 0 0;
  color: var(--text-strong);
}

.eyebrow {
  text-transform: uppercase;
  letter-spacing: 0.12em;
  font-size: 0.75rem;
  font-weight: 600;
  color: var(--accent);
}

.hero-subtitle {
  color: var(--muted);
  font-size: 0.95rem;
  line-height: 1.65;
  max-width: 54ch;
=======
.workspace-hero {
  padding: 28px;
  display: flex;
  flex-direction: column;
  gap: 28px;
  background: rgba(255, 255, 255, 0.92);
}

.hero-top {
  display: flex;
  flex-direction: column;
  gap: 24px;
}

.hero-copy {
  max-width: 560px;
}

.eyebrow {
  font-size: 0.75rem;
  letter-spacing: 0.28em;
  text-transform: uppercase;
  font-weight: 700;
  color: var(--accent);
}

.hero-title {
  margin-top: 6px;
  font-size: clamp(1.8rem, 2.2vw + 1rem, 2.6rem);
  font-weight: 700;
  color: var(--text-strong);
}

.hero-description {
  margin-top: 14px;
  font-size: 1rem;
  line-height: 1.7;
  color: rgba(15, 23, 42, 0.72);
>>>>>>> e420539a
}

.hero-actions {
  display: flex;
  flex-direction: column;
<<<<<<< HEAD
  gap: 12px;
  width: 100%;
}
@media (min-width: 600px) {
  .hero-actions {
    flex-direction: row;
    align-items: center;
    justify-content: flex-end;
    width: auto;
  }
}

.hero-metrics {
  display: grid;
  gap: 16px;
  margin-top: 24px;
  grid-template-columns: repeat(auto-fit, minmax(180px, 1fr));
}

.metric {
  background: var(--surface-strong);
  border: 1px solid var(--border-soft);
  border-radius: 18px;
  padding: 18px;
  box-shadow: 0 12px 28px rgba(15, 23, 42, 0.1);
}
.metric-label {
  font-size: 0.75rem;
  text-transform: uppercase;
  letter-spacing: 0.08em;
  color: var(--muted);
}
.metric-value {
  font-size: 1.8rem;
  font-weight: 700;
  margin-top: 10px;
  color: var(--text-strong);
}
.metric-context {
  margin-top: 8px;
  font-size: 0.85rem;
  color: var(--muted);
  line-height: 1.5;
}

.hero-upsell {
  margin-top: 28px;
  padding: 22px 24px;
  border-radius: 20px;
  background: rgba(37, 99, 235, 0.12);
  border: 1px solid rgba(37, 99, 235, 0.24);
=======
  align-items: flex-start;
  gap: 12px;
}

.hero-actions .hero-btn {
  background: linear-gradient(135deg, #0ea5e9 0%, #38bdf8 100%);
  box-shadow: 0 16px 32px rgba(14, 165, 233, 0.32);
}

.hero-support {
  display: flex;
  flex-direction: column;
  gap: 6px;
  font-size: 0.88rem;
  color: rgba(15, 23, 42, 0.62);
}

.hero-support-link {
  align-self: flex-start;
}

.hero-metrics-grid {
  display: grid;
  gap: 18px;
  grid-template-columns: repeat(auto-fit, minmax(180px, 1fr));
}

.metric-card {
  background: rgba(255, 255, 255, 0.95);
  border: 1px solid rgba(148, 163, 184, 0.25);
  border-radius: 20px;
  padding: 16px;
  box-shadow: 0 16px 28px rgba(148, 163, 184, 0.18);
  display: flex;
  flex-direction: column;
  gap: 6px;
}

.metric-title {
  font-size: 0.78rem;
  font-weight: 700;
  text-transform: uppercase;
  letter-spacing: 0.12em;
  color: rgba(15, 23, 42, 0.55);
}

.metric-value {
  font-size: 2rem;
  font-weight: 700;
  color: var(--text-strong);
}

.metric-subtitle {
  font-size: 0.85rem;
  color: rgba(15, 23, 42, 0.62);
}

.metric-progress .progress-track {
  margin-top: 8px;
  height: 8px;
  border-radius: 999px;
  background: rgba(99, 102, 241, 0.12);
  overflow: hidden;
}

.metric-progress .progress-fill {
  height: 100%;
  border-radius: inherit;
  background: linear-gradient(135deg, var(--accent), #8b5cf6);
  width: var(--progress, 0%);
  transition: width .3s ease;
}

.hero-tracker {
  background: rgba(255, 255, 255, 0.9);
  border: 1px solid rgba(148, 163, 184, 0.25);
  border-radius: 22px;
  padding: 20px;
  box-shadow: inset 0 1px 0 rgba(255, 255, 255, 0.45);
>>>>>>> e420539a
  display: flex;
  flex-direction: column;
  gap: 16px;
}
<<<<<<< HEAD
@media (min-width: 768px) {
  .hero-upsell {
    flex-direction: row;
    align-items: center;
    justify-content: space-between;
  }
}
.hero-upsell-title {
  margin: 0;
  font-size: 1.25rem;
  font-weight: 600;
  color: var(--text-strong);
}
.hero-upsell-copy {
  margin-top: 6px;
  color: var(--muted);
  line-height: 1.6;
  max-width: 60ch;
}

.section-heading {
  display: flex;
  flex-direction: column;
  gap: 18px;
}
@media (min-width: 960px) {
  .section-heading {
    flex-direction: row;
    justify-content: space-between;
    align-items: flex-start;
  }
  .section-side {
    align-items: flex-end;
    text-align: right;
  }
}

.section-title {
  margin: 0;
  font-size: clamp(1.5rem, 3vw, 2rem);
  font-weight: 600;
  color: var(--text-strong);
}

.section-description {
  margin-top: 6px;
  color: var(--muted);
  line-height: 1.6;
  font-size: 0.95rem;
}

.section-side {
  display: flex;
  flex-direction: column;
  gap: 8px;
  align-items: flex-start;
}

.badge {
  display: inline-flex;
  align-items: center;
  gap: 6px;
  font-size: 0.7rem;
  text-transform: uppercase;
  letter-spacing: 0.08em;
  padding: 4px 12px;
  border-radius: 999px;
  border: 1px solid var(--border-soft);
  background: var(--surface-muted);
  color: var(--text-strong);
  font-weight: 600;
}
.bg-subtle {
  background: rgba(37, 99, 235, 0.1);
  border-color: rgba(37, 99, 235, 0.2);
  color: var(--accent);
}

.section-note {
  font-size: 0.75rem;
  color: var(--muted);
}

.company-card,
.team-card,
.cta-banner {
  display: flex;
  flex-direction: column;
  gap: 24px;
  padding: 32px 28px;
}

.company-form {
  display: grid;
  gap: 18px;
  grid-template-columns: repeat(auto-fit, minmax(220px, 1fr));
}

.form-field {
  display: flex;
  flex-direction: column;
  gap: 8px;
  padding: 16px;
  background: rgba(255, 255, 255, 0.78);
  border-radius: 16px;
  border: 1px solid var(--border-soft);
  box-shadow: 0 12px 24px rgba(15, 23, 42, 0.05);
}
.form-field-wide {
  grid-column: 1 / -1;
}
.form-label {
  font-weight: 600;
  color: var(--text-strong);
  font-size: 0.95rem;
}

.helper-text {
  font-size: 0.75rem;
  color: var(--muted);
  line-height: 1.4;
}

.form-actions {
  display: flex;
  flex-direction: column;
  gap: 12px;
  align-items: flex-start;
}
@media (min-width: 640px) {
  .form-actions {
    flex-direction: row;
    align-items: center;
  }
}
.form-actions.justify-end {
  justify-content: flex-end;
  width: 100%;
}
.form-actions.justify-end .btn-outline {
  order: 0;
}

.team-insights {
  display: grid;
  gap: 12px;
  grid-template-columns: repeat(auto-fit, minmax(180px, 1fr));
}

.team-insight {
  display: flex;
  flex-direction: column;
  gap: 6px;
  padding: 14px 16px;
  border-radius: 16px;
  border: 1px solid var(--border-soft);
  background: rgba(255, 255, 255, 0.72);
  box-shadow: 0 10px 20px rgba(15, 23, 42, 0.06);
}

.team-insight-value {
  font-size: 0.85rem;
  color: var(--muted);
  line-height: 1.4;
}

.table-wrapper {
  overflow: hidden;
  border-radius: 20px;
  border: 1px solid var(--border-soft);
  background: rgba(255, 255, 255, 0.75);
  box-shadow: 0 16px 28px rgba(15, 23, 42, 0.08);
}

.data-table {
  width: 100%;
  border-collapse: separate;
  border-spacing: 0;
  font-size: 0.9rem;
}
.data-table thead {
  background: rgba(255, 255, 255, 0.75);
}
.data-table th,
.data-table td {
  padding: 14px 18px;
  text-align: left;
}
.data-table th {
  font-weight: 600;
  color: var(--text-strong);
  font-size: 0.8rem;
  text-transform: uppercase;
  letter-spacing: 0.05em;
}
.data-table tbody tr:nth-child(even) {
  background: rgba(37, 99, 235, 0.04);
}

.cta-banner {
  background: linear-gradient(135deg, rgba(37, 99, 235, 0.12) 0%, rgba(139, 92, 246, 0.1) 100%);
  border: 1px solid rgba(37, 99, 235, 0.2);
}

.cta-actions {
  display: flex;
  flex-direction: column;
  gap: 12px;
}
@media (min-width: 600px) {
  .cta-actions {
    flex-direction: row;
    align-items: center;
  }
}

.token-panel {
  background: rgba(255, 255, 255, 0.78);
  border-radius: 16px;
  border: 1px solid var(--border-soft);
  padding: 16px;
  display: flex;
  flex-direction: column;
  gap: 10px;
  box-shadow: 0 12px 24px rgba(15, 23, 42, 0.06);
}
.token-header {
  font-weight: 600;
  color: var(--text-strong);
  font-size: 0.95rem;
}
.token-body {
  display: flex;
  flex-wrap: wrap;
  align-items: center;
  gap: 10px;
}

.dialog-header {
  display: flex;
  align-items: flex-start;
  justify-content: space-between;
  gap: 24px;
=======

.hero-tracker-header {
  display: flex;
  flex-direction: column;
  gap: 14px;
}

.hero-tracker-title {
  font-weight: 700;
  font-size: 1.05rem;
  color: var(--text-strong);
}

.hero-tracker-description {
  font-size: 0.9rem;
  color: rgba(15, 23, 42, 0.65);
  max-width: 560px;
}

.step-controls {
  display: flex;
  align-items: center;
  gap: 12px;
}

.tracker-steps {
  display: flex;
  flex-wrap: wrap;
  gap: 10px;
  align-items: center;
}

.workspace-grid {
  display: grid;
  gap: 24px;
  grid-template-columns: minmax(280px, 320px) 1fr;
  align-items: start;
}

.panel {
  border-radius: 22px;
  padding: 20px;
  background: rgba(255, 255, 255, 0.96);
  border: 1px solid rgba(148, 163, 184, 0.22);
  box-shadow: 0 20px 42px rgba(148, 163, 184, 0.2);
}

.panel-header {
  display: flex;
  justify-content: space-between;
  flex-wrap: wrap;
  gap: 16px;
  align-items: flex-start;
}

.panel-title {
  font-size: 1.05rem;
  font-weight: 700;
  color: var(--text-strong);
}

.panel-subtitle {
  font-size: 0.85rem;
  color: rgba(15, 23, 42, 0.6);
  margin-top: 4px;
}

.panel-actions {
  display: flex;
  align-items: center;
  justify-content: flex-end;
  flex-wrap: wrap;
  gap: 10px;
}

.panel-footer {
  display: flex;
  align-items: center;
  justify-content: space-between;
  gap: 12px;
  flex-wrap: wrap;
}

.panel-pagination {
  font-weight: 600;
}

.panel-sidebar {
  position: sticky;
  top: 24px;
  align-self: start;
}

.panel-grid {
  display: grid;
  gap: 20px;
}

.panel-grid-balanced {
  grid-template-columns: repeat(auto-fit, minmax(280px, 1fr));
}

.consumer-list {
  display: flex;
  flex-direction: column;
  gap: 12px;
  padding-right: 4px;
}

.consumer-card {
  background: rgba(255, 255, 255, 0.95);
  border: 1px solid rgba(148, 163, 184, 0.22);
  border-radius: 18px;
  padding: 14px 16px;
  transition: transform .2s ease, box-shadow .2s ease, border-color .2s ease;
}

.consumer-card:hover {
  transform: translateY(-2px);
  border-color: var(--accent);
  box-shadow: 0 16px 30px rgba(99, 102, 241, 0.18);
}

.consumer-card.active {
  border-color: var(--accent);
  box-shadow: 0 20px 38px rgba(99, 102, 241, 0.22);
  background: rgba(99, 102, 241, 0.08);
}

.consumer-card .delete {
  background: rgba(239, 68, 68, 0.12);
  color: #b91c1c;
  box-shadow: none;
  border-radius: 12px;
  padding: 6px 10px;
}

.consumer-card .delete:hover {
  background: rgba(239, 68, 68, 0.2);
}

.messages-list,
.activity-list,
.collector-list {
  display: flex;
  flex-direction: column;
  gap: 12px;
  max-height: 240px;
  overflow-y: auto;
  padding: 12px;
  border-radius: 18px;
  background: rgba(248, 250, 255, 0.9);
  border: 1px solid rgba(148, 163, 184, 0.22);
}

.collector-list {
  max-height: 220px;
}

.mode-bar {
  display: flex;
  flex-wrap: wrap;
  gap: 10px;
  justify-content: center;
  padding: 12px;
  border-radius: 16px;
  background: rgba(248, 250, 255, 0.92);
  border: 1px solid rgba(148, 163, 184, 0.22);
}

.filters {
  margin-top: 18px;
  display: flex;
  flex-direction: column;
  gap: 12px;
}

.filters-header {
  font-size: 0.78rem;
  font-weight: 700;
  text-transform: uppercase;
  letter-spacing: 0.12em;
  color: rgba(15, 23, 42, 0.6);
}

.filter-bar {
  display: flex;
  flex-wrap: wrap;
  gap: 8px;
}

.chip-row {
  justify-content: flex-end;
  gap: 8px;
}

.negative-options {
  gap: 12px;
  flex-wrap: wrap;
}

.tradeline-grid {
  display: grid;
  gap: 18px;
  grid-template-columns: repeat(auto-fit, minmax(280px, 1fr));
}

.messages-list::-webkit-scrollbar,
.activity-list::-webkit-scrollbar,
.collector-list::-webkit-scrollbar,
.consumer-list::-webkit-scrollbar {
  width: 8px;
}

.messages-list::-webkit-scrollbar-thumb,
.activity-list::-webkit-scrollbar-thumb,
.collector-list::-webkit-scrollbar-thumb,
.consumer-list::-webkit-scrollbar-thumb {
  background: rgba(148, 163, 184, 0.4);
  border-radius: 999px;
}

.alert {
  padding: 16px 18px;
  border-radius: 18px;
  font-weight: 600;
  display: flex;
  align-items: center;
  gap: 12px;
}

.alert-error {
  background: rgba(248, 113, 113, 0.16);
  border: 1px solid rgba(239, 68, 68, 0.38);
  color: #b91c1c;
  box-shadow: 0 14px 28px rgba(248, 113, 113, 0.22);
}

.alert.hidden {
  display: none;
}

@media (min-width: 1024px) {
  .hero-top {
    flex-direction: row;
    justify-content: space-between;
    align-items: flex-start;
  }

  .hero-actions {
    align-items: flex-end;
  }
}

@media (max-width: 1023px) {
  .workspace-grid {
    grid-template-columns: 1fr;
  }

  .panel-sidebar {
    position: static;
  }
}

@media (max-width: 639px) {
  .hero-metrics-grid {
    grid-template-columns: repeat(auto-fit, minmax(160px, 1fr));
  }

  .panel {
    padding: 18px;
  }

  .workspace-hero {
    padding: 24px;
  }
}

@media (max-width: 480px) {
  .nav-actions {
    flex-direction: column;
    align-items: flex-start;
  }

  .nav-actions .btn {
    width: 100%;
    justify-content: center;
  }
>>>>>>> e420539a
}

.team-dialog {
  border: none;
  border-radius: 24px;
  padding: 0;
  max-width: min(480px, 90vw);
  width: 100%;
  background: transparent;
}
.team-dialog::backdrop {
  background: rgba(15,23,42,0.45);
  backdrop-filter: blur(6px);
}
.dialog-panel { width: 100%; }

.loader {
  width: 14px;
  height: 14px;
  border-radius: 50%;
  border: 2px solid rgba(15,23,42,0.2);
  border-top-color: var(--accent);
  animation: spin 1s linear infinite;
}

@keyframes spin {
  to { transform: rotate(360deg); }
}

.chip-mini { font-size: 11px; padding: 2px 8px; }
.chip-identity { border-color: #d4af37; color: #8b6f00; background: rgba(212, 175, 55, 0.15); }
.chip-breach { border-color: #ef4444; color: #991b1b; background: rgba(239, 68, 68, 0.15); }
.chip-assault { border-color: #ec4899; color: #9d174d; background: rgba(236, 72, 153, 0.15); }

.palette {
  position: fixed;
  top: 50%;
  right: 24px;
  transform: translateY(-50%);
  display: flex;
  flex-direction: column;
  align-items: stretch;
  gap: 16px;
  padding: 16px;
  width: 240px;
  z-index: 40;
  background: rgba(15, 23, 42, 0.85);
  border: 1px solid rgba(148, 163, 184, 0.35);
  border-radius: 20px;
  backdrop-filter: blur(18px);
  box-shadow: 0 22px 45px rgba(15, 23, 42, 0.45);
  transition: width 0.25s ease, padding 0.25s ease, border-radius 0.25s ease, box-shadow 0.25s ease, background 0.25s ease;
}
.palette.collapsed {
  width: auto;
  padding: 10px;
  background: rgba(15, 23, 42, 0.7);
  border-radius: 999px;
  box-shadow: 0 18px 40px rgba(15, 23, 42, 0.35);
  gap: 0;
  align-items: center;
}
.palette .toggle {
  display: inline-flex;
  align-items: center;
  justify-content: center;
  gap: 8px;
  padding: 10px 16px;
  border-radius: 999px;
  border: 1px solid rgba(255, 255, 255, 0.25);
  background: rgba(255, 255, 255, 0.08);
  color: #e2e8f0;
  font-weight: 600;
  letter-spacing: 0.02em;
  cursor: pointer;
  transition: background 0.2s ease, border-color 0.2s ease, color 0.2s ease;
}
.palette .toggle:hover {
  background: rgba(255, 255, 255, 0.16);
  border-color: rgba(255, 255, 255, 0.35);
}
.palette.collapsed .toggle {
  padding: 10px;
  border-radius: 50%;
}
.palette.collapsed .toggle-label {
  display: none;
}
.palette .palette-controls {
  display: flex;
  flex-direction: column;
  gap: 16px;
  opacity: 1;
  max-height: 360px;
  overflow: hidden;
  transition: opacity 0.2s ease, max-height 0.3s ease;
}
.palette.collapsed .palette-controls {
  opacity: 0;
  max-height: 0;
  margin: 0;
}
.palette .palette-field {
  display: flex;
  flex-direction: column;
  gap: 8px;
  color: #cbd5f5;
  font-size: 13px;
  letter-spacing: 0.01em;
}
.palette.collapsed .palette-field {
  display: none;
}
.palette .palette-bubbles {
  display: grid;
  grid-template-columns: repeat(4, minmax(0, 1fr));
  gap: 12px;
  justify-items: center;
}
.palette .bubble {
  width: 36px;
  height: 36px;
  border-radius: 12px;
  border: 3px solid rgba(255, 255, 255, 0.75);
  box-shadow: 0 12px 25px rgba(15, 23, 42, 0.3);
  cursor: pointer;
  transition: transform 0.2s ease, box-shadow 0.2s ease, border-color 0.2s ease;
}
.palette .bubble:hover {
  transform: translateY(-3px) scale(1.05);
  box-shadow: 0 18px 32px rgba(15, 23, 42, 0.4);
  border-color: rgba(255, 255, 255, 0.95);
}
.palette .bubble:focus-visible {
  outline: 2px solid #fff;
  outline-offset: 3px;
}
.palette .alpha-slider{
  -webkit-appearance:none;
  appearance:none;
  width: 100%;
  height: 6px;
  border-radius: 999px;
  background: rgba(255, 255, 255, 0.1);
  border: 1px solid rgba(255, 255, 255, 0.35);
  box-shadow: inset 0 2px 6px rgba(15, 23, 42, 0.45);
  accent-color: var(--accent);
  cursor: pointer;
}
.palette .alpha-slider::-webkit-slider-thumb{
  -webkit-appearance:none;
  appearance:none;
  width: 16px;
  height: 16px;
  border-radius: 50%;
  background: var(--accent);
  border: 2px solid rgba(255,255,255,0.8);
  box-shadow: 0 0 0 4px rgba(15, 23, 42, 0.35);
}
.palette .alpha-slider::-moz-range-thumb{
  width: 16px;
  height: 16px;
  border-radius: 50%;
  background: var(--accent);
  border: 2px solid rgba(255,255,255,0.8);
  box-shadow: 0 0 0 4px rgba(15, 23, 42, 0.35);
}
.palette .mic {
  width: 48px;
  height: 48px;
  border-radius: 50%;
  border: none;
  background: var(--accent);
  color: #fff;
  cursor: pointer;
  align-self: center;
  box-shadow: 0 14px 30px rgba(15, 23, 42, 0.45);
  transition: transform 0.2s ease, box-shadow 0.2s ease;
}
.palette .mic:hover {
  transform: translateY(-2px);
  box-shadow: 0 18px 32px rgba(15, 23, 42, 0.5);
}
.palette.collapsed .mic{
  opacity: 0;
  pointer-events: none;
  transform: scale(0.85);
  height: 0;
  width: 0;
  margin: 0;
  box-shadow: none;
}

#voiceOverlay{
  position:fixed;
  inset:0;
  pointer-events:none;
  box-shadow:0 0 0 4px var(--accent) inset;
  z-index:40;
  display:none;
}
body.voice-active #voiceOverlay{display:block;}
#voiceNotes{
  position:fixed;
  bottom:20px;
  right:20px;
  width:min(320px,90vw);
  height:160px;
  z-index:50;
  display:none;
}
#voiceNotes textarea{width:100%;height:100%;}
#voiceNotes .close{position:absolute;top:4px;right:4px;}
body.voice-active #voiceNotes{display:block;}

.remove-step{
  background: transparent;
  border: none;
  color: #ef4444;
  font-size: 12px;
  cursor: pointer;
}

.news-item {
  padding: 4px 0;
  border-bottom: 1px solid var(--glass-brd);
}
.news-item a {
  color: var(--accent);
  text-decoration: underline;
}
.news-item:last-child {
  border-bottom: none;
}

#team-nav .nav-brand-row {
  align-items: center;
}

#team-nav #primaryNavLinks .btn {
  justify-content: center;

}

#team-nav #tierBadge {
  justify-content: center;
  box-shadow: inset 0 1px 1px rgba(255, 255, 255, 0.45);
}

@media (min-width: 768px) {
  #team-nav #primaryNavLinks {
    justify-content: flex-end;
  }

  #team-nav #primaryNavLinks .btn {
    justify-content: center;
  }

  #team-nav #tierBadge {
    justify-content: flex-start;
  }
}

#portalMain {
  width: 100%;
}

.timeline-item {
  display: flex;
  align-items: center;
  gap: 6px;
}
.timeline-item::before {
  content: '';
  width: 6px;
  height: 6px;
  border-radius: 50%;
  background: var(--accent);
}

/* Invoice table styling */
.invoice-table {
  width: 100%;
  border-collapse: collapse;
}
.invoice-table th, .invoice-table td {
  padding: 8px;
  border-bottom: 1px solid var(--glass-brd);
  text-align: left;
}

/* Status badges */
.badge {
  padding: 2px 6px;
  border-radius: 6px;
  font-size: 12px;
  font-weight: 500;
}
.badge-bureau {
  background: #E5E7EB;
  color: #374151;
}
.badge-paid {
  background: #DEF7EC;
  color: #046C4E;
}
.badge-unpaid {
  background: #FEE2E2;
  color: #991B1B;
}

/* Messaging */
.message { padding:8px 12px; border-radius:12px; max-width:80%; box-shadow:0 1px 2px rgba(0,0,0,.05); }
.msg-host { background: var(--accent-bg); color:#fff; align-self:flex-start; }
.msg-client { background: var(--green-bg); color:#fff; align-self:flex-end; }

/* Tradelines */
.tradeline-item { background: rgba(255,255,255,0.85); border:1px solid var(--glass-brd); border-radius:12px; }

.tl-card {
  background: var(--surface-strong);
  border-radius: 16px;
  transition: transform .2s ease, box-shadow .18s ease, background .15s ease;
  box-shadow: 0 1px 4px rgba(15, 23, 42, 0.06);
}

.tl-card:hover {
  transform: translateY(-1px) scale(1.01);
  box-shadow: 0 12px 32px rgba(15, 23, 42, 0.12);
}

.tl-card.selected {
  box-shadow: 0 0 0 2px var(--green);
}

.tl-card.selected input[type="checkbox"] {
  accent-color: var(--green);
}

.tl-card.negative {
  border: 2px solid #ef4444;
  background: rgba(239, 68, 68, 0.12);
  box-shadow: 0 10px 24px rgba(239, 68, 68, 0.12);
}

.tl-card.mode-identity { box-shadow: 0 0 0 2px #d4af37 inset, 0 8px 20px rgba(0,0,0,.08); background: rgba(212,175,55,.12); }
.tl-card.mode-breach { box-shadow: 0 0 0 2px #ef4444 inset, 0 8px 20px rgba(0,0,0,.08); background: rgba(239,68,68,.12); }
.tl-card.mode-assault { box-shadow: 0 0 0 2px #ec4899 inset, 0 8px 20px rgba(0,0,0,.08); background: rgba(236,72,153,.12); }

#host-nav,
#team-nav {
  position: sticky;
  left: 0;
  right: 0;
}

#host-nav { top: 0; z-index: 60; }
#team-nav { top: 0; z-index: 50; }
#host-nav + #team-nav { top: 68px; }

body { padding-top: 0; }


/* Violation severity styling */
.violation-item {
  border-left: 4px solid transparent;
  border: 1px solid var(--glass-brd);
  background: var(--glass-bg);
}
.violation-item.severity-5 { border-left-color: #991B1B; }
.violation-item.severity-4 { border-left-color: #B45309; }
.violation-item.severity-3 { border-left-color: #F59E0B; }
.violation-item.severity-2 { border-left-color: #3B82F6; }


.severity-tag {
  margin-left: 4px;
  padding: 0 4px;
  border-radius: 4px;
  font-size: 10px;
  font-weight: 500;
}
.severity-tag.severity-5 { background: #991B1B; color: #fff; }
.severity-tag.severity-4 { background: #B45309; color: #fff; }
.severity-tag.severity-3 { background: #F59E0B; color: #fff; }
.severity-tag.severity-2 { background: #3B82F6; color: #fff; }


/* Tradeline card severity borders */
.tl-card.severity-5 { box-shadow: 0 0 0 2px #991B1B; }
.tl-card.severity-4 { box-shadow: 0 0 0 2px #B45309; }
.tl-card.severity-3 { box-shadow: 0 0 0 2px #F59E0B; }
.tl-card.severity-2 { box-shadow: 0 0 0 2px #3B82F6; }


/* Ensure selection highlight overrides severity */
.tl-card.selected { box-shadow: 0 0 0 2px var(--green); }

/* Utility helpers */
.wrap-anywhere { overflow-wrap: anywhere; word-break: break-word; }
.focus-ring { outline: 2px dashed #6366f1; outline-offset: 4px; }

/* Tooltip bubble */
.btn[data-tip]:hover::after,
.btn[data-tip]:focus-visible::after,
.chip[data-tip]:hover::after,
.chip[data-tip]:focus-visible::after {
  content: attr(data-tip);
  position: absolute;
  left: 50%;
  transform: translateX(-50%);
  bottom: calc(100% + 8px);
  background: rgba(17, 24, 39, .95);
  color: #fff;
  font-size: 12px;
  padding: 6px 8px;
  border-radius: 8px;
  white-space: nowrap;
  box-shadow: 0 6px 18px rgba(0,0,0,.2);
  z-index: 40;
}

.btn[data-tip]:hover::before,
.btn[data-tip]:focus-visible::before,
.chip[data-tip]:hover::before,
.chip[data-tip]:focus-visible::before {
  content: "";
  position: absolute;
  left: 50%;
  transform: translateX(-50%);
  bottom: 100%;
  border: 6px solid transparent;
  border-top-color: rgba(17, 24, 39, .95);
  z-index: 39;
}

.mode-btn.active { box-shadow: 0 0 0 2px #1f2937 inset; background: #eef2ff; }

/* Modal helpers */
#zoomModal { z-index: 60; }
#zoomCard { max-height: 85vh; overflow: auto; }

/* Ensure navigation dropdowns appear above other panels */
header {
  position: relative;
  z-index: 200;
}

header .group > div.absolute {
  z-index: 100 !important;
}

/* Allow floating chat coach to remain above sticky navigation */
#guideChatToggle,
#guideChatPanel {
  z-index: 260;
}

/* Responsive navigation shell */
.nav-brand-row {
  display: flex;
  align-items: center;
  justify-content: space-between;
  gap: 16px;
}

#navToggle {
  display: inline-flex;
  align-items: center;
  justify-content: center;
  gap: 6px;
  background: rgba(255, 255, 255, 0.26);
  border: 1px solid rgba(148, 163, 184, 0.35);
  border-radius: 14px;
  color: #1e1b4b;
  box-shadow: none;
  padding: 8px 14px;
}

#primaryNav {
  width: 100%;
}

#primaryNav:not(.hidden) {
  display: flex;
}

#primaryNavLinks {
  display: flex;
  flex-direction: column;
  gap: 10px;
}

.nav-dropdown {
  position: relative;
}

.nav-dropdown-menu {
  display: flex;
  flex-direction: column;
  gap: 8px;
  background: rgba(255, 255, 255, 0.98);
  border-radius: 18px;
  border: 1px solid rgba(148, 163, 184, 0.32);
  box-shadow: 0 18px 32px rgba(15, 23, 42, 0.14);
}

.nav-dropdown-menu .btn {
  background: rgba(248, 250, 255, 0.95);
  color: var(--text-strong);
  border: 1px solid rgba(148, 163, 184, 0.22);
  border-radius: 12px;
  box-shadow: none;
  justify-content: flex-start;
}

.nav-dropdown-menu .btn:hover {
  background: rgba(255, 255, 255, 0.98);
  border-color: var(--accent);
  color: var(--accent);
}

.nav-dropdown:not(.open) .nav-dropdown-menu {
  display: none;
}

.nav-shell .btn.nav-btn {
  background: rgba(255, 255, 255, 0.45);
  color: var(--text-strong);
  box-shadow: none;
  border: 1px solid rgba(255, 255, 255, 0.55);
  padding: 8px 16px;
  border-radius: 12px;
  font-weight: 600;
  letter-spacing: 0.01em;
}
.nav-shell .btn.nav-btn:hover {
  background: rgba(37, 99, 235, 0.12);
  color: var(--accent);
  transform: translateY(0);
  box-shadow: none;
}

@media (min-width: 768px) {
  #primaryNav:not(.hidden) {
    display: flex;
  }

  #primaryNavLinks {
    flex-direction: row;
    flex-wrap: wrap;
    align-items: center;
    gap: 12px;
  }

  .nav-dropdown-menu {
    position: absolute;
    right: 0;
    top: calc(100% + 10px);
    min-width: 220px;
  }
}

@media (max-width: 767px) {
  #primaryNav .btn {
    width: 100%;
    justify-content: center;
  }
}

pre.debug {
  background: #f3f4f6;
  border: 1px solid #e5e7eb;
  padding: 4px;
  margin-top: 4px;
  white-space: pre-wrap;
  font-size: 0.75rem;
  color: #374151;
}

<|MERGE_RESOLUTION|>--- conflicted
+++ resolved
@@ -1,40 +1,14 @@
 :root {
-<<<<<<< HEAD
-  /* Neutral foundation keeps UI legible even when the accent palette changes */
-  --surface: rgba(255, 255, 255, 0.86);
-  --surface-strong: rgba(255, 255, 255, 0.98);
-  --surface-muted: rgba(255, 255, 255, 0.7);
-  --border-soft: rgba(148, 163, 184, 0.25);
-  --border-strong: rgba(148, 163, 184, 0.4);
-=======
   --surface: rgba(250, 252, 255, 0.9);
   --surface-strong: #ffffff;
   --surface-muted: rgba(236, 240, 255, 0.6);
   --border-soft: rgba(99, 102, 241, 0.18);
   --border-strong: rgba(79, 70, 229, 0.26);
->>>>>>> e420539a
   --glass-bg: var(--surface);
   --glass-brd: var(--border-soft);
   --muted: #475569;
   --text-primary: #0f172a;
   --text-strong: #0b1220;
-<<<<<<< HEAD
-  --accent: #2563eb;
-  --accent-hover: #1d4ed8;
-  --accent-bg: rgba(37, 99, 235, 0.14);
-  --accent-soft: rgba(37, 99, 235, 0.16);
-  --purple: #8b5cf6;
-  --pink: #f472b6;
-  --green: #16a34a;
-  --green-bg: #22C55E;
-  --btn-text: #fff;
-  --shadow-soft: 0 16px 35px rgba(15, 23, 42, 0.14);
-  --shadow-card: 0 12px 32px rgba(15, 23, 42, 0.1);
-}
-
-body {
-  background-color: #e8ecff;
-=======
   --accent: #6366f1;
   --accent-hover: #4f46e5;
   --accent-bg: rgba(99, 102, 241, 0.14);
@@ -48,7 +22,6 @@
 }
 
 body {
->>>>>>> e420539a
   color: var(--text-primary);
   font-family: "Inter", "SF Pro Display", "Segoe UI", system-ui, -apple-system, BlinkMacSystemFont, "Helvetica Neue", Arial, sans-serif;
   min-height: 100vh;
@@ -76,19 +49,9 @@
   inset: 0;
   z-index: -1;
   background:
-<<<<<<< HEAD
-    radial-gradient(circle at top 10% left 15%, rgba(37, 99, 235, 0.28), transparent 55%),
-    radial-gradient(circle at bottom 15% right 10%, rgba(244, 114, 182, 0.22), transparent 52%),
-    radial-gradient(circle at center, rgba(139, 92, 246, 0.18), transparent 60%),
-    url('/revolv-bg.png') no-repeat center center / cover;
-  opacity: 0.5;
-  pointer-events: none;
-  filter: saturate(90%);
-=======
     radial-gradient(circle at 15% 85%, rgba(16, 185, 129, 0.18), transparent 55%),
     radial-gradient(circle at 80% 20%, rgba(147, 197, 253, 0.18), transparent 60%);
   pointer-events: none;
->>>>>>> e420539a
 }
 
 .sr-only {
@@ -105,13 +68,8 @@
 .glass {
   background: var(--glass-bg);
   border: 1px solid var(--glass-brd);
-<<<<<<< HEAD
-  border-radius: 18px;
-  backdrop-filter: blur(22px) saturate(150%);
-=======
   border-radius: 24px;
   backdrop-filter: blur(18px) saturate(150%);
->>>>>>> e420539a
   box-shadow: var(--shadow-card);
   position: relative;
   overflow: hidden;
@@ -125,23 +83,6 @@
   align-items: center;
   justify-content: center;
   gap: 6px;
-<<<<<<< HEAD
-  background: linear-gradient(135deg, var(--accent) 0%, rgba(59, 130, 246, 0.92) 100%);
-  color: var(--btn-text);
-  border: none;
-  border-radius: 14px;
-  padding: 10px 18px;
-  font-weight: 600;
-  letter-spacing: 0.01em;
-  box-shadow: 0 12px 22px rgba(37, 99, 235, 0.25);
-  transition: background .2s ease, box-shadow .2s ease, transform .2s ease;
-  text-decoration: none;
-}
-.btn:hover {
-  background: linear-gradient(135deg, var(--accent-hover) 0%, rgba(29, 78, 216, 0.95) 100%);
-  transform: translateY(-1px);
-  box-shadow: 0 16px 28px rgba(37, 99, 235, 0.28);
-=======
   background: linear-gradient(135deg, var(--accent) 0%, #8b5cf6 100%);
   color: var(--btn-text);
   border: none;
@@ -161,52 +102,22 @@
 .btn:active {
   transform: translateY(0);
   box-shadow: 0 8px 16px rgba(79, 70, 229, 0.2);
->>>>>>> e420539a
 }
 .btn-outline {
   display: inline-flex;
   align-items: center;
   justify-content: center;
   gap: 6px;
-<<<<<<< HEAD
-  background: rgba(255, 255, 255, 0.4);
-  color: var(--accent);
-  border: 1px solid rgba(37, 99, 235, 0.4);
-  border-radius: 14px;
-  padding: 9px 18px;
-  font-weight: 600;
-  transition: all .2s;
-=======
   background: rgba(255, 255, 255, 0.65);
   color: var(--accent);
   border: 1px solid rgba(99, 102, 241, 0.35);
   border-radius: 999px;
   padding: 8px 16px;
   font-weight: 600;
->>>>>>> e420539a
   text-decoration: none;
   transition: background .2s ease, border-color .2s ease, box-shadow .2s ease;
 }
 .btn-outline:hover {
-<<<<<<< HEAD
-  background: rgba(37, 99, 235, 0.1);
-}
-.btn.text-sm {
-  font-size: 0.85rem;
-  padding: 8px 16px;
-}
-.btn.text-xs {
-  font-size: 0.75rem;
-  padding: 6px 12px;
-}
-.btn-outline.text-sm {
-  font-size: 0.85rem;
-  padding: 7px 16px;
-}
-.btn-outline.text-xs {
-  font-size: 0.75rem;
-  padding: 6px 12px;
-=======
   background: rgba(255, 255, 255, 0.85);
   border-color: var(--accent);
   box-shadow: 0 12px 22px rgba(99, 102, 241, 0.16);
@@ -223,7 +134,6 @@
 .btn-ghost:hover {
   background: rgba(99, 102, 241, 0.18);
   border-color: rgba(99, 102, 241, 0.35);
->>>>>>> e420539a
 }
 .btn-destructive {
   display: inline-flex;
@@ -251,34 +161,15 @@
 }
 .btn-icon:hover { color: var(--accent); }
 .input {
-<<<<<<< HEAD
-  width: 100%;
-  background: rgba(255, 255, 255, 0.88);
-  border: 1px solid var(--border-soft);
-  border-radius: 12px;
-  padding: 10px 12px;
-  font-size: 0.95rem;
-  transition: border-color .2s ease, box-shadow .2s ease, background .2s ease;
-=======
   background: rgba(255, 255, 255, 0.92);
   border: 1px solid rgba(99, 102, 241, 0.18);
   border-radius: 14px;
   padding: 10px 14px;
   transition: border-color .2s ease, box-shadow .2s ease;
->>>>>>> e420539a
 }
 .input:focus {
   outline: none;
   border-color: var(--accent);
-<<<<<<< HEAD
-  box-shadow: 0 0 0 3px rgba(37, 99, 235, 0.18);
-  background: var(--surface-strong);
-}
-.input-textarea {
-  resize: vertical;
-  min-height: 140px;
-  line-height: 1.6;
-=======
   box-shadow: 0 0 0 3px rgba(99, 102, 241, 0.2);
 }
 .input-select {
@@ -287,7 +178,6 @@
 .input-textarea {
   min-height: 120px;
   resize: vertical;
->>>>>>> e420539a
 }
 .checkbox-list { background: rgba(255,255,255,0.8); border: 1px solid var(--glass-brd); border-radius: 10px; padding: 8px; }
 .muted { color: var(--muted); }
@@ -329,39 +219,6 @@
   letter-spacing: 0.03em;
 }
 
-<<<<<<< HEAD
-.page-shell {
-  width: min(1080px, 100%);
-  margin: 0 auto;
-  padding: 32px 16px 48px;
-  display: flex;
-  flex-direction: column;
-  gap: 32px;
-}
-@media (min-width: 768px) {
-  .page-shell {
-    padding: 48px 24px 64px;
-    gap: 40px;
-  }
-}
-
-.page-hero {
-  position: relative;
-  padding: 32px 24px 36px;
-  overflow: hidden;
-}
-.page-hero::before {
-  content: "";
-  position: absolute;
-  inset: 0;
-  background: radial-gradient(circle at top right, rgba(255, 255, 255, 0.55), transparent 65%),
-    radial-gradient(circle at bottom left, rgba(37, 99, 235, 0.18), transparent 60%);
-  opacity: 0.8;
-  pointer-events: none;
-  z-index: 0;
-}
-.page-hero > * {
-=======
 .nav-elevated {
   background: linear-gradient(135deg, rgba(255, 255, 255, 0.92) 0%, rgba(229, 239, 255, 0.82) 100%);
   border: 1px solid rgba(148, 163, 184, 0.28);
@@ -502,50 +359,10 @@
 }
 
 .workspace-inner {
->>>>>>> e420539a
   position: relative;
   z-index: 1;
 }
 
-<<<<<<< HEAD
-.hero-header {
-  display: flex;
-  flex-direction: column;
-  gap: 18px;
-}
-@media (min-width: 900px) {
-  .hero-header {
-    flex-direction: row;
-    align-items: flex-start;
-    justify-content: space-between;
-    gap: 32px;
-  }
-  .hero-actions {
-    align-items: flex-end;
-  }
-}
-
-.page-title {
-  font-size: clamp(2rem, 4vw, 2.75rem);
-  font-weight: 700;
-  margin: 4px 0 0;
-  color: var(--text-strong);
-}
-
-.eyebrow {
-  text-transform: uppercase;
-  letter-spacing: 0.12em;
-  font-size: 0.75rem;
-  font-weight: 600;
-  color: var(--accent);
-}
-
-.hero-subtitle {
-  color: var(--muted);
-  font-size: 0.95rem;
-  line-height: 1.65;
-  max-width: 54ch;
-=======
 .workspace-hero {
   padding: 28px;
   display: flex;
@@ -584,65 +401,11 @@
   font-size: 1rem;
   line-height: 1.7;
   color: rgba(15, 23, 42, 0.72);
->>>>>>> e420539a
 }
 
 .hero-actions {
   display: flex;
   flex-direction: column;
-<<<<<<< HEAD
-  gap: 12px;
-  width: 100%;
-}
-@media (min-width: 600px) {
-  .hero-actions {
-    flex-direction: row;
-    align-items: center;
-    justify-content: flex-end;
-    width: auto;
-  }
-}
-
-.hero-metrics {
-  display: grid;
-  gap: 16px;
-  margin-top: 24px;
-  grid-template-columns: repeat(auto-fit, minmax(180px, 1fr));
-}
-
-.metric {
-  background: var(--surface-strong);
-  border: 1px solid var(--border-soft);
-  border-radius: 18px;
-  padding: 18px;
-  box-shadow: 0 12px 28px rgba(15, 23, 42, 0.1);
-}
-.metric-label {
-  font-size: 0.75rem;
-  text-transform: uppercase;
-  letter-spacing: 0.08em;
-  color: var(--muted);
-}
-.metric-value {
-  font-size: 1.8rem;
-  font-weight: 700;
-  margin-top: 10px;
-  color: var(--text-strong);
-}
-.metric-context {
-  margin-top: 8px;
-  font-size: 0.85rem;
-  color: var(--muted);
-  line-height: 1.5;
-}
-
-.hero-upsell {
-  margin-top: 28px;
-  padding: 22px 24px;
-  border-radius: 20px;
-  background: rgba(37, 99, 235, 0.12);
-  border: 1px solid rgba(37, 99, 235, 0.24);
-=======
   align-items: flex-start;
   gap: 12px;
 }
@@ -722,256 +485,10 @@
   border-radius: 22px;
   padding: 20px;
   box-shadow: inset 0 1px 0 rgba(255, 255, 255, 0.45);
->>>>>>> e420539a
   display: flex;
   flex-direction: column;
   gap: 16px;
 }
-<<<<<<< HEAD
-@media (min-width: 768px) {
-  .hero-upsell {
-    flex-direction: row;
-    align-items: center;
-    justify-content: space-between;
-  }
-}
-.hero-upsell-title {
-  margin: 0;
-  font-size: 1.25rem;
-  font-weight: 600;
-  color: var(--text-strong);
-}
-.hero-upsell-copy {
-  margin-top: 6px;
-  color: var(--muted);
-  line-height: 1.6;
-  max-width: 60ch;
-}
-
-.section-heading {
-  display: flex;
-  flex-direction: column;
-  gap: 18px;
-}
-@media (min-width: 960px) {
-  .section-heading {
-    flex-direction: row;
-    justify-content: space-between;
-    align-items: flex-start;
-  }
-  .section-side {
-    align-items: flex-end;
-    text-align: right;
-  }
-}
-
-.section-title {
-  margin: 0;
-  font-size: clamp(1.5rem, 3vw, 2rem);
-  font-weight: 600;
-  color: var(--text-strong);
-}
-
-.section-description {
-  margin-top: 6px;
-  color: var(--muted);
-  line-height: 1.6;
-  font-size: 0.95rem;
-}
-
-.section-side {
-  display: flex;
-  flex-direction: column;
-  gap: 8px;
-  align-items: flex-start;
-}
-
-.badge {
-  display: inline-flex;
-  align-items: center;
-  gap: 6px;
-  font-size: 0.7rem;
-  text-transform: uppercase;
-  letter-spacing: 0.08em;
-  padding: 4px 12px;
-  border-radius: 999px;
-  border: 1px solid var(--border-soft);
-  background: var(--surface-muted);
-  color: var(--text-strong);
-  font-weight: 600;
-}
-.bg-subtle {
-  background: rgba(37, 99, 235, 0.1);
-  border-color: rgba(37, 99, 235, 0.2);
-  color: var(--accent);
-}
-
-.section-note {
-  font-size: 0.75rem;
-  color: var(--muted);
-}
-
-.company-card,
-.team-card,
-.cta-banner {
-  display: flex;
-  flex-direction: column;
-  gap: 24px;
-  padding: 32px 28px;
-}
-
-.company-form {
-  display: grid;
-  gap: 18px;
-  grid-template-columns: repeat(auto-fit, minmax(220px, 1fr));
-}
-
-.form-field {
-  display: flex;
-  flex-direction: column;
-  gap: 8px;
-  padding: 16px;
-  background: rgba(255, 255, 255, 0.78);
-  border-radius: 16px;
-  border: 1px solid var(--border-soft);
-  box-shadow: 0 12px 24px rgba(15, 23, 42, 0.05);
-}
-.form-field-wide {
-  grid-column: 1 / -1;
-}
-.form-label {
-  font-weight: 600;
-  color: var(--text-strong);
-  font-size: 0.95rem;
-}
-
-.helper-text {
-  font-size: 0.75rem;
-  color: var(--muted);
-  line-height: 1.4;
-}
-
-.form-actions {
-  display: flex;
-  flex-direction: column;
-  gap: 12px;
-  align-items: flex-start;
-}
-@media (min-width: 640px) {
-  .form-actions {
-    flex-direction: row;
-    align-items: center;
-  }
-}
-.form-actions.justify-end {
-  justify-content: flex-end;
-  width: 100%;
-}
-.form-actions.justify-end .btn-outline {
-  order: 0;
-}
-
-.team-insights {
-  display: grid;
-  gap: 12px;
-  grid-template-columns: repeat(auto-fit, minmax(180px, 1fr));
-}
-
-.team-insight {
-  display: flex;
-  flex-direction: column;
-  gap: 6px;
-  padding: 14px 16px;
-  border-radius: 16px;
-  border: 1px solid var(--border-soft);
-  background: rgba(255, 255, 255, 0.72);
-  box-shadow: 0 10px 20px rgba(15, 23, 42, 0.06);
-}
-
-.team-insight-value {
-  font-size: 0.85rem;
-  color: var(--muted);
-  line-height: 1.4;
-}
-
-.table-wrapper {
-  overflow: hidden;
-  border-radius: 20px;
-  border: 1px solid var(--border-soft);
-  background: rgba(255, 255, 255, 0.75);
-  box-shadow: 0 16px 28px rgba(15, 23, 42, 0.08);
-}
-
-.data-table {
-  width: 100%;
-  border-collapse: separate;
-  border-spacing: 0;
-  font-size: 0.9rem;
-}
-.data-table thead {
-  background: rgba(255, 255, 255, 0.75);
-}
-.data-table th,
-.data-table td {
-  padding: 14px 18px;
-  text-align: left;
-}
-.data-table th {
-  font-weight: 600;
-  color: var(--text-strong);
-  font-size: 0.8rem;
-  text-transform: uppercase;
-  letter-spacing: 0.05em;
-}
-.data-table tbody tr:nth-child(even) {
-  background: rgba(37, 99, 235, 0.04);
-}
-
-.cta-banner {
-  background: linear-gradient(135deg, rgba(37, 99, 235, 0.12) 0%, rgba(139, 92, 246, 0.1) 100%);
-  border: 1px solid rgba(37, 99, 235, 0.2);
-}
-
-.cta-actions {
-  display: flex;
-  flex-direction: column;
-  gap: 12px;
-}
-@media (min-width: 600px) {
-  .cta-actions {
-    flex-direction: row;
-    align-items: center;
-  }
-}
-
-.token-panel {
-  background: rgba(255, 255, 255, 0.78);
-  border-radius: 16px;
-  border: 1px solid var(--border-soft);
-  padding: 16px;
-  display: flex;
-  flex-direction: column;
-  gap: 10px;
-  box-shadow: 0 12px 24px rgba(15, 23, 42, 0.06);
-}
-.token-header {
-  font-weight: 600;
-  color: var(--text-strong);
-  font-size: 0.95rem;
-}
-.token-body {
-  display: flex;
-  flex-wrap: wrap;
-  align-items: center;
-  gap: 10px;
-}
-
-.dialog-header {
-  display: flex;
-  align-items: flex-start;
-  justify-content: space-between;
-  gap: 24px;
-=======
 
 .hero-tracker-header {
   display: flex;
@@ -1260,7 +777,6 @@
     width: 100%;
     justify-content: center;
   }
->>>>>>> e420539a
 }
 
 .team-dialog {
