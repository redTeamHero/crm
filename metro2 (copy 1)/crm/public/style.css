--- conflicted
+++ resolved
@@ -76,13 +76,9 @@
   color: #fff;
   cursor: pointer;
 }
-<<<<<<< HEAD
 #themePalette.collapsed .palette-controls { display: none; }
 #themePalette .palette-controls {
-=======
-#themePalette .palette-controls { display: none; }
-#themePalette:not(.collapsed) .palette-controls {
->>>>>>> e5d20cef
+
   display: flex;
   align-items: center;
   gap: 8px;
