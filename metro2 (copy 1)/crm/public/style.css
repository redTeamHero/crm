--- conflicted
+++ resolved
@@ -130,7 +130,4 @@
   border-radius: 50%;
   background: var(--accent);
 }
-<<<<<<< HEAD
-=======
 
->>>>>>> 50e6f4ad
