:root {
  /* Lighter glass effect so background shows through */
  --glass-bg: rgba(255,255,255,0.25);
  --glass-brd: rgba(255,255,255,0.15);
  --muted: #6b7280;
  --accent: #007AFF;
  --accent-hover: #005bb5;
}
body {
  /* Use root-relative path so asset resolves regardless of deployment directory */
  background: url('/revolv-bg.png') no-repeat center center fixed;
  background-size: cover;
  color:#0f172a;
  font-family: ui-sans-serif, system-ui, -apple-system, Segoe UI, Roboto, Ubuntu, Cantarell, Noto Sans, "Helvetica Neue", Arial;
}
.glass {
  background: var(--glass-bg);
  border: 1px solid var(--glass-brd);
  border-radius: 18px;
  backdrop-filter: blur(12px) saturate(180%);
  box-shadow: 0 8px 24px rgba(0,0,0,.1);
}
.card { border-radius:18px; padding:16px }
.btn {
  background: var(--accent);
  color: white;
  border: none;
  border-radius: 10px;
  padding: 6px 12px;
  box-shadow: 0 1px 2px rgba(0,0,0,.05);
  transition: background .2s;
}
.btn:hover { background: var(--accent-hover); }
.muted { color: var(--muted); }

#themePalette {
  position: fixed;
  top: 50%;
  right: 8px;
  transform: translateY(-50%);
  display: flex;
  flex-direction: column;
  align-items: center;
  gap: 8px;
  z-index: 40;
}
#themePalette .toggle {
  width: 32px;
  height: 32px;
  border-radius: 50%;
  border: none;
  background: var(--accent);
  color: #fff;
  cursor: pointer;
}
#themePalette.collapsed .palette-bubbles { display: none; }
#themePalette .palette-bubbles {
  display: flex;
  flex-direction: column;
  gap: 8px;
}
#themePalette .bubble {
  width: 32px;
  height: 32px;
  border-radius: 50%;
  border: 2px solid #fff;
  cursor: pointer;
}
#themePalette .mic {
  width:32px;
  height:32px;
  border-radius:50%;
  border:none;
  background:var(--accent);
  color:#fff;
  cursor:pointer;
}

#voiceOverlay{
  position:fixed;
  inset:0;
  pointer-events:none;
  box-shadow:0 0 0 4px var(--accent) inset;
  z-index:40;
  display:none;
}
body.voice-active #voiceOverlay{display:block;}
#voiceNotes{
  position:fixed;
  bottom:20px;
  right:20px;
  width:min(320px,90vw);
  height:160px;
  z-index:50;
  display:none;
}
#voiceNotes textarea{width:100%;height:100%;}
#voiceNotes .close{position:absolute;top:4px;right:4px;}
body.voice-active #voiceNotes{display:block;}

.remove-step{
  background: transparent;
  border: none;
  color: #ef4444;
  font-size: 12px;
  cursor: pointer;
}

.news-item {
  padding: 4px 0;
  border-bottom: 1px solid var(--glass-brd);
}
.news-item a {
  color: var(--accent);
  text-decoration: underline;
}
.news-item:last-child {
  border-bottom: none;
}
<<<<<<< HEAD

.timeline-item {
  display: flex;
  align-items: center;
  gap: 6px;
}
.timeline-item::before {
  content: '';
  width: 6px;
  height: 6px;
  border-radius: 50%;
  background: var(--accent);
}
=======
>>>>>>> ecb7fce3
<|MERGE_RESOLUTION|>--- conflicted
+++ resolved
@@ -117,7 +117,6 @@
 .news-item:last-child {
   border-bottom: none;
 }
-<<<<<<< HEAD
 
 .timeline-item {
   display: flex;
@@ -131,5 +130,4 @@
   border-radius: 50%;
   background: var(--accent);
 }
-=======
->>>>>>> ecb7fce3
+
