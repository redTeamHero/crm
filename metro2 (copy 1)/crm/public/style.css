:root {
  /* Lighter glass effect so background shows through */
  --glass-bg: rgba(255,255,255,0.25);
  --glass-brd: rgba(255,255,255,0.15);
  --muted: #6b7280;
<<<<<<< HEAD
  --accent: #007AFF;
  --accent-hover: #005bb5;
  --accent-bg: #007AFF;
  --green-bg: #22C55E;
=======
  --accent: #AF52DE;
  --accent-hover: #893dba;
  --accent-bg: rgba(175,82,222,0.12);
  --green-bg: rgba(34,197,94,0.12);
>>>>>>> ee5b609a
}
body {
  /* Use root-relative path so asset resolves regardless of deployment directory */
  background: url('/revolv-bg.png') no-repeat center center fixed;
  background-size: cover;
  color:#0f172a;
  font-family: ui-sans-serif, system-ui, -apple-system, Segoe UI, Roboto, Ubuntu, Cantarell, Noto Sans, "Helvetica Neue", Arial;
}
.glass {
  background: var(--glass-bg);
  border: 1px solid var(--glass-brd);
  border-radius: 18px;
  backdrop-filter: blur(12px) saturate(180%);
  box-shadow: 0 8px 24px rgba(0,0,0,.1);
}
.card { border-radius:18px; padding:16px }
.btn {
  background: var(--accent);
  color: white;
  border: none;
  border-radius: 10px;
  padding: 6px 12px;
  box-shadow: 0 1px 2px rgba(0,0,0,.05);
  transition: background .2s;
}
.btn:hover { background: var(--accent-hover); }
.muted { color: var(--muted); }

.text-accent { color: var(--accent); }
.bg-accent-subtle { background: var(--accent-bg); color: var(--accent); }

#themePalette {
  position: fixed;
  top: 50%;
  right: 8px;
  transform: translateY(-50%);
  display: flex;
  flex-direction: column;
  align-items: center;
  gap: 8px;
  z-index: 40;
}
#themePalette .toggle {
  width: 32px;
  height: 32px;
  border-radius: 50%;
  border: none;
  background: var(--accent);
  color: #fff;
  cursor: pointer;
}
#themePalette.collapsed .palette-bubbles { display: none; }
#themePalette .palette-bubbles {
  display: flex;
  flex-direction: column;
  gap: 8px;
}
#themePalette .bubble {
  width: 32px;
  height: 32px;
  border-radius: 50%;
  border: 2px solid #fff;
  cursor: pointer;
}
#themePalette .mic {
  width:32px;
  height:32px;
  border-radius:50%;
  border:none;
  background:var(--accent);
  color:#fff;
  cursor:pointer;
}

#voiceOverlay{
  position:fixed;
  inset:0;
  pointer-events:none;
  box-shadow:0 0 0 4px var(--accent) inset;
  z-index:40;
  display:none;
}
body.voice-active #voiceOverlay{display:block;}
#voiceNotes{
  position:fixed;
  bottom:20px;
  right:20px;
  width:min(320px,90vw);
  height:160px;
  z-index:50;
  display:none;
}
#voiceNotes textarea{width:100%;height:100%;}
#voiceNotes .close{position:absolute;top:4px;right:4px;}
body.voice-active #voiceNotes{display:block;}

.remove-step{
  background: transparent;
  border: none;
  color: #ef4444;
  font-size: 12px;
  cursor: pointer;
}

.news-item {
  padding: 4px 0;
  border-bottom: 1px solid var(--glass-brd);
}
.news-item a {
  color: var(--accent);
  text-decoration: underline;
}
.news-item:last-child {
  border-bottom: none;
}

.timeline-item {
  display: flex;
  align-items: center;
  gap: 6px;
}
.timeline-item::before {
  content: '';
  width: 6px;
  height: 6px;
  border-radius: 50%;
  background: var(--accent);
}

/* Invoice table styling */
.invoice-table {
  width: 100%;
  border-collapse: collapse;
}
.invoice-table th, .invoice-table td {
  padding: 8px;
  border-bottom: 1px solid var(--glass-brd);
  text-align: left;
}

/* Status badges */
.badge {
  padding: 2px 6px;
  border-radius: 6px;
  font-size: 12px;
  font-weight: 500;
}
.badge-paid {
  background: #DEF7EC;
  color: #046C4E;
}
.badge-unpaid {
  background: #FEE2E2;
  color: #991B1B;
}

/* Messaging */
.msg-host {
  background: var(--accent-bg);
  color: #fff;
}
.msg-client {
  background: var(--green-bg);
  color: #fff;
}

<|MERGE_RESOLUTION|>--- conflicted
+++ resolved
@@ -3,17 +3,11 @@
   --glass-bg: rgba(255,255,255,0.25);
   --glass-brd: rgba(255,255,255,0.15);
   --muted: #6b7280;
-<<<<<<< HEAD
   --accent: #007AFF;
   --accent-hover: #005bb5;
   --accent-bg: #007AFF;
   --green-bg: #22C55E;
-=======
-  --accent: #AF52DE;
-  --accent-hover: #893dba;
-  --accent-bg: rgba(175,82,222,0.12);
-  --green-bg: rgba(34,197,94,0.12);
->>>>>>> ee5b609a
+
 }
 body {
   /* Use root-relative path so asset resolves regardless of deployment directory */
