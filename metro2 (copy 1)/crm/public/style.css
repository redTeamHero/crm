--- conflicted
+++ resolved
@@ -217,13 +217,7 @@
   border-left-color: #3B82F6;
   background: #DBEAFE;
 }
-<<<<<<< HEAD
-=======
-.violation-item.severity-1 {
-  border-left-color: #10B981;
-  background: #D1FAE5;
-}
->>>>>>> a9c206d9
+
 
 .severity-tag {
   margin-left: 4px;
@@ -236,20 +230,14 @@
 .severity-tag.severity-4 { background: #B45309; color: #fff; }
 .severity-tag.severity-3 { background: #F59E0B; color: #fff; }
 .severity-tag.severity-2 { background: #3B82F6; color: #fff; }
-<<<<<<< HEAD
-=======
-.severity-tag.severity-1 { background: #10B981; color: #fff; }
->>>>>>> a9c206d9
+
 
 /* Tradeline card severity borders */
 .tl-card.severity-5 { box-shadow: 0 0 0 2px #991B1B; }
 .tl-card.severity-4 { box-shadow: 0 0 0 2px #B45309; }
 .tl-card.severity-3 { box-shadow: 0 0 0 2px #F59E0B; }
 .tl-card.severity-2 { box-shadow: 0 0 0 2px #3B82F6; }
-<<<<<<< HEAD
-=======
-.tl-card.severity-1 { box-shadow: 0 0 0 2px #10B981; }
->>>>>>> a9c206d9
+
 
 /* Ensure selection highlight overrides severity */
 .tl-card.selected { box-shadow: 0 0 0 2px var(--green); }
