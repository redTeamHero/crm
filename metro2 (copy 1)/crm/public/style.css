--- conflicted
+++ resolved
@@ -162,24 +162,13 @@
   border-bottom: none;
 }
 
-<<<<<<< HEAD
 #team-nav .nav-brand-row {
   align-items: center;
 }
 
 #team-nav #primaryNavLinks .btn {
   justify-content: center;
-=======
-#team-nav nav {
-  display: flex;
-  flex-wrap: wrap;
-  gap: 8px;
-}
-
-#team-nav nav .btn {
-  flex: 1 1 calc(50% - 8px);
-  min-width: 120px;
->>>>>>> 3b702b84
+
 }
 
 #tierBadge {
@@ -188,7 +177,6 @@
   justify-content: center;
 }
 
-<<<<<<< HEAD
 @media (min-width: 768px) {
   #team-nav #primaryNavLinks {
     justify-content: flex-end;
@@ -198,18 +186,7 @@
     justify-content: center;
   }
 
-=======
-@media (min-width: 640px) {
-  #team-nav nav {
-    justify-content: flex-end;
-    flex-wrap: nowrap;
-    gap: 8px;
-  }
-  #team-nav nav .btn {
-    flex: 0 0 auto;
-    min-width: auto;
-  }
->>>>>>> 3b702b84
+
   #tierBadge {
     justify-content: flex-start;
   }
