:root {
  /* Neutral foundation keeps UI legible even when the accent palette changes */
  --surface: rgba(255, 255, 255, 0.92);
  --surface-strong: #ffffff;
  --surface-muted: rgba(255, 255, 255, 0.65);
  --border-soft: rgba(148, 163, 184, 0.28);
  --border-strong: rgba(148, 163, 184, 0.42);
  --glass-bg: var(--surface);
  --glass-brd: var(--border-soft);
  --muted: #64748b;
  --text-primary: #0f172a;
  --text-strong: #0b1220;
  --accent: #0f62fe;
  --accent-hover: #0b4bd4;
  --accent-bg: rgba(15, 98, 254, 0.12);
  --accent-soft: rgba(15, 98, 254, 0.16);
  --green: #16a34a;
  --green-bg: #22C55E;
  --btn-text: #fff;
  --shadow-soft: 0 12px 24px rgba(15, 23, 42, 0.12);
  --shadow-card: 0 10px 30px rgba(15, 23, 42, 0.08);
}

body {
  background-color: #f1f5f9;
  color: var(--text-primary);
  font-family: ui-sans-serif, system-ui, -apple-system, Segoe UI, Roboto, Ubuntu, Cantarell, Noto Sans, "Helvetica Neue", Arial;
  min-height: 100vh;
  position: relative;
}

body::before {
  /* Light overlay keeps the hero image subtle so content stays readable */
  content: "";
  position: fixed;
  inset: 0;
  z-index: -1;
  background:
    radial-gradient(circle at top left, rgba(15, 98, 254, 0.18), transparent 55%),
    radial-gradient(circle at bottom right, rgba(34, 197, 94, 0.12), transparent 50%),
    url('/revolv-bg.png') no-repeat center center / cover;
  opacity: 0.45;
  pointer-events: none;
  filter: saturate(85%);
}

.sr-only {
  position: absolute;
  width: 1px;
  height: 1px;
  padding: 0;
  margin: -1px;
  overflow: hidden;
  clip: rect(0, 0, 0, 0);
  white-space: nowrap;
  border: 0;
}
.glass {
  background: var(--glass-bg);
  border: 1px solid var(--glass-brd);
  border-radius: 18px;
  backdrop-filter: blur(16px) saturate(140%);
  box-shadow: var(--shadow-card);
}
.card {
  border-radius: 18px;
  padding: 16px;
}
.btn {
  display: inline-flex;
  align-items: center;
  justify-content: center;
  gap: 4px;
  background: var(--accent);
  color: var(--btn-text);
  border: none;
  border-radius: 10px;
  padding: 8px 14px;
  box-shadow: 0 4px 12px rgba(15, 23, 42, 0.08);
  transition: background .2s ease, box-shadow .2s ease, transform .2s ease;
  text-decoration: none;
}
<<<<<<< HEAD

.btn:hover,
.btn:focus-visible {
  background: var(--accent-hover);
  box-shadow: 0 8px 18px rgba(15, 23, 42, 0.16);
  transform: translateY(-1px);
}

.btn:focus-visible {
  outline: 2px solid var(--accent);
  outline-offset: 2px;
}

.btn-ghost,
.nav-btn {
  background: transparent;
  color: var(--text-strong);
  border: 1px solid transparent;
  box-shadow: none;
  padding: 8px 12px;
}

.btn-ghost:hover,
.btn-ghost:focus-visible,
.nav-btn:hover,
.nav-btn:focus-visible {
  background: var(--accent-bg);
  color: var(--accent-hover);
  border-color: var(--border-strong);
}

.btn-outline {
  background: var(--surface-strong);
  color: var(--text-strong);
  border: 1px solid var(--border-soft);
  box-shadow: none;
}

.btn-outline:hover,
.btn-outline:focus-visible {
  border-color: var(--accent);
  color: var(--accent-hover);
  background: var(--accent-soft);
}

.input,
.checkbox-list {
  background: var(--surface-strong);
  border: 1px solid var(--border-soft);
  border-radius: 12px;
  padding: 10px 12px;
  box-shadow: inset 0 1px 2px rgba(15, 23, 42, 0.04);
}

.input:focus,
.checkbox-list:focus-within {
  border-color: var(--accent);
  box-shadow: 0 0 0 3px rgba(15, 98, 254, 0.15);
  outline: none;
}

=======
.btn:hover { background: var(--accent-hover); }
.btn-outline {
  display: inline-flex;
  align-items: center;
  justify-content: center;
  gap: 4px;
  background: transparent;
  color: var(--accent);
  border: 1px solid var(--accent);
  border-radius: 10px;
  padding: 6px 12px;
  transition: all .2s;
  text-decoration: none;
}
.btn-outline:hover {
  background: rgba(255,255,255,0.7);
}
.btn-destructive {
  display: inline-flex;
  align-items: center;
  justify-content: center;
  gap: 4px;
  background: rgba(239,68,68,0.1);
  color: #dc2626;
  border: 1px solid rgba(239,68,68,0.4);
  border-radius: 999px;
  padding: 4px 12px;
  transition: all .2s;
}
.btn-destructive:hover {
  background: rgba(239,68,68,0.2);
}
.btn-icon {
  background: transparent;
  border: none;
  color: var(--muted);
  font-size: 18px;
  line-height: 1;
  cursor: pointer;
  padding: 2px;
}
.btn-icon:hover { color: var(--accent); }
.input { background: rgba(255,255,255,0.8); border: 1px solid var(--glass-brd); border-radius: 10px; padding: 8px; }
.checkbox-list { background: rgba(255,255,255,0.8); border: 1px solid var(--glass-brd); border-radius: 10px; padding: 8px; }
>>>>>>> 17362fc4
.muted { color: var(--muted); }

.text-accent { color: var(--accent); }
.bg-accent-subtle { background: var(--accent-bg); color: var(--accent); }

.chip {
  border: 1px solid var(--border-soft);
  padding: 4px 12px;
  border-radius: 999px;
  font-size: 12px;
  background: var(--surface-muted);
  cursor: pointer;
  user-select: none;
  transition: transform .2s ease, border-color .2s ease;
}
.chip.active {
<<<<<<< HEAD
  background: var(--accent);
  border-color: transparent;
  color: #fff;
  transform: translateY(-1px);
=======
  background: rgba(34,197,94,0.15);
  border-color: rgba(34,197,94,0.4);
  color: #15803d;
}

.token-chip {
  display: inline-flex;
  align-items: center;
  padding: 4px 10px;
  border-radius: 8px;
  background: rgba(15,23,42,0.85);
  color: #fff;
  font-family: 'SFMono-Regular', ui-monospace, SFMono, Menlo, Monaco, Consolas, 'Liberation Mono', 'Courier New', monospace;
  font-size: 14px;
  letter-spacing: 0.03em;
}

.team-dialog {
  border: none;
  border-radius: 24px;
  padding: 0;
  max-width: min(480px, 90vw);
  width: 100%;
  background: transparent;
}
.team-dialog::backdrop {
  background: rgba(15,23,42,0.45);
  backdrop-filter: blur(6px);
}
.dialog-panel { width: 100%; }

.loader {
  width: 14px;
  height: 14px;
  border-radius: 50%;
  border: 2px solid rgba(15,23,42,0.2);
  border-top-color: var(--accent);
  animation: spin 1s linear infinite;
}

@keyframes spin {
  to { transform: rotate(360deg); }
>>>>>>> 17362fc4
}

.chip-mini { font-size: 11px; padding: 2px 8px; }
.chip-identity { border-color: #d4af37; color: #8b6f00; background: rgba(212, 175, 55, 0.15); }
.chip-breach { border-color: #ef4444; color: #991b1b; background: rgba(239, 68, 68, 0.15); }
.chip-assault { border-color: #ec4899; color: #9d174d; background: rgba(236, 72, 153, 0.15); }

.palette {
  position: fixed;
  top: 50%;
  right: 16px;
  transform: translateY(-50%);
  display: flex;
  flex-direction: column;
  align-items: center;
  gap: 8px;
  z-index: 40;
}
.palette .toggle {
  width: 32px;
  height: 32px;
  border-radius: 50%;
  border: none;
  background: var(--accent);
  color: #fff;
  cursor: pointer;
}
.palette .palette-controls {
  display: none;
  align-items: center;
  gap: 8px;
}
.palette:not(.collapsed) .palette-controls { display: flex; }
.palette .palette-bubbles {
  display: flex;
  flex-direction: column;
  gap: 8px;
}
.palette .bubble {
  width: 32px;
  height: 32px;
  border-radius: 50%;
  border: 2px solid #fff;
  cursor: pointer;
}
.palette .alpha-slider{
  -webkit-appearance:none;
  width:120px;
  transform:rotate(-90deg);
  border:2px solid var(--accent);
  border-radius:8px;
  box-shadow:0 0 4px var(--accent);
  background:#fff;
  accent-color: var(--accent);
}
.palette .mic {
  width:32px;
  height:32px;
  border-radius:50%;
  border:none;
  background:var(--accent);
  color:#fff;
  cursor:pointer;
}
.palette.collapsed .mic{display:none;}

#voiceOverlay{
  position:fixed;
  inset:0;
  pointer-events:none;
  box-shadow:0 0 0 4px var(--accent) inset;
  z-index:40;
  display:none;
}
body.voice-active #voiceOverlay{display:block;}
#voiceNotes{
  position:fixed;
  bottom:20px;
  right:20px;
  width:min(320px,90vw);
  height:160px;
  z-index:50;
  display:none;
}
#voiceNotes textarea{width:100%;height:100%;}
#voiceNotes .close{position:absolute;top:4px;right:4px;}
body.voice-active #voiceNotes{display:block;}

.remove-step{
  background: transparent;
  border: none;
  color: #ef4444;
  font-size: 12px;
  cursor: pointer;
}

.news-item {
  padding: 4px 0;
  border-bottom: 1px solid var(--glass-brd);
}
.news-item a {
  color: var(--accent);
  text-decoration: underline;
}
.news-item:last-child {
  border-bottom: none;
}

#team-nav .nav-brand-row {
  align-items: center;
}

#team-nav #primaryNavLinks .btn {
  justify-content: center;

}

#tierBadge {
  display: flex;
  align-items: center;
  justify-content: center;
  background: rgba(34, 197, 94, 0.12);
  color: #047857;
  border: 1px solid rgba(16, 185, 129, 0.24);
  box-shadow: inset 0 1px 1px rgba(255, 255, 255, 0.65);
}

@media (min-width: 768px) {
  #team-nav #primaryNavLinks {
    justify-content: flex-end;
  }

  #team-nav #primaryNavLinks .btn {
    justify-content: center;
  }


  #tierBadge {
    justify-content: flex-start;
  }
}

#portalMain {
  width: 100%;
}

.timeline-item {
  display: flex;
  align-items: center;
  gap: 6px;
}
.timeline-item::before {
  content: '';
  width: 6px;
  height: 6px;
  border-radius: 50%;
  background: var(--accent);
}

/* Invoice table styling */
.invoice-table {
  width: 100%;
  border-collapse: collapse;
}
.invoice-table th, .invoice-table td {
  padding: 8px;
  border-bottom: 1px solid var(--glass-brd);
  text-align: left;
}

/* Status badges */
.badge {
  padding: 2px 6px;
  border-radius: 6px;
  font-size: 12px;
  font-weight: 500;
}
.badge-bureau {
  background: #E5E7EB;
  color: #374151;
}
.badge-paid {
  background: #DEF7EC;
  color: #046C4E;
}
.badge-unpaid {
  background: #FEE2E2;
  color: #991B1B;
}

/* Messaging */
.message { padding:8px 12px; border-radius:12px; max-width:80%; box-shadow:0 1px 2px rgba(0,0,0,.05); }
.msg-host { background: var(--accent-bg); color:#fff; align-self:flex-start; }
.msg-client { background: var(--green-bg); color:#fff; align-self:flex-end; }

/* Tradelines */
.tradeline-item { background: rgba(255,255,255,0.85); border:1px solid var(--glass-brd); border-radius:12px; }

.tl-card {
  background: var(--surface-strong);
  border-radius: 16px;
  transition: transform .2s ease, box-shadow .18s ease, background .15s ease;
  box-shadow: 0 1px 4px rgba(15, 23, 42, 0.06);
}

.tl-card:hover {
  transform: translateY(-1px) scale(1.01);
  box-shadow: 0 12px 32px rgba(15, 23, 42, 0.12);
}

.tl-card.selected {
  box-shadow: 0 0 0 2px var(--green);
}

.tl-card.selected input[type="checkbox"] {
  accent-color: var(--green);
}

.tl-card.negative {
  border: 2px solid #ef4444;
  background: rgba(239, 68, 68, 0.12);
  box-shadow: 0 10px 24px rgba(239, 68, 68, 0.12);
}

.tl-card.mode-identity { box-shadow: 0 0 0 2px #d4af37 inset, 0 8px 20px rgba(0,0,0,.08); background: rgba(212,175,55,.12); }
.tl-card.mode-breach { box-shadow: 0 0 0 2px #ef4444 inset, 0 8px 20px rgba(0,0,0,.08); background: rgba(239,68,68,.12); }
.tl-card.mode-assault { box-shadow: 0 0 0 2px #ec4899 inset, 0 8px 20px rgba(0,0,0,.08); background: rgba(236,72,153,.12); }

#host-nav,
#team-nav {
  position: sticky;
  left: 0;
  right: 0;
}

#host-nav { top: 0; z-index: 60; }
#team-nav { top: 0; z-index: 50; }
#host-nav + #team-nav { top: 68px; }

body { padding-top: 0; }


/* Violation severity styling */
.violation-item {
  border-left: 4px solid transparent;
  border: 1px solid var(--glass-brd);
  background: var(--glass-bg);
}
.violation-item.severity-5 { border-left-color: #991B1B; }
.violation-item.severity-4 { border-left-color: #B45309; }
.violation-item.severity-3 { border-left-color: #F59E0B; }
.violation-item.severity-2 { border-left-color: #3B82F6; }


.severity-tag {
  margin-left: 4px;
  padding: 0 4px;
  border-radius: 4px;
  font-size: 10px;
  font-weight: 500;
}
.severity-tag.severity-5 { background: #991B1B; color: #fff; }
.severity-tag.severity-4 { background: #B45309; color: #fff; }
.severity-tag.severity-3 { background: #F59E0B; color: #fff; }
.severity-tag.severity-2 { background: #3B82F6; color: #fff; }


/* Tradeline card severity borders */
.tl-card.severity-5 { box-shadow: 0 0 0 2px #991B1B; }
.tl-card.severity-4 { box-shadow: 0 0 0 2px #B45309; }
.tl-card.severity-3 { box-shadow: 0 0 0 2px #F59E0B; }
.tl-card.severity-2 { box-shadow: 0 0 0 2px #3B82F6; }


/* Ensure selection highlight overrides severity */
.tl-card.selected { box-shadow: 0 0 0 2px var(--green); }

/* Utility helpers */
.wrap-anywhere { overflow-wrap: anywhere; word-break: break-word; }
.focus-ring { outline: 2px dashed #6366f1; outline-offset: 4px; }

/* Tooltip bubble */
.btn[data-tip]:hover::after,
.btn[data-tip]:focus-visible::after,
.chip[data-tip]:hover::after,
.chip[data-tip]:focus-visible::after {
  content: attr(data-tip);
  position: absolute;
  left: 50%;
  transform: translateX(-50%);
  bottom: calc(100% + 8px);
  background: rgba(17, 24, 39, .95);
  color: #fff;
  font-size: 12px;
  padding: 6px 8px;
  border-radius: 8px;
  white-space: nowrap;
  box-shadow: 0 6px 18px rgba(0,0,0,.2);
  z-index: 40;
}

.btn[data-tip]:hover::before,
.btn[data-tip]:focus-visible::before,
.chip[data-tip]:hover::before,
.chip[data-tip]:focus-visible::before {
  content: "";
  position: absolute;
  left: 50%;
  transform: translateX(-50%);
  bottom: 100%;
  border: 6px solid transparent;
  border-top-color: rgba(17, 24, 39, .95);
  z-index: 39;
}

.mode-btn.active { box-shadow: 0 0 0 2px #1f2937 inset; background: #eef2ff; }

/* Modal helpers */
#zoomModal { z-index: 60; }
#zoomCard { max-height: 85vh; overflow: auto; }

/* Ensure navigation dropdowns appear above other panels */
header {
  position: relative;
  z-index: 200;
}

header .group > div.absolute {
  z-index: 100 !important;
}

/* Responsive navigation shell */
.nav-shell {
  display: flex;
  flex-direction: column;
  gap: 12px;
}

.nav-brand-row {
  display: flex;
  align-items: center;
  justify-content: space-between;
  gap: 12px;
}

#navToggle {
  display: inline-flex;
  align-items: center;
  justify-content: center;
  gap: 6px;
}

#primaryNav {
  width: 100%;
}

#primaryNav:not(.hidden) {
  display: flex;
}

#primaryNavLinks {
  display: flex;
  flex-direction: column;
  gap: 8px;
}

.nav-dropdown {
  position: relative;
}

.nav-dropdown-menu {
  display: flex;
  flex-direction: column;
  gap: 8px;
  background: var(--surface-strong);
  border-radius: 16px;
  border: 1px solid var(--border-soft);
  box-shadow: var(--shadow-soft);
}

.nav-dropdown:not(.open) .nav-dropdown-menu {
  display: none;
}

@media (min-width: 768px) {
  #primaryNav:not(.hidden) {
    display: flex;
  }

  .nav-shell {
    flex-direction: row;
    align-items: center;
    justify-content: space-between;
  }

  #primaryNav {
    width: auto;
  }

  #primaryNavLinks {
    flex-direction: row;
    flex-wrap: wrap;
    align-items: center;
  }

  .nav-dropdown-menu {
    position: absolute;
    right: 0;
    top: calc(100% + 8px);
    min-width: 200px;
  }
}

@media (max-width: 767px) {
  #primaryNav .btn {
    width: 100%;
    justify-content: center;
  }

  body {
    background-attachment: scroll;
  }
}

pre.debug {
  background: #f3f4f6;
  border: 1px solid #e5e7eb;
  padding: 4px;
  margin-top: 4px;
  white-space: pre-wrap;
  font-size: 0.75rem;
  color: #374151;
}

<|MERGE_RESOLUTION|>--- conflicted
+++ resolved
@@ -80,69 +80,6 @@
   transition: background .2s ease, box-shadow .2s ease, transform .2s ease;
   text-decoration: none;
 }
-<<<<<<< HEAD
-
-.btn:hover,
-.btn:focus-visible {
-  background: var(--accent-hover);
-  box-shadow: 0 8px 18px rgba(15, 23, 42, 0.16);
-  transform: translateY(-1px);
-}
-
-.btn:focus-visible {
-  outline: 2px solid var(--accent);
-  outline-offset: 2px;
-}
-
-.btn-ghost,
-.nav-btn {
-  background: transparent;
-  color: var(--text-strong);
-  border: 1px solid transparent;
-  box-shadow: none;
-  padding: 8px 12px;
-}
-
-.btn-ghost:hover,
-.btn-ghost:focus-visible,
-.nav-btn:hover,
-.nav-btn:focus-visible {
-  background: var(--accent-bg);
-  color: var(--accent-hover);
-  border-color: var(--border-strong);
-}
-
-.btn-outline {
-  background: var(--surface-strong);
-  color: var(--text-strong);
-  border: 1px solid var(--border-soft);
-  box-shadow: none;
-}
-
-.btn-outline:hover,
-.btn-outline:focus-visible {
-  border-color: var(--accent);
-  color: var(--accent-hover);
-  background: var(--accent-soft);
-}
-
-.input,
-.checkbox-list {
-  background: var(--surface-strong);
-  border: 1px solid var(--border-soft);
-  border-radius: 12px;
-  padding: 10px 12px;
-  box-shadow: inset 0 1px 2px rgba(15, 23, 42, 0.04);
-}
-
-.input:focus,
-.checkbox-list:focus-within {
-  border-color: var(--accent);
-  box-shadow: 0 0 0 3px rgba(15, 98, 254, 0.15);
-  outline: none;
-}
-
-=======
 .btn:hover { background: var(--accent-hover); }
 .btn-outline {
   display: inline-flex;
@@ -187,7 +124,6 @@
 .btn-icon:hover { color: var(--accent); }
 .input { background: rgba(255,255,255,0.8); border: 1px solid var(--glass-brd); border-radius: 10px; padding: 8px; }
 .checkbox-list { background: rgba(255,255,255,0.8); border: 1px solid var(--glass-brd); border-radius: 10px; padding: 8px; }
->>>>>>> 17362fc4
 .muted { color: var(--muted); }
 
 .text-accent { color: var(--accent); }
@@ -204,13 +140,7 @@
   transition: transform .2s ease, border-color .2s ease;
 }
 .chip.active {
-<<<<<<< HEAD
-  background: var(--accent);
-  border-color: transparent;
-  color: #fff;
-  transform: translateY(-1px);
-=======
-  background: rgba(34,197,94,0.15);
+   background: rgba(34,197,94,0.15);
   border-color: rgba(34,197,94,0.4);
   color: #15803d;
 }
@@ -252,7 +182,6 @@
 
 @keyframes spin {
   to { transform: rotate(360deg); }
->>>>>>> 17362fc4
 }
 
 .chip-mini { font-size: 11px; padding: 2px 8px; }
