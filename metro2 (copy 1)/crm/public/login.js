/* public/login.js */
async function handleAuth(endpoint){
  const username = document.getElementById('username').value.trim();
  const password = document.getElementById('password').value;
  if(!username || !password){
    showError('Username and password required');
    return;
  }
  try{
    const res = await fetch(endpoint,{
      method:'POST',
      headers:{'Content-Type':'application/json'},
      body: JSON.stringify({ username, password })
    });
    const data = await res.json();
    if(!res.ok || !data.ok){
      throw new Error(data.error || 'Request failed');
    }
      if(data.token){
<<<<<<< HEAD
        // start a fresh local state for the newly authenticated user
        // so previous user data doesn't leak between accounts
        localStorage.clear();
=======
>>>>>>> 201d7749
        localStorage.setItem('token', data.token);
        // legacy basic auth support
        localStorage.setItem('auth', btoa(`${username}:${password}`));
        location.href = '/clients';
      }
  }catch(err){
    showError(err.message);
  }
}

function showError(msg){
  const el = document.getElementById('err');
  el.textContent = msg;
  el.classList.remove('hidden');
}

document.getElementById('btnLogin').addEventListener('click', ()=>handleAuth('/api/login'));
document.getElementById('btnRegister').addEventListener('click', ()=>handleAuth('/api/register'));

// simple password reset flow using prompts
 document.getElementById('btnReset').addEventListener('click', async ()=>{
  const username = prompt('Enter username for reset:');
  if(!username) return;
  try{
    const res = await fetch('/api/request-password-reset',{
      method:'POST', headers:{'Content-Type':'application/json'}, body:JSON.stringify({username})
    });
    const data = await res.json();
    if(!res.ok || !data.ok){ throw new Error(data.error || 'Request failed'); }
    const token = data.token;
    const newPass = prompt('Enter new password:');
    if(!newPass) return;
    const res2 = await fetch('/api/reset-password',{
      method:'POST', headers:{'Content-Type':'application/json'}, body:JSON.stringify({username, token, password:newPass})
    });
    const data2 = await res2.json();
    if(!res2.ok || !data2.ok){ throw new Error(data2.error || 'Reset failed'); }
    showError('Password reset. Please login with new password.');
  }catch(err){
    showError(err.message);
  }
});<|MERGE_RESOLUTION|>--- conflicted
+++ resolved
@@ -17,12 +17,10 @@
       throw new Error(data.error || 'Request failed');
     }
       if(data.token){
-<<<<<<< HEAD
         // start a fresh local state for the newly authenticated user
         // so previous user data doesn't leak between accounts
         localStorage.clear();
-=======
->>>>>>> 201d7749
+
         localStorage.setItem('token', data.token);
         // legacy basic auth support
         localStorage.setItem('auth', btoa(`${username}:${password}`));
