/* public/dashboard.js */
function escapeHtml(s){ return String(s||"").replace(/[&<>"']/g, c=>({ '&':'&amp;','<':'&lt;','>':'&gt;','"':'&quot;','\'':'&#39;' }[c])); }
document.addEventListener('DOMContentLoaded', () => {
  const feedEl = document.getElementById('newsFeed');
  if (feedEl) {
    const rssUrl = 'https://hnrss.org/frontpage';
    const apiUrl = 'https://api.rss2json.com/v1/api.json?rss_url=' + encodeURIComponent(rssUrl);
    fetch(apiUrl)
      .then(r => r.json())
      .then(data => {
        const items = data.items || [];
        if (!items.length) {
          feedEl.textContent = 'No news available.';
          return;
        }
        feedEl.innerHTML = items.slice(0,5).map(item => {
          return `<div class="news-item"><a href="${item.link}" target="_blank" class="text-blue-600 underline">${item.title}</a></div>`;
        }).join('');
      })
      .catch(err => {
        console.error('Failed to load news feed', err);
        feedEl.textContent = 'Failed to load news.';
      });
  }

  const noteEl = document.getElementById('dashNote');
  const titleEl = document.getElementById('dashNoteTitle');
  const listEl = document.getElementById('noteList');
  const saveBtn = document.getElementById('dashSaveNote');
  if (noteEl && saveBtn && titleEl && listEl) {
    let notes = JSON.parse(localStorage.getItem('dashNotes') || '[]');
    function renderNotes(){
      listEl.innerHTML = notes.map((n,i)=>
        `<div class="flex items-center justify-between"><span>${escapeHtml(n.title)}</span><button data-idx="${i}" class="btn text-xs">Load</button></div>`
      ).join('');
      listEl.querySelectorAll('button').forEach(btn=>{
        btn.addEventListener('click', ()=>{
          const n = notes[btn.dataset.idx];
          titleEl.value = n.title;
          noteEl.value = n.content;
        });
      });
    }
    renderNotes();
    saveBtn.addEventListener('click', () => {
      const title = titleEl.value.trim() || 'Untitled';
      notes.push({ title, content: noteEl.value });
      localStorage.setItem('dashNotes', JSON.stringify(notes));
      titleEl.value = '';
      noteEl.value = '';
      renderNotes();
    });
  }

  Promise.all([
    fetch('/api/consumers').then(r => r.json()),
    fetch('/api/leads').then(r => r.json())
  ])
    .then(([cData, lData]) => {
      const consumers = cData.consumers || [];
      const leads = lData.leads || [];
      const totalSales = consumers.reduce((s,c)=> s + Number(c.sale || 0), 0);
      const totalPaid = consumers.reduce((s,c)=> s + Number(c.paid || 0), 0);
      const fmt = (n)=> `$${n.toFixed(2)}`;
      const set = (id, val)=>{ const el=document.getElementById(id); if(el) el.textContent = val; };
      set('dashLeads', leads.filter(l=>l.status==='new').length);
      set('dashClients', consumers.length);
      set('dashSales', fmt(totalSales));
      set('dashPayments', fmt(totalPaid));

      const completedLeads = leads.filter(l=>l.status==='completed').length;
      const droppedLeads = leads.filter(l=>l.status==='dropped').length;
      const completedClients = consumers.filter(c=>c.status==='completed').length;
      const droppedClients = consumers.filter(c=>c.status==='dropped').length;
      const retDen = completedLeads + completedClients + droppedLeads + droppedClients;
      const retention = retDen ? ((completedLeads + completedClients)/retDen*100) : 0;
      const convDen = leads.length;
      const conversion = convDen ? (completedLeads/convDen*100) : 0;
      set('dashRetention', retention.toFixed(1)+"%");
      const convEl = document.getElementById('dashConversion');
      if(convEl) convEl.textContent = conversion.toFixed(1)+"%";
<<<<<<< HEAD
=======

>>>>>>> ecb7fce3
    })
    .catch(err=> console.error('Failed to load dashboard stats', err));
});<|MERGE_RESOLUTION|>--- conflicted
+++ resolved
@@ -79,10 +79,7 @@
       set('dashRetention', retention.toFixed(1)+"%");
       const convEl = document.getElementById('dashConversion');
       if(convEl) convEl.textContent = conversion.toFixed(1)+"%";
-<<<<<<< HEAD
-=======
 
->>>>>>> ecb7fce3
     })
     .catch(err=> console.error('Failed to load dashboard stats', err));
 });