--- conflicted
+++ resolved
@@ -43,10 +43,7 @@
     attribution:'© OpenStreetMap contributors'
   }).addTo(map);
   setTimeout(()=>map.invalidateSize(),0);
-<<<<<<< HEAD
-=======
 
->>>>>>> 75c903b3
   consumers.forEach(c=>{
     const code = getStateCode(c.state);
     const coords = stateCenters[code];
