/* public/dashboard.js */
document.addEventListener('DOMContentLoaded', () => {
  const feedEl = document.getElementById('newsFeed');
  if (feedEl) {
    const rssUrl = 'https://hnrss.org/frontpage';
    const apiUrl = 'https://api.rss2json.com/v1/api.json?rss_url=' + encodeURIComponent(rssUrl);
    fetch(apiUrl)
      .then(r => r.json())
      .then(data => {
        const items = data.items || [];
        if (!items.length) {
          feedEl.textContent = 'No news available.';
          return;
        }
        feedEl.innerHTML = items.slice(0,5).map(item => {
          return `<div class="news-item"><a href="${item.link}" target="_blank" class="text-blue-600 underline">${item.title}</a></div>`;
        }).join('');
      })
      .catch(err => {
        console.error('Failed to load news feed', err);
        feedEl.textContent = 'Failed to load news.';
      });
  }

  const noteEl = document.getElementById('dashNote');
  const saveBtn = document.getElementById('dashSaveNote');
  if (noteEl && saveBtn) {
    noteEl.value = localStorage.getItem('dashNote') || '';
    saveBtn.addEventListener('click', () => {
      localStorage.setItem('dashNote', noteEl.value);
    });
  }

  fetch('/api/consumers')
    .then(r => r.json())
    .then(data => {
      const consumers = data.consumers || [];
      const leads = JSON.parse(localStorage.getItem('leads') || '[]');
      const totalSales = consumers.reduce((s,c)=> s + Number(c.sale || 0), 0);
      const totalPaid = consumers.reduce((s,c)=> s + Number(c.paid || 0), 0);
      const fmt = (n)=> `$${n.toFixed(2)}`;
      const set = (id, val)=>{ const el=document.getElementById(id); if(el) el.textContent = val; };
      set('dashLeads', leads.length);
      set('dashClients', consumers.length);
      set('dashSales', fmt(totalSales));
      set('dashPayments', fmt(totalPaid));
    })
    .catch(err=> console.error('Failed to load dashboard stats', err));
<<<<<<< HEAD
=======

>>>>>>> 4e5d7794
});<|MERGE_RESOLUTION|>--- conflicted
+++ resolved
@@ -46,8 +46,3 @@
       set('dashPayments', fmt(totalPaid));
     })
     .catch(err=> console.error('Failed to load dashboard stats', err));
-<<<<<<< HEAD
-=======
-
->>>>>>> 4e5d7794
-});