--- conflicted
+++ resolved
@@ -31,22 +31,13 @@
     });
   }
 
-<<<<<<< HEAD
-  Promise.all([
-    fetch('/api/consumers').then(r => r.json()),
-    fetch('/api/leads').then(r => r.json())
-  ])
-    .then(([cData, lData]) => {
-      const consumers = cData.consumers || [];
-      const leads = lData.leads || [];
-=======
+
 
   fetch('/api/consumers')
     .then(r => r.json())
     .then(data => {
       const consumers = data.consumers || [];
       const leads = JSON.parse(localStorage.getItem('leads') || '[]');
->>>>>>> b19c59fa
       const totalSales = consumers.reduce((s,c)=> s + Number(c.sale || 0), 0);
       const totalPaid = consumers.reduce((s,c)=> s + Number(c.paid || 0), 0);
       const fmt = (n)=> `$${n.toFixed(2)}`;
