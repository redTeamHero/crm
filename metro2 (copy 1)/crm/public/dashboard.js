--- conflicted
+++ resolved
@@ -630,9 +630,6 @@
 }
 
 document.addEventListener('DOMContentLoaded', () => {
-<<<<<<< HEAD
-  const detailModalController = createDetailModal();
-=======
   confettiTarget = document.getElementById('confetti');
   const goalBtn = document.getElementById('btnGoal');
   if(goalBtn){
@@ -683,7 +680,6 @@
     pendingChatOpen = false;
   }
 
->>>>>>> 259595ef
   const feedEl = document.getElementById('newsFeed');
   if (feedEl) {
     fetch('/api/settings')
