--- conflicted
+++ resolved
@@ -7,13 +7,6 @@
 let tourInstance = null;
 let activeTourStepId = null;
 let confettiTarget = null;
-<<<<<<< HEAD
-let tourWidgetButton = null;
-let tourWidgetLabel = null;
-let tourWidgetStatus = null;
-let latestGuideState = { mode: 'start', completed: false };
-=======
->>>>>>> 416570c7
 const chatState = {
   panel: null,
   toggle: null,
@@ -44,52 +37,14 @@
   }
 }
 
-<<<<<<< HEAD
-function syncTourWidget(){
-  if(!tourWidgetButton) return;
-  const { mode, completed } = latestGuideState;
-  let label;
-  if(mode === 'resume') label = 'Resume tour / Reanudar recorrido';
-  else if(mode === 'replay') label = 'Replay tour / Repetir recorrido';
-  else label = 'Start tour / Iniciar recorrido';
-  if(tourWidgetLabel){
-    tourWidgetLabel.textContent = label;
-  }
-  if(tourWidgetStatus){
-    if(completed){
-      tourWidgetStatus.textContent = 'Completed • Celebrate the win / ¡Logro completado!';
-    } else if(mode === 'resume'){
-      tourWidgetStatus.textContent = 'Pick up where you left off / Continúa donde pausaste';
-    } else {
-      tourWidgetStatus.textContent = '4 steps • Revenue-first / 4 pasos enfocados en ingresos';
-    }
-    tourWidgetStatus.classList.toggle('text-emerald-600', completed);
-    tourWidgetStatus.classList.toggle('text-slate-500', !completed);
-  }
-  tourWidgetButton.dataset.mode = mode;
-  tourWidgetButton.classList.toggle('ring-emerald-400', completed);
-  tourWidgetButton.classList.toggle('ring-[var(--accent)]', !completed);
-}
-
-function refreshHelpGuideState(){
-=======
 function refreshHelpGuideState(){
   if(typeof window.setHelpGuideState !== 'function') return;
->>>>>>> 416570c7
   const storedStep = localStorage.getItem(TOUR_STEP_KEY);
   const completed = localStorage.getItem(TOUR_COMPLETE_KEY) === 'true';
   let mode = 'start';
   if(storedStep) mode = 'resume';
   else if(completed) mode = 'replay';
-<<<<<<< HEAD
-  latestGuideState = { mode, completed };
-  if(typeof window.setHelpGuideState === 'function'){
-    window.setHelpGuideState(latestGuideState);
-  }
-  syncTourWidget();
-=======
   window.setHelpGuideState({ mode, completed });
->>>>>>> 416570c7
 }
 
 function createTour(){
@@ -681,23 +636,6 @@
     goalBtn.addEventListener('click', burstConfetti);
   }
 
-<<<<<<< HEAD
-  tourWidgetButton = document.getElementById('guideTourWidget');
-  tourWidgetLabel = document.getElementById('guideTourWidgetLabel');
-  tourWidgetStatus = document.getElementById('guideTourWidgetStatus');
-  if(tourWidgetButton){
-    tourWidgetButton.addEventListener('click', () => {
-      const mode = tourWidgetButton.dataset.mode || latestGuideState.mode;
-      if(mode === 'resume'){
-        startTour({ resume: true });
-      } else {
-        startTour({ resume: false });
-      }
-    });
-  }
-
-=======
->>>>>>> 416570c7
   chatState.panel = document.getElementById('guideChatPanel');
   chatState.toggle = document.getElementById('guideChatToggle');
   chatState.close = document.getElementById('guideChatClose');
@@ -978,11 +916,8 @@
       console.error('Failed to load dashboard stats', err);
     }
   })();
-<<<<<<< HEAD
 
   syncTourWidget();
-=======
->>>>>>> 416570c7
 });
 
 window.addEventListener('crm:tutorial-request', (event) => {
@@ -998,6 +933,19 @@
   handleTutorialReset();
 });
 
+window.addEventListener('crm:tutorial-request', (event) => {
+  const mode = event?.detail?.mode || 'start';
+  if(mode === 'resume'){
+    startTour({ resume: true });
+  } else {
+    startTour({ resume: false });
+  }
+});
+
+window.addEventListener('crm:tutorial-reset', () => {
+  handleTutorialReset();
+});
+
 window.addEventListener('crm:assistant-request', () => {
   openChatCoach();
 });
