--- conflicted
+++ resolved
@@ -79,10 +79,7 @@
       set('dashRetention', retention.toFixed(1)+"%");
       const convEl = document.getElementById('dashConversion');
       if(convEl) convEl.textContent = conversion.toFixed(1)+"%";
-<<<<<<< HEAD
-=======
 
->>>>>>> b7ebda2f
     })
     .catch(err=> console.error('Failed to load dashboard stats', err));
 });