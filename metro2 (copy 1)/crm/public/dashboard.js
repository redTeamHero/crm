/* public/dashboard.js */
function escapeHtml(s){ return String(s||"").replace(/[&<>"']/g, c=>({ '&':'&amp;','<':'&lt;','>':'&gt;','"':'&quot;','\'':'&#39;' }[c])); }
document.addEventListener('DOMContentLoaded', () => {
  const feedEl = document.getElementById('newsFeed');
  if (feedEl) {
    const rssUrl = 'https://hnrss.org/frontpage';
    const apiUrl = 'https://api.rss2json.com/v1/api.json?rss_url=' + encodeURIComponent(rssUrl);
    fetch(apiUrl)
      .then(r => r.json())
      .then(data => {
        const items = data.items || [];
        if (!items.length) {
          feedEl.textContent = 'No news available.';
          return;
        }
        feedEl.innerHTML = items.slice(0,5).map(item => {
          return `<div class="news-item"><a href="${item.link}" target="_blank" class="text-blue-600 underline">${item.title}</a></div>`;
        }).join('');
      })
      .catch(err => {
        console.error('Failed to load news feed', err);
        feedEl.textContent = 'Failed to load news.';
      });
  }

  const noteEl = document.getElementById('dashNote');
  const titleEl = document.getElementById('dashNoteTitle');
<<<<<<< HEAD
  const selectEl = document.getElementById('noteSelect');
  const saveBtn = document.getElementById('dashSaveNote');
  if (noteEl && saveBtn && titleEl && selectEl) {
    let notes = JSON.parse(localStorage.getItem('dashNotes') || '[]');
    function renderNotes(){
      const opts = ['<option value="">Select saved note...</option>'];
      notes.forEach((n,i)=> opts.push(`<option value="${i}">${escapeHtml(n.title)}</option>`));
      selectEl.innerHTML = opts.join('');
    }
    renderNotes();
    selectEl.addEventListener('change', () => {
      const idx = selectEl.value;
      if(idx === ''){ titleEl.value = ''; noteEl.value = ''; return; }
      const n = notes[Number(idx)];
      titleEl.value = n.title;
      noteEl.value = n.content;
    });
=======
  const listEl = document.getElementById('noteList');
  const saveBtn = document.getElementById('dashSaveNote');
  if (noteEl && saveBtn && titleEl && listEl) {
    let notes = JSON.parse(localStorage.getItem('dashNotes') || '[]');
    function renderNotes(){
      listEl.innerHTML = notes.map((n,i)=>
        `<div class="flex items-center justify-between"><span>${escapeHtml(n.title)}</span><button data-idx="${i}" class="btn text-xs">Load</button></div>`
      ).join('');
      listEl.querySelectorAll('button').forEach(btn=>{
        btn.addEventListener('click', ()=>{
          const n = notes[btn.dataset.idx];
          titleEl.value = n.title;
          noteEl.value = n.content;
        });
      });
    }
    renderNotes();
>>>>>>> 50e6f4ad
    saveBtn.addEventListener('click', () => {
      const title = titleEl.value.trim() || 'Untitled';
      notes.push({ title, content: noteEl.value });
      localStorage.setItem('dashNotes', JSON.stringify(notes));
      titleEl.value = '';
      noteEl.value = '';
      renderNotes();
    });
  }

  Promise.all([
    fetch('/api/consumers').then(r => r.json()),
    fetch('/api/leads').then(r => r.json())
  ])
    .then(([cData, lData]) => {
      const consumers = cData.consumers || [];
      const leads = lData.leads || [];
      const totalSales = consumers.reduce((s,c)=> s + Number(c.sale || 0), 0);
      const totalPaid = consumers.reduce((s,c)=> s + Number(c.paid || 0), 0);
      const fmt = (n)=> `$${n.toFixed(2)}`;
      const set = (id, val)=>{ const el=document.getElementById(id); if(el) el.textContent = val; };
      set('dashLeads', leads.filter(l=>l.status==='new').length);
      set('dashClients', consumers.length);
      set('dashSales', fmt(totalSales));
      set('dashPayments', fmt(totalPaid));

      const completedLeads = leads.filter(l=>l.status==='completed').length;
      const droppedLeads = leads.filter(l=>l.status==='dropped').length;
      const completedClients = consumers.filter(c=>c.status==='completed').length;
      const droppedClients = consumers.filter(c=>c.status==='dropped').length;
      const retDen = completedLeads + completedClients + droppedLeads + droppedClients;
      const retention = retDen ? ((completedLeads + completedClients)/retDen*100) : 0;
      const convDen = leads.length;
      const conversion = convDen ? (completedLeads/convDen*100) : 0;
      set('dashRetention', retention.toFixed(1)+"%");
      const convEl = document.getElementById('dashConversion');
      if(convEl) convEl.textContent = conversion.toFixed(1)+"%";
<<<<<<< HEAD
=======

>>>>>>> 50e6f4ad
    })
    .catch(err=> console.error('Failed to load dashboard stats', err));
});<|MERGE_RESOLUTION|>--- conflicted
+++ resolved
@@ -25,7 +25,6 @@
 
   const noteEl = document.getElementById('dashNote');
   const titleEl = document.getElementById('dashNoteTitle');
-<<<<<<< HEAD
   const selectEl = document.getElementById('noteSelect');
   const saveBtn = document.getElementById('dashSaveNote');
   if (noteEl && saveBtn && titleEl && selectEl) {
@@ -43,25 +42,7 @@
       titleEl.value = n.title;
       noteEl.value = n.content;
     });
-=======
-  const listEl = document.getElementById('noteList');
-  const saveBtn = document.getElementById('dashSaveNote');
-  if (noteEl && saveBtn && titleEl && listEl) {
-    let notes = JSON.parse(localStorage.getItem('dashNotes') || '[]');
-    function renderNotes(){
-      listEl.innerHTML = notes.map((n,i)=>
-        `<div class="flex items-center justify-between"><span>${escapeHtml(n.title)}</span><button data-idx="${i}" class="btn text-xs">Load</button></div>`
-      ).join('');
-      listEl.querySelectorAll('button').forEach(btn=>{
-        btn.addEventListener('click', ()=>{
-          const n = notes[btn.dataset.idx];
-          titleEl.value = n.title;
-          noteEl.value = n.content;
-        });
-      });
-    }
-    renderNotes();
->>>>>>> 50e6f4ad
+
     saveBtn.addEventListener('click', () => {
       const title = titleEl.value.trim() || 'Untitled';
       notes.push({ title, content: noteEl.value });
@@ -99,10 +80,7 @@
       set('dashRetention', retention.toFixed(1)+"%");
       const convEl = document.getElementById('dashConversion');
       if(convEl) convEl.textContent = conversion.toFixed(1)+"%";
-<<<<<<< HEAD
-=======
 
->>>>>>> 50e6f4ad
     })
     .catch(err=> console.error('Failed to load dashboard stats', err));
 });