/* public/dashboard.js */
document.addEventListener('DOMContentLoaded', () => {
  const feedEl = document.getElementById('newsFeed');
  if (feedEl) {
    const rssUrl = 'https://hnrss.org/frontpage';
    const apiUrl = 'https://api.rss2json.com/v1/api.json?rss_url=' + encodeURIComponent(rssUrl);
    fetch(apiUrl)
      .then(r => r.json())
      .then(data => {
        const items = data.items || [];
        if (!items.length) {
          feedEl.textContent = 'No news available.';
          return;
        }
        feedEl.innerHTML = items.slice(0,5).map(item => {
          return `<div class="news-item"><a href="${item.link}" target="_blank" class="text-blue-600 underline">${item.title}</a></div>`;
        }).join('');
      })
      .catch(err => {
        console.error('Failed to load news feed', err);
        feedEl.textContent = 'Failed to load news.';
      });
  }

  const noteEl = document.getElementById('dashNote');
  const saveBtn = document.getElementById('dashSaveNote');
  if (noteEl && saveBtn) {
    noteEl.value = localStorage.getItem('dashNote') || '';
    saveBtn.addEventListener('click', () => {
      localStorage.setItem('dashNote', noteEl.value);
    });
  }

<<<<<<< HEAD
  Promise.all([
    fetch('/api/consumers').then(r => r.json()),
    fetch('/api/leads').then(r => r.json())
  ])
    .then(([cData, lData]) => {
      const consumers = cData.consumers || [];
      const leads = lData.leads || [];
=======


  fetch('/api/consumers')
    .then(r => r.json())
    .then(data => {
      const consumers = data.consumers || [];
      const leads = JSON.parse(localStorage.getItem('leads') || '[]');
>>>>>>> 1431daaa
      const totalSales = consumers.reduce((s,c)=> s + Number(c.sale || 0), 0);
      const totalPaid = consumers.reduce((s,c)=> s + Number(c.paid || 0), 0);
      const fmt = (n)=> `$${n.toFixed(2)}`;
      const set = (id, val)=>{ const el=document.getElementById(id); if(el) el.textContent = val; };
      set('dashLeads', leads.length);
      set('dashClients', consumers.length);
      set('dashSales', fmt(totalSales));
      set('dashPayments', fmt(totalPaid));
    })
    .catch(err=> console.error('Failed to load dashboard stats', err));
});<|MERGE_RESOLUTION|>--- conflicted
+++ resolved
@@ -31,15 +31,6 @@
     });
   }
 
-<<<<<<< HEAD
-  Promise.all([
-    fetch('/api/consumers').then(r => r.json()),
-    fetch('/api/leads').then(r => r.json())
-  ])
-    .then(([cData, lData]) => {
-      const consumers = cData.consumers || [];
-      const leads = lData.leads || [];
-=======
 
 
   fetch('/api/consumers')
@@ -47,7 +38,6 @@
     .then(data => {
       const consumers = data.consumers || [];
       const leads = JSON.parse(localStorage.getItem('leads') || '[]');
->>>>>>> 1431daaa
       const totalSales = consumers.reduce((s,c)=> s + Number(c.sale || 0), 0);
       const totalPaid = consumers.reduce((s,c)=> s + Number(c.paid || 0), 0);
       const fmt = (n)=> `$${n.toFixed(2)}`;
