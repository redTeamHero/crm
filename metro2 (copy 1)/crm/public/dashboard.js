--- conflicted
+++ resolved
@@ -43,10 +43,7 @@
     attribution:'© OpenStreetMap contributors'
   }).addTo(map);
   setTimeout(()=>map.invalidateSize(),0);
-<<<<<<< HEAD
-=======
 
->>>>>>> 5bd0dcaa
   consumers.forEach(c=>{
     const code = getStateCode(c.state);
     const coords = stateCenters[code];
