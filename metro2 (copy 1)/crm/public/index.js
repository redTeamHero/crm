/* public/index.js */

import { PLAYBOOKS } from './playbooks.js';

const $ = (s) => document.querySelector(s);
const api = (u, o = {}) => fetch(u, o).then(r => r.json()).catch(e => ({ ok:false, error:String(e) }));

let DB = { consumers: [] };
let currentConsumerId = null;
let currentReportId = null;
let CURRENT_REPORT = null;
let tlPageSize = 6;
let tlPage = 1;
let tlTotalPages = 1;
let CURRENT_COLLECTORS = [];
const collectorSelection = {};
const trackerData = JSON.parse(localStorage.getItem("trackerData")||"{}");
const trackerSteps = JSON.parse(localStorage.getItem("trackerSteps") || '["Step 1","Step 2"]');

const ocrCb = $("#cbUseOcr");
<<<<<<< HEAD
=======

>>>>>>> e1c1bee8

function updatePortalLink(){
  const links = ["#clientPortalLink", "#activityPortalLink"].map(sel => $(sel));
  links.forEach(a => {
    if(!a) return;
    if(currentConsumerId){
      a.href = `/portal/${currentConsumerId}`;
      a.classList.remove("hidden");
    } else {
      a.href = "#";
      a.classList.add("hidden");
    }
  });
}

// ----- UI helpers -----
function showErr(msg){
  const e = $("#err");
  if (!e) { alert(msg); return; }
  e.textContent = msg || "Something went wrong.";
  e.classList.remove("hidden");
  console.error("[UI][ERR]", msg);
}
function clearErr(){
  const e = $("#err");
  if (e) { e.textContent = ""; e.classList.add("hidden"); }
}
function escapeHtml(s){ return String(s||"").replace(/[&<>"']/g, c=>({ '&':'&amp;','<':'&lt;','>':'&gt;','"':'&quot;',"'":'&#39;' }[c])); }

function formatEvent(ev){
  const when = new Date(ev.at).toLocaleString();
  let title = escapeHtml(ev.type);
  let body = "";
  if(ev.type === "letters_generated"){
    const { count, requestType, tradelines, inquiries = 0, collectors = 0 } = ev.payload || {};
    title = "Letters generated";
    const inqPart = inquiries ? ` and ${escapeHtml(inquiries)} inquiry${inquiries===1?"":"s"}` : "";
    const colPart = collectors ? ` and ${escapeHtml(collectors)} collector${collectors===1?"":"s"}` : "";
    body = `<div class="text-xs mt-1">Generated ${escapeHtml(count)} letter${count===1?"":"s"} (${escapeHtml(requestType||"")}) for ${escapeHtml(tradelines)} tradeline${tradelines===1?"":"s"}${inqPart}${colPart}.</div>`;

  } else if(ev.type === "audit_generated"){
    const { reportId, file } = ev.payload || {};
    title = "Audit generated";
    const link = file ? `<a href="${escapeHtml(file)}" target="_blank" class="text-accent underline">open</a>` : "";
    body = `<div class="text-xs mt-1">Report ${escapeHtml(reportId||"")} ${link}</div>`;
  } else if(ev.type === "breach_audit_generated"){
    const { file } = ev.payload || {};
    title = "Data breach audit generated";
    const link = file ? `<a href="${escapeHtml(file)}" target="_blank" class="text-accent underline">open</a>` : "";
    body = `<div class="text-xs mt-1">${link}</div>`;
  } else if(ev.type === "letters_portal_sent"){
    const { file } = ev.payload || {};
    title = "Letters sent to portal";
    const link = file ? `<a href="${escapeHtml(file)}" target="_blank" class="text-accent underline">open</a>` : "";
    body = `<div class="text-xs mt-1">${link}</div>`;

  } else if(ev.type === "consumer_created"){
    const { name } = ev.payload || {};
    title = "Consumer created";
    if(name){
      body = `<div class="text-xs mt-1">${escapeHtml(name)}</div>`;
    }
  } else if(ev.type === "consumer_updated"){
    const { fields = [] } = ev.payload || {};
    title = "Consumer updated";
    if(fields.length){
      body = `<div class="text-xs mt-1">Updated ${escapeHtml(fields.join(", "))}</div>`;
    }
  } else if(ev.type === "consumer_deleted"){
    title = "Consumer deleted";
  } else if(ev.type === "report_uploaded"){
    const { filename, size } = ev.payload || {};
    title = "Report uploaded";
    const sizeKb = typeof size === "number" ? ` ${(size/1024).toFixed(1)} KB` : "";
    if(filename){
      body = `<div class="text-xs mt-1">${escapeHtml(filename)}${sizeKb}</div>`;
    }
  } else if(ev.type === "letter_reminder"){
    const { step, playbook, tradelineIndex, due } = ev.payload || {};
    title = "Letter reminder";
    let desc = step ? `Send "${escapeHtml(step)}"` : "Send next letter";
    if (playbook) desc += ` from ${escapeHtml(playbook)}`;
    if (tradelineIndex !== undefined) desc += ` for TL #${escapeHtml(tradelineIndex)}`;
    if (due) desc += ` (due ${new Date(due).toLocaleDateString()})`;
    body = `<div class="text-xs mt-1">${desc}</div>`;
  } else if(ev.payload){
    body = `<pre class="text-xs mt-1 overflow-auto">${escapeHtml(JSON.stringify(ev.payload, null, 2))}</pre>`;
  }
  return `
    <div class="glass card p-2">
      <div class="flex items-center justify-between">
        <div class="font-medium">${title}</div>
        <div class="text-xs muted">${when}</div>
      </div>
      ${body}
    </div>
  `;
}

// ===================== Consumers (search + pagination) =====================
const PAGE_SIZE = 10;
let consQuery = "";
let consPage = 1;

function filteredConsumers(){
  const q = consQuery.trim().toLowerCase();
  if (!q) return DB.consumers.slice();
  return DB.consumers.filter(c=>{
    return [c.name,c.email,c.phone,c.addr1,c.city,c.state,c.zip].some(v=> (v||"").toLowerCase().includes(q));
  });
}
function totalPages(){ return Math.max(1, Math.ceil(filteredConsumers().length / PAGE_SIZE)); }
function currentPageItems(){
  const items = filteredConsumers();
  const tp = totalPages();
  if (consPage > tp) consPage = tp;
  const start = (consPage-1)*PAGE_SIZE;
  return items.slice(start, start+PAGE_SIZE);
}

async function loadConsumers(){
  clearErr();
  const data = await api("/api/consumers");
  if (!data || !data.consumers) { showErr("Could not load consumers."); return; }
  DB = data;
  renderConsumers();
  restoreSelectedConsumer();
}
function renderConsumers(){
  const wrap = $("#consumerList");
  wrap.innerHTML = "";
  const tpl = $("#consumerItem").content;

  currentPageItems().forEach(c=>{
    const n = tpl.cloneNode(true);
    n.querySelector(".name").textContent = c.name || "(no name)";
    n.querySelector(".email").textContent = c.email || "";
    const card = n.querySelector(".consumer-card");
    card.addEventListener("click", ()=> selectConsumer(c.id));
    n.querySelector(".delete").addEventListener("click", async (e)=>{
      e.stopPropagation();
      if(!confirm(`Delete ${c.name}?`)) return;
      const res = await api(`/api/consumers/${c.id}`, { method:"DELETE" });
      if(!res?.ok) return showErr(res?.error || "Failed to delete consumer.");
      if(currentConsumerId === c.id){
        currentConsumerId = null;
        currentReportId = null;
        CURRENT_REPORT = null;
        $("#reportPicker").innerHTML = "";
        $("#tlList").innerHTML = "";
        $("#selConsumer").textContent = "—";
        $("#activityList").innerHTML = "";
        updatePortalLink();
        setSelectedConsumerId(null);

      }
      loadConsumers();
    });
    wrap.appendChild(n);
  });
  $("#consPage").textContent = String(consPage);
  $("#consPages").textContent = String(totalPages());
}
$("#consumerSearch").addEventListener("input", (e)=>{
  consQuery = e.target.value || "";
  consPage = 1;
  renderConsumers();
});
$("#consPrev").addEventListener("click", ()=>{
  if (consPage>1){ consPage--; renderConsumers(); }
});
$("#consNext").addEventListener("click", ()=>{
  if (consPage<totalPages()){ consPage++; renderConsumers(); }
});

$("#tlPrev").addEventListener("click", ()=>{
  if (tlPage>1){ tlPage--; renderTradelines(CURRENT_REPORT?.tradelines || []); }
});
$("#tlNext").addEventListener("click", ()=>{
  if (tlPage<tlTotalPages){ tlPage++; renderTradelines(CURRENT_REPORT?.tradelines || []); }
});
$("#tlPageSize").addEventListener("change", (e)=>{
  const val = e.target.value;
  tlPageSize = val === "all" ? Infinity : parseInt(val, 10) || 6;
  tlPage = 1;
  renderTradelines(CURRENT_REPORT?.tradelines || []);
});

$("#btnSelectAll").addEventListener("click", ()=>{
  const cards = Array.from(document.querySelectorAll(".tl-card"));
  if (!cards.length) return;
  const allSelected = cards.every(c => c.classList.contains("selected"));
  cards.forEach(c => {
    setCardSelected(c, !allSelected);
    if (!allSelected) autoSelectBestViolation(c);
  });
  updateSelectAllButton();
});

$("#btnSelectNegative")?.addEventListener("click", ()=>{
  const cards = Array.from(document.querySelectorAll(".tl-card.negative"));
  if (!cards.length) return;
  const allSelected = cards.every(c => c.classList.contains("selected"));
  cards.forEach(c => {
    setCardSelected(c, !allSelected);
    if (!allSelected) autoSelectBestViolation(c);
  });
  updateSelectAllButton();
});

async function selectConsumer(id){
  currentConsumerId = id;
  const c = DB.consumers.find(x=>x.id===id);
  $("#selConsumer").textContent = c ? c.name : "—";
   setSelectedConsumerId(id);

  updatePortalLink();
  await refreshReports();
  await loadConsumerState();
  await loadMessages();
  loadTracker();
}

function restoreSelectedConsumer(){
  const stored = getSelectedConsumerId();
  if(stored && DB.consumers.find(c=>c.id===stored)){
    selectConsumer(stored);
  }
}

// ===================== Reports =====================
async function refreshReports(){
  clearErr();
  if(!currentConsumerId){ $("#reportPicker").innerHTML = ""; return; }
  const data = await api(`/api/consumers/${currentConsumerId}/reports`);
  if(!data?.ok) return showErr(data?.error || "Could not load reports.");

  const sel = $("#reportPicker");
  sel.innerHTML = "";
  (data.reports || []).forEach(r=>{
    const opt = document.createElement("option");
    opt.value = r.id;
    opt.textContent = `${r.filename} (${r.summary.tradelines} TL) • ${new Date(r.uploadedAt).toLocaleString()}`;
    sel.appendChild(opt);
  });

  if (data.reports?.length) {
    currentReportId = data.reports[0].id;
    sel.value = currentReportId;
    await loadReportJSON();
  } else {
    currentReportId = null;
    CURRENT_REPORT = null;
    $("#tlList").innerHTML = `<div class="muted">No reports uploaded yet.</div>`;
  }
}
$("#reportPicker").addEventListener("change", async (e)=>{
  currentReportId = e.target.value || null;
  await loadReportJSON();
});

function loadTracker(){
  renderTrackerSteps();
  if(!currentConsumerId) return;
  const data = trackerData[currentConsumerId] || {};
  trackerSteps.forEach(step=>{
    const cb = document.querySelector(`#trackerSteps input[data-step="${step}"]`);
    if(cb) cb.checked = !!data[step];
  });
}
function saveTracker(){
  if(!currentConsumerId) return;
  const data = trackerData[currentConsumerId] || {};
  trackerSteps.forEach(step=>{
    const cb = document.querySelector(`#trackerSteps input[data-step="${step}"]`);
    if(cb) data[step] = cb.checked;
  });
  trackerData[currentConsumerId] = data;
  localStorage.setItem("trackerData", JSON.stringify(trackerData));
}
function renderTrackerSteps(){
  const wrap = document.querySelector("#trackerSteps");
  if(!wrap) return;
  wrap.innerHTML = "";
  if(trackerSteps.length === 0){
    wrap.innerHTML = '<div class="muted">No steps yet. Add one below.</div>';
    return;
  }

  trackerSteps.forEach((step,i)=>{
    const div = document.createElement("div");
    div.className = "flex items-center gap-1 step-item";
    div.innerHTML = `<label class="flex items-center gap-2"><input type="checkbox" data-step="${step}" /> <span>${step}</span></label><button class="remove-step" data-index="${i}" aria-label="Remove step">&times;</button>`;
    wrap.appendChild(div);
  });
  wrap.querySelectorAll("input[type=checkbox]").forEach(cb=>{
    cb.addEventListener("change", saveTracker);
  });
  wrap.querySelectorAll(".remove-step").forEach(btn=>{
    btn.addEventListener("click", e=>{
      const idx = parseInt(e.target.dataset.index);
      const removed = trackerSteps.splice(idx,1)[0];
      Object.values(trackerData).forEach(obj=>{ delete obj[removed]; });
      localStorage.setItem("trackerSteps", JSON.stringify(trackerSteps));
      localStorage.setItem("trackerData", JSON.stringify(trackerData));
      renderTrackerSteps();
      loadTracker();
    });
  });
}
  const addStepBtn = document.querySelector("#addStep");
  if(addStepBtn){
    addStepBtn.addEventListener("click", ()=>{
      // If an input already exists, ignore
      if(document.querySelector("#newStepName")) return;
      const wrap = document.querySelector("#stepControls");
      const inp = document.createElement("input");
      inp.id = "newStepName";
      inp.placeholder = "New step name";
      inp.className = "border rounded px-2 py-1 flex-1";
      wrap.insertBefore(inp, addStepBtn);
      inp.focus();
      const finish = ()=>{
        let name = (inp.value || "").trim();
        if(!name) name = `Step ${trackerSteps.length + 1}`;
        trackerSteps.push(name);
        localStorage.setItem("trackerSteps", JSON.stringify(trackerSteps));
        inp.remove();
        renderTrackerSteps();
        loadTracker();
      };
      inp.addEventListener("keydown", e=>{
        if(e.key === "Enter"){ e.preventDefault(); finish(); }
        if(e.key === "Escape"){ inp.remove(); }
      });
    });
  }
 

async function loadReportJSON(){
  clearErr();
  if(!currentConsumerId || !currentReportId) return;
  const data = await api(`/api/consumers/${currentConsumerId}/report/${currentReportId}`);
  if(!data?.ok) return showErr(data?.error || "Failed to load report JSON.");
  CURRENT_REPORT = data.report;
  CURRENT_REPORT.tradelines = dedupeTradelines(CURRENT_REPORT.tradelines || []);
  tlPage = 1;
  hiddenTradelines.clear();
  Object.keys(selectionState).forEach(k=> delete selectionState[k]);
  renderFilterBar();
  renderTradelines(CURRENT_REPORT.tradelines);
  renderCollectors(CURRENT_REPORT.creditor_contacts || []);

}

// ===================== Filters (unchanged) =====================
const ALL_TAGS = ["Collections","Late Payments","Charge-Off","Student Loans","Medical Bills","Other"];
const activeFilters = new Set();
const hiddenTradelines = new Set();
const selectionState = {};

function hasWord(s, w){ return (s||"").toLowerCase().includes(w.toLowerCase()); }
function maybeNum(x){ return typeof x === "number" ? x : null; }
function dedupeTradelines(lines){
  const seen = new Set();
  return (lines||[]).filter(tl=>{
    const name = (tl.meta?.creditor || "").trim();
    if (!name || name.toLowerCase() === "risk factors") return false;
    const per = tl.per_bureau || {};
    const hasData = ["TransUnion","Experian","Equifax"].some(b => Object.keys(per[b]||{}).length);
    const hasViolations = (tl.violations||[]).length > 0;
    if (!hasData && !hasViolations) return false;
    const key = [
      name,

      tl.per_bureau?.TransUnion?.account_number || "",
      tl.per_bureau?.Experian?.account_number || "",
      tl.per_bureau?.Equifax?.account_number || ""
    ].join("|");
    if (seen.has(key)) return false;
    seen.add(key);
    return true;
  });
}

function mergeBureauViolations(vs){
  const map = new Map();
  (vs||[]).forEach(v=>{
    const m = v.title?.match(/^(.*?)(?:\s*\((TransUnion|Experian|Equifax)\))?$/) || [];
    const base = (m[1] || v.title || "").trim();
    const bureau = m[2];
    const key = `${v.category||""}|${base}`;
    if(!map.has(key)) map.set(key,{category:v.category,title:base,bureaus:new Set(),details:new Set(),severity:v.severity||0});
    const entry = map.get(key);
    if(bureau) entry.bureaus.add(bureau);
    if(v.detail) entry.details.add(v.detail.replace(/\s*\((TransUnion|Experian|Equifax)\)$/,""));
    if((v.severity||0) > entry.severity) entry.severity = v.severity||0;
  });
  return Array.from(map.values()).map(e=>({
    category:e.category,
    title: e.bureaus.size ? `${e.title} (${Array.from(e.bureaus).join(', ')})` : e.title,
    detail: Array.from(e.details).join(' '),
    severity: e.severity
  }));
}

function deriveTags(tl){
  const tags = new Set();
  const name = (tl.meta?.creditor || "");
  const per = tl.per_bureau || {};
  const bureaus = ["TransUnion","Experian","Equifax"];

  if (bureaus.some(b => hasWord(per[b]?.payment_status, "collection") || hasWord(per[b]?.account_status, "collection"))
      || hasWord(name, "collection")) tags.add("Collections");


  if (bureaus.some(b => hasWord(per[b]?.payment_status, "late") || hasWord(per[b]?.payment_status, "delinquent"))
      || bureaus.some(b => (maybeNum(per[b]?.past_due) || 0) > 0)) tags.add("Late Payments");

  if (bureaus.some(b => hasWord(per[b]?.payment_status, "charge") && hasWord(per[b]?.payment_status, "off"))) tags.add("Charge-Off");

  const student = ["navient","nelnet","mohela","sallie","aidvantage","department of education","dept of education","edfinancial","fedloan","great lakes","student"];
  if (student.some(k => hasWord(name, k))
      || bureaus.some(b => hasWord(per[b]?.account_type_detail, "student"))) tags.add("Student Loans");

  const medical = ["medical","hospital","clinic","physician","health","radiology","anesthesia","ambulance"];
  if (medical.some(k => hasWord(name, k))) tags.add("Medical Bills");

  if (tags.size === 0) tags.add("Other");
  return Array.from(tags).map(t => t.trim());
}

function renderFilterBar(){
  const bar = $("#filterBar");
  bar.innerHTML = "";
  ALL_TAGS.forEach(tag=>{
    const btn = document.createElement("button");
    btn.className = "chip" + (activeFilters.has(tag) ? " active":"");
    btn.textContent = tag;
    btn.addEventListener("click", ()=>{
      if (activeFilters.has(tag)) activeFilters.delete(tag); else activeFilters.add(tag);
      tlPage = 1;
      renderFilterBar();
      renderTradelines(CURRENT_REPORT?.tradelines || []);
    });
    bar.appendChild(btn);
  });
  $("#btnClearFilters").onclick = () => {
    activeFilters.clear();
    tlPage = 1;
    renderFilterBar();
    renderTradelines(CURRENT_REPORT?.tradelines || []);
  };
}
function passesFilter(tags){ if (activeFilters.size === 0) return true; return tags.some(t => activeFilters.has(t)); }

// ===================== Tradelines + Zoom =====================
function updateSelectAllButton(){
  const btnAll = $("#btnSelectAll");
  const btnNeg = $("#btnSelectNegative");
  const cards = Array.from(document.querySelectorAll(".tl-card"));
  if (btnAll){
    const allSelected = cards.length > 0 && cards.every(c => c.classList.contains("selected"));
    btnAll.textContent = allSelected ? "Deselect All" : "Select All";
  }
  if (btnNeg){
    const negatives = cards.filter(c => c.classList.contains("negative"));
    const allNegSelected = negatives.length > 0 && negatives.every(c => c.classList.contains("selected"));
    btnNeg.textContent = allNegSelected ? "Deselect Negative" : "Select Negative";
  }
}

function setCardSelected(card, on){
  card.classList.toggle("selected", !!on);
  card.querySelectorAll('input.bureau').forEach(cb => { cb.checked = !!on; });
  updateSelectionStateFromCard(card);
}

function updateSelectionStateFromCard(card){
  const idx = Number(card.dataset.index);
  const bureaus = Array.from(card.querySelectorAll('.bureau:checked')).map(cb=>cb.value);
  if (!bureaus.length) { delete selectionState[idx]; updateSelectAllButton(); return; }

  // Preserve previously selected violations that may not be rendered
  const existing = selectionState[idx]?.violationIdxs || [];
  const visible = Array.from(card.querySelectorAll('.violation'));
  const visibleVals = visible.map(cb => Number(cb.value));
  const visibleChecked = visible.filter(cb => cb.checked).map(cb => Number(cb.value));
  const preserved = existing.filter(v => !visibleVals.includes(v));
  const violationIdxs = preserved.concat(visibleChecked);
  const specialMode = getSpecialModeForCard(card);
  const playbook = card.querySelector('.tl-playbook-select')?.value || null;
  selectionState[idx] = { bureaus, violationIdxs, specialMode, playbook };
  updateSelectAllButton();
}

function autoSelectBestViolation(card){
  const idx = Number(card.dataset.index);
  const tl = CURRENT_REPORT?.tradelines?.[idx];
  if (!tl) return;
  const vs = mergeBureauViolations(tl.violations || []);
  if (!vs.length) return;
  let bestIdx = 0;
  let bestSeverity = -Infinity;
  vs.forEach((v,i)=>{
    const sev = v.severity || 0;
    if (sev > bestSeverity){
      bestSeverity = sev;
      bestIdx = i;
    }
  });
  card.querySelectorAll('.violation').forEach(cb => {
    cb.checked = Number(cb.value) === bestIdx;
  });
  updateSelectionStateFromCard(card);
}

function renderTradelines(tradelines){
  const container = $("#tlList");
  container.innerHTML = "";
  const tpl = $("#tlTemplate").content;

  const visible = [];
  tradelines.forEach((tl, idx)=>{
    if (hiddenTradelines.has(idx)) return;
    const tags = deriveTags(tl);
    if (!passesFilter(tags)) return;
    visible.push({ tl, idx, tags });
  });

  const pageSize = tlPageSize === Infinity ? (visible.length || 1) : tlPageSize;
  tlTotalPages = Math.max(1, Math.ceil(visible.length / pageSize));
  if (tlPage > tlTotalPages) tlPage = tlTotalPages;
  const start = (tlPage - 1) * pageSize;
  const pageItems = visible.slice(start, start + pageSize);

  pageItems.forEach(({ tl, idx, tags }) => {
    const node = tpl.cloneNode(true);
    const card = node.querySelector(".tl-card");
    card.dataset.index = idx;

    const negativeTags = ["Collections","Late Payments","Charge-Off"];
    if (tags.some(t=>negativeTags.includes(t))) card.classList.add("negative");

    node.querySelector(".tl-creditor").textContent = tl.meta?.creditor || "Unknown Creditor";
    node.querySelector(".tl-idx").textContent = idx;

    node.querySelector(".tl-tu-acct").textContent  = tl.per_bureau?.TransUnion?.account_number || "";
    node.querySelector(".tl-exp-acct").textContent = tl.per_bureau?.Experian?.account_number || "";
    node.querySelector(".tl-eqf-acct").textContent = tl.per_bureau?.Equifax?.account_number || "";

    const tagWrap = node.querySelector(".tl-tags");
    tagWrap.innerHTML = "";
    tags.forEach(t=>{
      const chip = document.createElement("span");
      chip.className = "chip";
      chip.textContent = t;
      tagWrap.appendChild(chip);
    });

    const vWrap = node.querySelector(".tl-violations");
    const prevBtn = node.querySelector(".tl-reason-prev");
    const nextBtn = node.querySelector(".tl-reason-next");
    const vs = mergeBureauViolations(tl.violations || []);
    const maxSeverity = vs.reduce((m, v) => Math.max(m, v.severity || 0), 0);
    if (maxSeverity) card.classList.add(`severity-${maxSeverity}`);
    let vStart = 0;
    function renderViolations(){
      if(!vs.length){
        vWrap.innerHTML = `<div class="text-sm muted">No auto-detected violations for this tradeline.</div>`;
        prevBtn.classList.add("hidden");
        nextBtn.classList.add("hidden");
        return;
      }
      vWrap.innerHTML = vs.slice(vStart, vStart + 3).map((v, vidx) => `
        <label class="violation-item flex items-start gap-2 p-2 rounded hover:bg-gray-50 cursor-pointer severity-${v.severity || 1}">
          <input type="checkbox" class="violation" value="${vidx + vStart}"/>
          <div>
            <div class="font-medium text-sm wrap-anywhere">${escapeHtml(v.category || "")} – ${escapeHtml(v.title || "")}${v.severity ? `<span class="severity-tag severity-${v.severity}">S${v.severity}</span>` : ""}</div>
            ${v.detail ? `<div class="text-sm text-gray-600 wrap-anywhere">${escapeHtml(v.detail)}</div>` : ""}
          </div>
        </label>`).join("");

      // Restore previously checked violations and hook change events
      const saved = selectionState[idx]?.violationIdxs || [];
      vWrap.querySelectorAll('.violation').forEach(cb => {
        const val = Number(cb.value);
        if (saved.includes(val)) cb.checked = true;
        cb.addEventListener('change', () => updateSelectionStateFromCard(card));
      });
      prevBtn.classList.toggle("hidden", vStart <= 0);
      nextBtn.classList.toggle("hidden", vStart + 3 >= vs.length);
    }
    renderViolations();
    prevBtn.addEventListener("click", ()=>{ if(vStart>0){ vStart -= 3; renderViolations(); }});
    nextBtn.addEventListener("click", ()=>{ if(vStart + 3 < vs.length){ vStart += 3; renderViolations(); }});

    node.querySelector(".tl-remove").addEventListener("click",(e)=>{
      e.stopPropagation();
      hiddenTradelines.add(idx);
      delete selectionState[idx];
      renderTradelines(tradelines);
    });

    const nameEl = node.querySelector(".tl-creditor");
    if (nameEl) {
      nameEl.classList.add("cursor-pointer");
      nameEl.addEventListener("click", (e) => {
        e.stopPropagation();
        openZoomModal(tl, idx);
      });
    }

    // restore saved selections
    const saved = selectionState[idx];
    if (saved) {
      saved.bureaus?.forEach(b => {
        const cb = node.querySelector(`.bureau[value="${b}"]`);
        if (cb) cb.checked = true;
      });
      if (saved.playbook){
        const sel = node.querySelector('.tl-playbook-select');
        if (sel) sel.value = saved.playbook;
      }
      if (saved.bureaus?.length) card.classList.add("selected");
      if (saved.specialMode){
        const info = MODES.find(m => m.key === saved.specialMode);
        if (info) card.classList.add(info.cardClass);
      }
      updateCardBadges(card);
    }

    card.querySelectorAll('input.bureau').forEach(cb=>{
      cb.addEventListener("change", ()=>{
        const any = Array.from(card.querySelectorAll('input.bureau')).some(x=>x.checked);
        card.classList.toggle("selected", any);
        updateSelectionStateFromCard(card);
      });
    });
    container.appendChild(node);
  });

  if (!container.children.length){
    container.innerHTML = `<div class="muted">No tradelines match the current filters.</div>`;
  }

  updateSelectAllButton();

  $("#tlPage").textContent = String(tlPage);
  $("#tlPages").textContent = String(tlTotalPages);

  // Let special-modes hook new cards
  window.__crm_helpers?.attachCardHandlers?.(container);
}

function renderCollectors(collectors){
  const wrap = $("#collectorList");
  if(!wrap) return;
  wrap.innerHTML = "";
  CURRENT_COLLECTORS = collectors || [];
  Object.keys(collectorSelection).forEach(k=> delete collectorSelection[k]);
    const tpl = $("#collectorTemplate")?.content;
    CURRENT_COLLECTORS.forEach((col, idx)=>{
      const node = tpl.cloneNode(true);
      node.querySelector(".collector-name").textContent = col.name || "Unknown";
      node.querySelector(".collector-address").textContent = col.address || "";
      node.querySelector(".collector-phone").textContent = col.phone || "";
      const cb = node.querySelector(".collector-pick");
      cb.checked = col.type === "debt_collector";
      collectorSelection[idx] = cb.checked;
      cb.addEventListener("change", ()=>{ collectorSelection[idx] = cb.checked; });
      wrap.appendChild(node);
    });
  }

function collectCollectorSelections(){
  return CURRENT_COLLECTORS.filter((_, idx)=> collectorSelection[idx]);
}


// Zoom modal builders
function renderPB(pb){
  if (!pb) return "<div class='text-sm muted'>No data.</div>";
  const get = (k) => escapeHtml(pb?.[k] ?? pb?.[`${k}_raw`] ?? "—");
  const row = (k,l) => `<tr><td class="bg-gray-50 border px-2 py-1">${l}</td><td class="border px-2 py-1">${get(k)}</td></tr>`;
  return `
    <table class="w-full text-sm border-collapse">
      <tbody class="[&_td]:border [&_th]:border">
        ${row("account_number","Account #")}
        ${row("account_status","Account Status")}
        ${row("payment_status","Payment Status")}
        ${row("balance","Balance")}
        ${row("past_due","Past Due")}
        ${row("credit_limit","Credit Limit")}
        ${row("high_credit","High Credit")}
        ${row("date_opened","Date Opened")}
        ${row("last_reported","Last Reported")}
        ${row("date_last_payment","Date Last Payment")}
        ${row("comments","Comments")}
      </tbody>
    </table>`;
}
function buildZoomHTML(tl){
  const per = tl.per_bureau || {};
  const vlist = mergeBureauViolations(tl.violations||[]).map(v=>`
    <li class="mb-2">
      <div class="font-medium">${escapeHtml(v.category||"")} – ${escapeHtml(v.title||"")}</div>
      ${v.detail? `<div class="text-gray-600">${escapeHtml(v.detail)}</div>` : ""}
    </li>`).join("") || "<div class='text-sm muted'>No violations detected.</div>";

  return `
    <div class="space-y-3">
      <div class="text-lg font-semibold">${escapeHtml(tl.meta?.creditor || "Unknown Creditor")}</div>
      <div class="grid md:grid-cols-3 gap-3">
        <div class="glass card"><div class="font-medium mb-1">TransUnion</div>${renderPB(per.TransUnion)}</div>
        <div class="glass card"><div class="font-medium mb-1">Experian</div>${renderPB(per.Experian)}</div>
        <div class="glass card"><div class="font-medium mb-1">Equifax</div>${renderPB(per.Equifax)}</div>
      </div>
      <div class="glass card">
        <div class="font-medium mb-1">Violations</div>
        <ol class="list-decimal list-inside">${vlist}</ol>
      </div>
    </div>`;
}
function openZoomModal(tl, idx){
  const m = $("#zoomModal");
  $("#zoomBody").innerHTML = buildZoomHTML(tl);
  m.classList.remove("hidden"); m.classList.add("flex");
  document.body.style.overflow = "hidden";
}
function closeZoomModal(){
  const m = $("#zoomModal");
  m.classList.add("hidden"); m.classList.remove("flex");
  document.body.style.overflow = "";
}
$("#zoomClose").addEventListener("click", closeZoomModal);
$("#zoomModal").addEventListener("click", (e)=>{ if(e.target.id==="zoomModal") closeZoomModal(); });

// ===================== Selection → Generate =====================
function getRequestType(){
  const r = document.querySelector('input[name="rtype"]:checked');
  return r ? r.value : "correct";
}
function getSpecialModeForCard(card){
  if (card.classList.contains("mode-identity")) return "identity";
  if (card.classList.contains("mode-breach"))   return "breach";
  if (card.classList.contains("mode-assault"))  return "assault";
  return null;
}
function collectSelections(){
<<<<<<< HEAD
=======

>>>>>>> e1c1bee8
  const useOcr = ocrCb?.checked || false;
  return Object.entries(selectionState).map(([tradelineIndex, data]) => {
    const sel = {
      tradelineIndex: Number(tradelineIndex),
      bureaus: data.bureaus,
      specialMode: data.specialMode,
      playbook: data.playbook || undefined
    };
    if (data.violationIdxs && data.violationIdxs.length){
      sel.violationIdxs = data.violationIdxs;
    }
    if (useOcr){
      sel.useOcr = true;
    }
    return sel;
  });
}

$("#btnGenerate").addEventListener("click", async ()=>{
  clearErr();
  try{
    if(!currentConsumerId || !currentReportId) throw new Error("Select a consumer and a report first.");
    const selections = collectSelections();
    const includePI = $("#cbPersonalInfo").checked;
    const includeCol = $("#cbCollectors").checked;
    const colSelections = includeCol ? collectCollectorSelections() : [];
    if(!selections.length && !includePI && !colSelections.length) throw new Error("Pick at least one tradeline, collector, or select Personal Info.");
    const requestType = getRequestType();

    const resp = await fetch("/api/generate", {
      method: "POST",
      headers: { "Content-Type":"application/json" },
      body: JSON.stringify({ consumerId: currentConsumerId, reportId: currentReportId, selections, requestType, personalInfo: includePI, collectors: colSelections })

    });
    if(!resp.ok){
      const txt = await resp.text().catch(()=> "");
      throw new Error(`HTTP ${resp.status} ${txt || ""}`.trim());
    }
    const data = await resp.json().catch(()=> ({}));
    if(!data?.ok || !data?.redirect) throw new Error(data?.error || "Server did not return a redirect.");
    window.location.assign(data.redirect);
    setTimeout(()=>{
      if (!/\/letters(\?|$)/.test(location.href)) window.location.href = data.redirect;
    }, 120);
  }catch(e){
    showErr(e.message || String(e));
  }
});

// ===================== Toolbar =====================
$("#btnNewConsumer").addEventListener("click", ()=>{
  const m = $("#newModal");
  $("#newForm").reset();
  m.classList.remove("hidden");
  document.body.style.overflow = "hidden";
});
$("#newClose").addEventListener("click", ()=> closeNew());
$("#newCancel").addEventListener("click", ()=> closeNew());
function closeNew(){
  $("#newModal").classList.add("hidden");
  document.body.style.overflow = "";
}
$("#newForm").addEventListener("submit", async (e)=>{
  e.preventDefault();
  const payload = Object.fromEntries(new FormData(e.currentTarget).entries());
  const res = await api("/api/consumers", {
    method:"POST",
    headers:{ "Content-Type":"application/json" },
    body: JSON.stringify(payload)
  });
  if(!res?.ok) return showErr(res?.error || "Failed to create consumer.");
  closeNew();
  await loadConsumers();
  await selectConsumer(res.consumer.id);
});

$("#btnEditConsumer").addEventListener("click", ()=>{
  const m = $("#editModal");
  if(!currentConsumerId){ showErr("Select a consumer first."); return; }
  const c = DB.consumers.find(x=>x.id===currentConsumerId);
  if(!c){ showErr("Consumer not found."); return; }
  const f = $("#editForm");
  f.name.value = c.name || "";
  f.email.value = c.email || "";
  f.phone.value = c.phone || "";
  f.addr1.value = c.addr1 || "";
  f.addr2.value = c.addr2 || "";
  f.city.value = c.city || "";
  f.state.value = c.state || "";
  f.zip.value = c.zip || "";
  f.ssn_last4.value = c.ssn_last4 || "";
  f.dob.value = c.dob || "";
  f.sale.value = c.sale ?? "";
  f.paid.value = c.paid ?? "";
  f.status.value = c.status || "active";

  m.classList.remove("hidden");
  document.body.style.overflow = "hidden";
});
$("#editClose").addEventListener("click", ()=> closeEdit());
$("#editCancel").addEventListener("click", ()=> closeEdit());
function closeEdit(){
  $("#editModal").classList.add("hidden");
  document.body.style.overflow = "";
}
$("#editForm").addEventListener("submit", async (e)=>{
  e.preventDefault();
  const f = e.currentTarget;
  const payload = Object.fromEntries(new FormData(f).entries());
  const res = await api(`/api/consumers/${currentConsumerId}`, {
    method:"PUT",
    headers:{ "Content-Type":"application/json" },
    body: JSON.stringify(payload)
  });
  if(!res?.ok) return showErr(res?.error || "Failed to save.");
  closeEdit();
  await loadConsumers();
  const c = DB.consumers.find(x=>x.id===currentConsumerId);
  $("#selConsumer").textContent = c ? c.name : "—";
});

// Upload report
$("#btnUpload").addEventListener("click", ()=>{
  if(!currentConsumerId) return showErr("Select a consumer first.");
  $("#fileInput").value = "";
  $("#fileInput").click();
});
$("#fileInput").addEventListener("change", async (e)=>{
  clearErr();
  const file = e.target.files?.[0];
  if(!file) return;
  const btn = $("#btnUpload");
  const old = btn.textContent;
  btn.textContent = "Uploading…";
  btn.disabled = true;

  try{
    const fd = new FormData();
    fd.append("file", file, file.name);
    const res = await fetch(`/api/consumers/${currentConsumerId}/upload`, { method:"POST", body: fd });
    const data = await res.json().catch(()=> ({}));
    if(!data?.ok) throw new Error(data?.error || `Upload failed (HTTP ${res.status})`);
    await refreshReports();
    await loadConsumerState();
  }catch(err){
    showErr(String(err));
  }finally{
    btn.textContent = old;
    btn.disabled = false;
  }
});

// Data breach lookup
$("#btnDataBreach").addEventListener("click", async ()=>{
  if(!currentConsumerId) return showErr("Select a consumer first.");
  const c = DB.consumers.find(x=>x.id===currentConsumerId);
  if(!c?.email) return showErr("Selected consumer has no email.");
  const btn = $("#btnDataBreach");
  const old = btn.textContent;
  btn.disabled = true;
  btn.textContent = "Checking...";
  try{
    const res = await api(`/api/databreach`, {
      method: "POST",
      headers: { "Content-Type": "application/json" },
      body: JSON.stringify({ email: c.email, consumerId: c.id })
    });
    if(!res?.ok) return showErr(res?.error || "Breach check failed.");
    const list = res.breaches || [];
    c.breaches = list.map(b=>b.Name || b.name || "");
    const body = $("#breachBody");
    const content = list.length
      ? `<p>${escapeHtml(c.email)} found in:</p><ul>${list.map(b=>`<li>${escapeHtml(b.Name || b.name || "unknown")}</li>`).join("")}</ul>`
      : `<p>No breaches found for ${escapeHtml(c.email)}.</p>`;
    body.innerHTML = content;
    const modal = $("#breachModal");
    modal.classList.remove("hidden");
    modal.classList.add("flex");
  }catch(err){
    showErr(String(err));
  }finally{
    btn.textContent = old;
    btn.disabled = false;
  }
});

// Data breach modal handlers
$("#breachClose").addEventListener("click", ()=>{
  const m = $("#breachModal");
  m.classList.add("hidden");
  m.classList.remove("flex");
});

$("#breachSend").addEventListener("click", async ()=>{
  if(!currentConsumerId) return showErr("Select a consumer first.");
  const btn = $("#breachSend");
  const old = btn.textContent;
  btn.disabled = true;
  btn.textContent = "Generating...";
  try{
    const res = await fetch(`/api/consumers/${currentConsumerId}/databreach/audit`, { method:"POST" }).then(r=>r.json());
    if(!res?.ok) return showErr(res?.error || "Failed to generate audit.");
    if(res.url) window.open(res.url, "_blank");
    if(res.warning) showErr(res.warning);
    await loadConsumerState();

  }catch(err){
    showErr(String(err));
  }finally{
    btn.textContent = old;
    btn.disabled = false;
  }
});

// Audit report
$("#btnAuditReport").addEventListener("click", async ()=>{
  if(!currentConsumerId || !currentReportId) return showErr("Select a report first.");
  const selections = collectSelections();
  const btn = $("#btnAuditReport");
  const old = btn.textContent;
  btn.disabled = true;
  btn.textContent = "Auditing...";
  try{
    const payload = selections.length ? { selections } : {};
    const res = await fetch(`/api/consumers/${currentConsumerId}/report/${currentReportId}/audit`, {
      method:"POST",
      headers:{ "Content-Type":"application/json" },
      body: JSON.stringify(payload)
    }).then(r=>r.json());
    if(!res?.ok) return showErr(res?.error || "Failed to run audit.");
    if(res.url) window.open(res.url, "_blank");
    if(res.warning) showErr(res.warning);
  }catch(err){
    showErr(String(err));
  }finally{
    btn.textContent = old;
    btn.disabled = false;
  }
});

// Delete report
$("#btnDeleteReport").addEventListener("click", async ()=>{
  if(!currentConsumerId || !currentReportId) return showErr("Select a report first.");
  if(!confirm("Delete this report?")) return;
  const res = await api(`/api/consumers/${currentConsumerId}/report/${currentReportId}`, { method:"DELETE" });
  if(!res?.ok) return showErr(res?.error || "Failed to delete report.");
  await refreshReports();
  await loadConsumerState();
});

// ===================== Files & Activity =====================
async function loadConsumerState(){
  if (!currentConsumerId){ $("#activityList").innerHTML = ""; return; }
  const resp = await api(`/api/consumers/${currentConsumerId}/state`);
  if (!resp?.ok){ $("#activityList").innerHTML = `<div class="muted">No activity.</div>`; return; }
  const allEvents = resp.state?.events || [];
  const events = allEvents.filter(ev => ev.type !== "message");
  const files = resp.state?.files || [];
  const list = [];

  if (files.length){
    list.push(`<div class="font-medium mb-1">Files</div>`);
    files.forEach(f=>{
      list.push(`
        <div class="glass card flex items-center justify-between p-2">
          <div class="wrap-anywhere">
            <div>${escapeHtml(f.originalName)}</div>
            <div class="text-xs muted">${(f.mimetype||"").split("/").pop() || ""} • ${(f.size/1024).toFixed(1)} KB • ${new Date(f.uploadedAt).toLocaleString()}</div>
          </div>
          <a class="btn text-sm" href="/api/consumers/${currentConsumerId}/state/files/${encodeURIComponent(f.storedName)}" target="_blank">Open</a>
        </div>
      `);
    });
  }

  list.push(`<div class="font-medium mt-2 mb-1">Activity</div>`);
  if (!events.length){
    list.push(`<div class="muted">No recent events.</div>`);
  } else {
    events.forEach(ev=>{ list.push(formatEvent(ev)); });
  }
  $("#activityList").innerHTML = list.join("");
}

$("#btnAddFile").addEventListener("click", ()=>{
  if(!currentConsumerId) return showErr("Select a consumer first.");
  $("#activityFile").value = "";
  $("#activityFile").click();
});
$("#activityFile").addEventListener("change", async (e)=>{
  const file = e.target.files?.[0];
  if(!file) return;
  try{
    const fd = new FormData();
    fd.append("file", file, file.name);
    const res = await fetch(`/api/consumers/${currentConsumerId}/state/upload`, { method:"POST", body: fd });
    const data = await res.json().catch(()=> ({}));
    if(!data?.ok) throw new Error(data?.error || `Upload failed`);
    await loadConsumerState();
  }catch(err){
    showErr(String(err));
  }
});

async function loadMessages(){
  if(!currentConsumerId){ $("#msgList").innerHTML = ""; return; }
  const resp = await api(`/api/messages/${currentConsumerId}`);
  if(!resp?.ok){ $("#msgList").innerHTML = `<div class="muted">No messages.</div>`; return; }
  const msgs = resp.messages || [];
  if(!msgs.length){ $("#msgList").innerHTML = `<div class="muted">No messages.</div>`; return; }
  $("#msgList").innerHTML = msgs.map(m=>{
    const from = m.payload?.from === 'host' ? 'msg-host' : 'msg-client';
    const when = new Date(m.at).toLocaleString();
    return `<div class="${from} p-2 rounded"><div class="text-xs muted">${when}</div><div>${escapeHtml(m.payload?.text||'')}</div></div>`;
  }).join('');
}

$("#btnSendMsg").addEventListener("click", async ()=>{
  if(!currentConsumerId) return showErr("Select a consumer first.");
  const txt = $("#msgInput").value.trim();
  if(!txt) return;
  const res = await api(`/api/messages/${currentConsumerId}`, { method:'POST', headers:{'Content-Type':'application/json'}, body: JSON.stringify({ text: txt, from:'host' }) });
  if(!res?.ok) return showErr(res.error || "Failed to send message.");
  $("#msgInput").value = "";
  await loadMessages();
});

// ===================== Modes + Global Hotkeys =====================
// Minimal re-implementation here so we don't rely on inline scripts
const MODES = [
  {
    key: "identity",
    hotkey: "i",
    cardClass: "mode-identity",
    chip: "ID Theft",
    label: "Identity Theft",
  },
  {
    key: "breach",
    hotkey: "d",
    cardClass: "mode-breach",
    chip: "Breach",
    label: "Data Breach",
  },
  {
    key: "assault",
    hotkey: "s",
    cardClass: "mode-assault",
    chip: "Assault",
    label: "Sexual Assault",
  },
];
let activeMode = null;
function setMode(key){ activeMode = (activeMode===key)? null : key; updateModeButtons(); }
function updateModeButtons(){ document.querySelectorAll(".mode-btn").forEach(b=> b.classList.toggle("active", b.dataset.mode===activeMode)); }

(function initModesBar(){
  const bar = $("#modeBar");
  if (!bar) return;
  bar.innerHTML = "";
  MODES.forEach(m => {
    const btn = document.createElement("button");
    btn.type = "button";
    btn.className = `chip mode-btn chip-${m.key}`;
    btn.textContent = m.label;
    btn.dataset.mode = m.key;
    btn.addEventListener("click", () => setMode(m.key));
    bar.appendChild(btn);
  });
  updateModeButtons();
})();

function attachCardHandlers(root=document){
  root.querySelectorAll(".tl-card").forEach(card=>{
    if (card.__modesHooked) return;
    card.__modesHooked = true;

    // focus ring for hotkeys R/A
    card.addEventListener("pointerdown", ()=> focusCard(card));

    // main click behavior: toggle selection or special mode
    card.addEventListener("click", (e)=>{
      if (e.target.closest("input, label, button")) return;
      if (activeMode){
        toggleCardMode(card, activeMode);
      } else {
        toggleWholeCardSelection(card);
      }
    });

    const playBtn = card.querySelector('.tl-playbook');
    const playSel = card.querySelector('.tl-playbook-select');
    if (playBtn && playSel) {
      playSel.innerHTML = '<option value="">No playbook</option>' +
        Object.entries(PLAYBOOKS).map(([k,v])=>`<option value="${k}">${escapeHtml(v.name)}</option>`).join('');
      playBtn.addEventListener('click', (e)=>{
        e.stopPropagation();
        playSel.classList.toggle('hidden');
      });
      playSel.addEventListener('change', (e)=>{
        e.stopPropagation();
        playSel.classList.add('hidden');
        updateSelectionStateFromCard(card);
      });
    }

    // badge container safety
    if (!card.querySelector(".special-badges")) {
      const head = card.querySelector(".tl-head") || card.firstElementChild;
      const holder = document.createElement("div");
      holder.className = "special-badges flex gap-1";
      head.appendChild(holder);
    }

    // ensure badges match current classes
    updateCardBadges(card);
  });
}
let lastFocusedCard = null;
function focusCard(card){
  if (lastFocusedCard) lastFocusedCard.classList.remove("focus-ring");
  lastFocusedCard = card;
  card.classList.add("focus-ring");
}
function toggleWholeCardSelection(card){
  const any = Array.from(card.querySelectorAll('input.bureau')).some(cb=>cb.checked);
  setCardSelected(card, !any);
}

function toggleCardMode(card, modeKey){
  const info = MODES.find(m => m.key === modeKey);
  if (!info) return;

  // remove other mode classes before toggling desired one
  MODES.forEach(m => { if (m.cardClass !== info.cardClass) card.classList.remove(m.cardClass); });
  card.classList.toggle(info.cardClass);
  updateCardBadges(card);
  updateSelectionStateFromCard(card);
}

function updateCardBadges(card){
  const wrap = card.querySelector(".special-badges");
  if (!wrap) return;
  wrap.innerHTML = "";
  MODES.forEach(m => {
    if (card.classList.contains(m.cardClass)) {
      const s = document.createElement("span");
      s.className = `chip chip-mini chip-${m.key}`;
      s.textContent = m.chip;
      wrap.appendChild(s);
    }
  });

  const mode = MODES.find(m => card.classList.contains(m.cardClass));
  if (mode){
    const s = document.createElement("span");
    s.className = `chip chip-mini chip-${mode.key}`;
    s.textContent = mode.chip;
    wrap.appendChild(s);
  }
}
window.__crm_helpers = {
  attachCardHandlers,
  focusCardRef: ()=> lastFocusedCard,
  toggleWholeCardSelection,
  clearMode: ()=>{ activeMode=null; updateModeButtons(); }
};

const tlList = $("#tlList");
const obs = new MutationObserver(()=> attachCardHandlers(tlList));
obs.observe(tlList, { childList:true, subtree:true });

// ===================== Init =====================
loadConsumers();
loadTracker();
updatePortalLink();

const companyName = localStorage.getItem("companyName");
if (companyName) {
  $("#navCompany").textContent = companyName;
}
<|MERGE_RESOLUTION|>--- conflicted
+++ resolved
@@ -18,10 +18,7 @@
 const trackerSteps = JSON.parse(localStorage.getItem("trackerSteps") || '["Step 1","Step 2"]');
 
 const ocrCb = $("#cbUseOcr");
-<<<<<<< HEAD
-=======
-
->>>>>>> e1c1bee8
+
 
 function updatePortalLink(){
   const links = ["#clientPortalLink", "#activityPortalLink"].map(sel => $(sel));
@@ -772,10 +769,7 @@
   return null;
 }
 function collectSelections(){
-<<<<<<< HEAD
-=======
-
->>>>>>> e1c1bee8
+
   const useOcr = ocrCb?.checked || false;
   return Object.entries(selectionState).map(([tradelineIndex, data]) => {
     const sel = {
