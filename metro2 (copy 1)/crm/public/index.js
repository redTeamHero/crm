/* public/index.js */

import { PLAYBOOKS } from './playbooks.js';

const $ = (s) => document.querySelector(s);
const api = (u, o = {}) => fetch(u, o).then(r => r.json()).catch(e => ({ ok:false, error:String(e) }));

let DB = { consumers: [] };
let currentConsumerId = null;
let currentReportId = null;
let CURRENT_REPORT = null;
let tlPageSize = 6;
let tlPage = 1;
let tlTotalPages = 1;
let CURRENT_COLLECTORS = [];
const collectorSelection = {};
const trackerData = JSON.parse(localStorage.getItem("trackerData")||"{}");
const trackerSteps = JSON.parse(localStorage.getItem("trackerSteps") || '["Step 1","Step 2"]');

const ocrCb = $("#cbUseOcr");


function updatePortalLink(){
  const links = ["#clientPortalLink", "#activityPortalLink"].map(sel => $(sel));
  links.forEach(a => {
    if(!a) return;
    if(currentConsumerId){
      a.href = `/portal/${currentConsumerId}`;
      a.classList.remove("hidden");
    } else {
      a.href = "#";
      a.classList.add("hidden");
    }
  });
}

// ----- UI helpers -----
function showErr(msg){
  const e = $("#err");
  if (!e) { alert(msg); return; }
  e.textContent = msg || "Something went wrong.";
  e.classList.remove("hidden");
  console.error("[UI][ERR]", msg);
}
function clearErr(){
  const e = $("#err");
  if (e) { e.textContent = ""; e.classList.add("hidden"); }
}
function escapeHtml(s){ return String(s||"").replace(/[&<>"']/g, c=>({ '&':'&amp;','<':'&lt;','>':'&gt;','"':'&quot;',"'":'&#39;' }[c])); }

function formatEvent(ev){
  const when = new Date(ev.at).toLocaleString();
  let title = escapeHtml(ev.type);
  let body = "";
  if(ev.type === "letters_generated"){
    const { count, requestType, tradelines, inquiries = 0, collectors = 0 } = ev.payload || {};
    title = "Letters generated";
    const inqPart = inquiries ? ` and ${escapeHtml(inquiries)} inquiry${inquiries===1?"":"s"}` : "";
    const colPart = collectors ? ` and ${escapeHtml(collectors)} collector${collectors===1?"":"s"}` : "";
    body = `<div class="text-xs mt-1">Generated ${escapeHtml(count)} letter${count===1?"":"s"} (${escapeHtml(requestType||"")}) for ${escapeHtml(tradelines)} tradeline${tradelines===1?"":"s"}${inqPart}${colPart}.</div>`;

  } else if(ev.type === "audit_generated"){
    const { reportId, file } = ev.payload || {};
    title = "Audit generated";
    const link = file ? `<a href="${escapeHtml(file)}" target="_blank" class="text-accent underline">open</a>` : "";
    body = `<div class="text-xs mt-1">Report ${escapeHtml(reportId||"")} ${link}</div>`;
  } else if(ev.type === "breach_audit_generated"){
    const { file } = ev.payload || {};
    title = "Data breach audit generated";
    const link = file ? `<a href="${escapeHtml(file)}" target="_blank" class="text-accent underline">open</a>` : "";
    body = `<div class="text-xs mt-1">${link}</div>`;
  } else if(ev.type === "letters_portal_sent"){
    const { file } = ev.payload || {};
    title = "Letters sent to portal";
    const link = file ? `<a href="${escapeHtml(file)}" target="_blank" class="text-accent underline">open</a>` : "";
    body = `<div class="text-xs mt-1">${link}</div>`;

  } else if(ev.type === "consumer_created"){
    const { name } = ev.payload || {};
    title = "Consumer created";
    if(name){
      body = `<div class="text-xs mt-1">${escapeHtml(name)}</div>`;
    }
  } else if(ev.type === "consumer_updated"){
    const { fields = [] } = ev.payload || {};
    title = "Consumer updated";
    if(fields.length){
      body = `<div class="text-xs mt-1">Updated ${escapeHtml(fields.join(", "))}</div>`;
    }
  } else if(ev.type === "consumer_deleted"){
    title = "Consumer deleted";
  } else if(ev.type === "report_uploaded"){
    const { filename, size } = ev.payload || {};
    title = "Report uploaded";
    const sizeKb = typeof size === "number" ? ` ${(size/1024).toFixed(1)} KB` : "";
    if(filename){
      body = `<div class="text-xs mt-1">${escapeHtml(filename)}${sizeKb}</div>`;
    }
  } else if(ev.type === "letter_reminder"){
    const { step, playbook, tradelineIndex, due } = ev.payload || {};
    title = "Letter reminder";
    let desc = step ? `Send "${escapeHtml(step)}"` : "Send next letter";
    if (playbook) desc += ` from ${escapeHtml(playbook)}`;
    if (tradelineIndex !== undefined) desc += ` for TL #${escapeHtml(tradelineIndex)}`;
    if (due) desc += ` (due ${new Date(due).toLocaleDateString()})`;
    body = `<div class="text-xs mt-1">${desc}</div>`;
  } else if(ev.payload){
    body = `<pre class="text-xs mt-1 overflow-auto">${escapeHtml(JSON.stringify(ev.payload, null, 2))}</pre>`;
  }
  return `
    <div class="glass card p-2">
      <div class="flex items-center justify-between">
        <div class="font-medium">${title}</div>
        <div class="text-xs muted">${when}</div>
      </div>
      ${body}
    </div>
  `;
}

// ===================== Consumers (search + pagination) =====================
const PAGE_SIZE = 10;
let consQuery = "";
let consPage = 1;

function filteredConsumers(){
  const q = consQuery.trim().toLowerCase();
  if (!q) return DB.consumers.slice();
  return DB.consumers.filter(c=>{
    return [c.name,c.email,c.phone,c.addr1,c.city,c.state,c.zip].some(v=> (v||"").toLowerCase().includes(q));
  });
}
function totalPages(){ return Math.max(1, Math.ceil(filteredConsumers().length / PAGE_SIZE)); }
function currentPageItems(){
  const items = filteredConsumers();
  const tp = totalPages();
  if (consPage > tp) consPage = tp;
  const start = (consPage-1)*PAGE_SIZE;
  return items.slice(start, start+PAGE_SIZE);
}

async function loadConsumers(restore = true){
  clearErr();
  const data = await api("/api/consumers");
  if (!data || !data.consumers) { showErr("Could not load consumers."); return; }
  DB = data;
  renderConsumers();
  if (restore) restoreSelectedConsumer();
}
function renderConsumers(){
  const wrap = $("#consumerList");
  wrap.innerHTML = "";
  const tpl = $("#consumerItem").content;

  currentPageItems().forEach(c=>{
    const n = tpl.cloneNode(true);
    n.querySelector(".name").textContent = c.name || "(no name)";
    n.querySelector(".email").textContent = c.email || "";
    const card = n.querySelector(".consumer-card");
    card.addEventListener("click", ()=> selectConsumer(c.id));
    n.querySelector(".delete").addEventListener("click", async (e)=>{
      e.stopPropagation();
      if(!confirm(`Delete ${c.name}?`)) return;
      const res = await api(`/api/consumers/${c.id}`, { method:"DELETE" });
      if(!res?.ok) return showErr(res?.error || "Failed to delete consumer.");
      if(currentConsumerId === c.id){
        currentConsumerId = null;
        currentReportId = null;
        CURRENT_REPORT = null;
        $("#reportPicker").innerHTML = "";
        $("#tlList").innerHTML = "";
        $("#selConsumer").textContent = "—";
        $("#activityList").innerHTML = "";
        updatePortalLink();
        setSelectedConsumerId(null);

      }
      loadConsumers();
    });
    wrap.appendChild(n);
  });
  $("#consPage").textContent = String(consPage);
  $("#consPages").textContent = String(totalPages());
}
$("#consumerSearch").addEventListener("input", (e)=>{
  consQuery = e.target.value || "";
  consPage = 1;
  renderConsumers();
});
$("#consPrev").addEventListener("click", ()=>{
  if (consPage>1){ consPage--; renderConsumers(); }
});
$("#consNext").addEventListener("click", ()=>{
  if (consPage<totalPages()){ consPage++; renderConsumers(); }
});

$("#tlPrev").addEventListener("click", ()=>{
  if (tlPage>1){ tlPage--; renderTradelines(CURRENT_REPORT?.tradelines || []); }
});
$("#tlNext").addEventListener("click", ()=>{
  if (tlPage<tlTotalPages){ tlPage++; renderTradelines(CURRENT_REPORT?.tradelines || []); }
});
$("#tlPageSize").addEventListener("change", (e)=>{
  const val = e.target.value;
  tlPageSize = val === "all" ? Infinity : parseInt(val, 10) || 6;
  tlPage = 1;
  renderTradelines(CURRENT_REPORT?.tradelines || []);
});

$("#btnSelectAll").addEventListener("click", ()=>{
  const cards = Array.from(document.querySelectorAll(".tl-card"));
  if (!cards.length) return;
  const allSelected = cards.every(c => c.classList.contains("selected"));
  cards.forEach(c => {
    setCardSelected(c, !allSelected);
    if (!allSelected) autoSelectBestViolation(c);
  });
  updateSelectAllButton();
});

$("#btnSelectNegative")?.addEventListener("click", ()=>{
  const cards = Array.from(document.querySelectorAll(".tl-card.negative"));
  if (!cards.length) return;
  const allSelected = cards.every(c => c.classList.contains("selected"));
  cards.forEach(c => {
    setCardSelected(c, !allSelected);
    if (!allSelected) autoSelectBestViolation(c);
  });
  updateSelectAllButton();
});

async function selectConsumer(id){
  currentConsumerId = id;
  const c = DB.consumers.find(x=>x.id===id);
  $("#selConsumer").textContent = c ? c.name : "—";
   setSelectedConsumerId(id);

  updatePortalLink();
  await refreshReports();
  await loadConsumerState();
  await loadMessages();
  loadTracker();
}

function restoreSelectedConsumer(){
  const stored = getSelectedConsumerId();
  if(stored && DB.consumers.find(c=>c.id===stored)){
    selectConsumer(stored);
  }
}

// ===================== Reports =====================
async function refreshReports(){
  clearErr();
  if(!currentConsumerId){ $("#reportPicker").innerHTML = ""; return; }
  const data = await api(`/api/consumers/${currentConsumerId}/reports`);
  if(!data?.ok) return showErr(data?.error || "Could not load reports.");

  const sel = $("#reportPicker");
  sel.innerHTML = "";
  (data.reports || []).forEach(r=>{
    const opt = document.createElement("option");
    opt.value = r.id;
    opt.textContent = `${r.filename} (${r.summary.tradelines} TL) • ${new Date(r.uploadedAt).toLocaleString()}`;
    sel.appendChild(opt);
  });

  if (data.reports?.length) {
    currentReportId = data.reports[0].id;
    sel.value = currentReportId;
    await loadReportJSON();
  } else {
    currentReportId = null;
    CURRENT_REPORT = null;
    $("#tlList").innerHTML = `<div class="muted">No reports uploaded yet.</div>`;
  }
}
$("#reportPicker").addEventListener("change", async (e)=>{
  currentReportId = e.target.value || null;
  await loadReportJSON();
});

function loadTracker(){
  renderTrackerSteps();
  if(!currentConsumerId) return;
  const data = trackerData[currentConsumerId] || {};
  trackerSteps.forEach(step=>{
    const cb = document.querySelector(`#trackerSteps input[data-step="${step}"]`);
    if(cb) cb.checked = !!data[step];
  });
}
function saveTracker(){
  if(!currentConsumerId) return;
  const data = trackerData[currentConsumerId] || {};
  trackerSteps.forEach(step=>{
    const cb = document.querySelector(`#trackerSteps input[data-step="${step}"]`);
    if(cb) data[step] = cb.checked;
  });
  trackerData[currentConsumerId] = data;
  localStorage.setItem("trackerData", JSON.stringify(trackerData));
}
function renderTrackerSteps(){
  const wrap = document.querySelector("#trackerSteps");
  if(!wrap) return;
  wrap.innerHTML = "";
  if(trackerSteps.length === 0){
    wrap.innerHTML = '<div class="muted">No steps yet. Add one below.</div>';
    return;
  }

  trackerSteps.forEach((step,i)=>{
    const div = document.createElement("div");
    div.className = "flex items-center gap-1 step-item";
    div.innerHTML = `<label class="flex items-center gap-2"><input type="checkbox" data-step="${step}" /> <span>${step}</span></label><button class="remove-step" data-index="${i}" aria-label="Remove step">&times;</button>`;
    wrap.appendChild(div);
  });
  wrap.querySelectorAll("input[type=checkbox]").forEach(cb=>{
    cb.addEventListener("change", saveTracker);
  });
  wrap.querySelectorAll(".remove-step").forEach(btn=>{
    btn.addEventListener("click", e=>{
      const idx = parseInt(e.target.dataset.index);
      const removed = trackerSteps.splice(idx,1)[0];
      Object.values(trackerData).forEach(obj=>{ delete obj[removed]; });
      localStorage.setItem("trackerSteps", JSON.stringify(trackerSteps));
      localStorage.setItem("trackerData", JSON.stringify(trackerData));
      renderTrackerSteps();
      loadTracker();
    });
  });
}
  const addStepBtn = document.querySelector("#addStep");
  if(addStepBtn){
    addStepBtn.addEventListener("click", ()=>{
      // If an input already exists, ignore
      if(document.querySelector("#newStepName")) return;
      const wrap = document.querySelector("#stepControls");
      const inp = document.createElement("input");
      inp.id = "newStepName";
      inp.placeholder = "New step name";
      inp.className = "border rounded px-2 py-1 flex-1";
      wrap.insertBefore(inp, addStepBtn);
      inp.focus();
      const finish = ()=>{
        let name = (inp.value || "").trim();
        if(!name) name = `Step ${trackerSteps.length + 1}`;
        trackerSteps.push(name);
        localStorage.setItem("trackerSteps", JSON.stringify(trackerSteps));
        inp.remove();
        renderTrackerSteps();
        loadTracker();
      };
      inp.addEventListener("keydown", e=>{
        if(e.key === "Enter"){ e.preventDefault(); finish(); }
        if(e.key === "Escape"){ inp.remove(); }
      });
    });
  }
 

async function loadReportJSON(){
  clearErr();
  if(!currentConsumerId || !currentReportId) return;
  const data = await api(`/api/consumers/${currentConsumerId}/report/${currentReportId}`);
  if(!data?.ok) return showErr(data?.error || "Failed to load report JSON.");
  CURRENT_REPORT = data.report;
  CURRENT_REPORT.tradelines = dedupeTradelines(CURRENT_REPORT.tradelines || []);
  tlPage = 1;
  hiddenTradelines.clear();
  Object.keys(selectionState).forEach(k=> delete selectionState[k]);
  renderFilterBar();
  renderTradelines(CURRENT_REPORT.tradelines);
  renderCollectors(CURRENT_REPORT.creditor_contacts || []);

}

// ===================== Filters (unchanged) =====================
const ALL_TAGS = ["Collections","Late Payments","Charge-Off","Student Loans","Medical Bills","Other"];
const activeFilters = new Set();
const hiddenTradelines = new Set();
const selectionState = {};

function hasWord(s, w){ return (s||"").toLowerCase().includes(w.toLowerCase()); }
function maybeNum(x){ return typeof x === "number" ? x : null; }
function dedupeTradelines(lines){
  const seen = new Set();
  return (lines||[]).filter(tl=>{
    const name = (tl.meta?.creditor || "").trim();
    if (!name || name.toLowerCase() === "risk factors") return false;
    const per = tl.per_bureau || {};
    const hasData = ["TransUnion","Experian","Equifax"].some(b => Object.keys(per[b]||{}).length);
    const hasViolations = (tl.violations||[]).length > 0;
    if (!hasData && !hasViolations) return false;
    const key = [
      name,

      tl.per_bureau?.TransUnion?.account_number || "",
      tl.per_bureau?.Experian?.account_number || "",
      tl.per_bureau?.Equifax?.account_number || ""
    ].join("|");
    if (seen.has(key)) return false;
    seen.add(key);
    return true;
  });
}

function mergeBureauViolations(vs){
  const map = new Map();
  (vs||[]).forEach(v=>{
    const m = v.title?.match(/^(.*?)(?:\s*\((TransUnion|Experian|Equifax)\))?$/) || [];
    const base = (m[1] || v.title || "").trim();
    const bureau = m[2];
    const key = `${v.category||""}|${base}`;
    if(!map.has(key)) map.set(key,{category:v.category,title:base,bureaus:new Set(),details:new Set(),severity:v.severity||0});
    const entry = map.get(key);
    if(bureau) entry.bureaus.add(bureau);
    if(v.detail) entry.details.add(v.detail.replace(/\s*\((TransUnion|Experian|Equifax)\)$/,""));
    if((v.severity||0) > entry.severity) entry.severity = v.severity||0;
  });
  return Array.from(map.values()).map(e=>({
    category:e.category,
    title: e.bureaus.size ? `${e.title} (${Array.from(e.bureaus).join(', ')})` : e.title,
    detail: Array.from(e.details).join(' '),
    severity: e.severity
  }));
}

function deriveTags(tl){
  const tags = new Set();
  const name = (tl.meta?.creditor || "");
  const per = tl.per_bureau || {};
  const bureaus = ["TransUnion","Experian","Equifax"];

  if (bureaus.some(b => hasWord(per[b]?.payment_status, "collection") || hasWord(per[b]?.account_status, "collection"))
      || hasWord(name, "collection")) tags.add("Collections");


  if (bureaus.some(b => hasWord(per[b]?.payment_status, "late") || hasWord(per[b]?.payment_status, "delinquent"))
      || bureaus.some(b => (maybeNum(per[b]?.past_due) || 0) > 0)) tags.add("Late Payments");

  if (bureaus.some(b => hasWord(per[b]?.payment_status, "charge") && hasWord(per[b]?.payment_status, "off"))) tags.add("Charge-Off");

  const student = ["navient","nelnet","mohela","sallie","aidvantage","department of education","dept of education","edfinancial","fedloan","great lakes","student"];
  if (student.some(k => hasWord(name, k))
      || bureaus.some(b => hasWord(per[b]?.account_type_detail, "student"))) tags.add("Student Loans");

  const medical = ["medical","hospital","clinic","physician","health","radiology","anesthesia","ambulance"];
  if (medical.some(k => hasWord(name, k))) tags.add("Medical Bills");

  if (tags.size === 0) tags.add("Other");
  return Array.from(tags).map(t => t.trim());
}

function renderFilterBar(){
  const bar = $("#filterBar");
  bar.innerHTML = "";
  ALL_TAGS.forEach(tag=>{
    const btn = document.createElement("button");
    btn.className = "chip" + (activeFilters.has(tag) ? " active":"");
    btn.textContent = tag;
    btn.addEventListener("click", ()=>{
      if (activeFilters.has(tag)) activeFilters.delete(tag); else activeFilters.add(tag);
      tlPage = 1;
      renderFilterBar();
      renderTradelines(CURRENT_REPORT?.tradelines || []);
    });
    bar.appendChild(btn);
  });
  $("#btnClearFilters").onclick = () => {
    activeFilters.clear();
    tlPage = 1;
    renderFilterBar();
    renderTradelines(CURRENT_REPORT?.tradelines || []);
  };
}
function passesFilter(tags){ if (activeFilters.size === 0) return true; return tags.some(t => activeFilters.has(t)); }

// ===================== Tradelines + Zoom =====================
function updateSelectAllButton(){
  const btnAll = $("#btnSelectAll");
  const btnNeg = $("#btnSelectNegative");
  const cards = Array.from(document.querySelectorAll(".tl-card"));
  if (btnAll){
    const allSelected = cards.length > 0 && cards.every(c => c.classList.contains("selected"));
    btnAll.textContent = allSelected ? "Deselect All" : "Select All";
  }
  if (btnNeg){
    const negatives = cards.filter(c => c.classList.contains("negative"));
    const allNegSelected = negatives.length > 0 && negatives.every(c => c.classList.contains("selected"));
    btnNeg.textContent = allNegSelected ? "Deselect Negative" : "Select Negative";
  }
}

function setCardSelected(card, on){
  card.classList.toggle("selected", !!on);
  card.querySelectorAll('input.bureau').forEach(cb => { cb.checked = !!on; });
  updateSelectionStateFromCard(card);
}

function updateSelectionStateFromCard(card){
  const idx = Number(card.dataset.index);
  const bureaus = Array.from(card.querySelectorAll('.bureau:checked')).map(cb=>cb.value);
  if (!bureaus.length) { delete selectionState[idx]; updateSelectAllButton(); return; }

  // Preserve previously selected violations that may not be rendered
  const existing = selectionState[idx]?.violationIdxs || [];
  const visible = Array.from(card.querySelectorAll('.violation'));
  const visibleVals = visible.map(cb => Number(cb.value));
  const visibleChecked = visible.filter(cb => cb.checked).map(cb => Number(cb.value));
  const preserved = existing.filter(v => !visibleVals.includes(v));
  const violationIdxs = preserved.concat(visibleChecked);
  const specialMode = getSpecialModeForCard(card);
  const playbook = card.querySelector('.tl-playbook-select')?.value || null;
  selectionState[idx] = { bureaus, violationIdxs, specialMode, playbook };
  updateSelectAllButton();
}

function autoSelectBestViolation(card){
  const idx = Number(card.dataset.index);
  const tl = CURRENT_REPORT?.tradelines?.[idx];
  if (!tl) return;
  const vs = mergeBureauViolations(tl.violations || []);
  if (!vs.length) return;
  let bestIdx = 0;
  let bestSeverity = -Infinity;
  vs.forEach((v,i)=>{
    const sev = v.severity || 0;
    if (sev > bestSeverity){
      bestSeverity = sev;
      bestIdx = i;
    }
  });
  card.querySelectorAll('.violation').forEach(cb => {
    cb.checked = Number(cb.value) === bestIdx;
  });
  updateSelectionStateFromCard(card);
}

function renderTradelines(tradelines){
  const container = $("#tlList");
  container.innerHTML = "";
  const tpl = $("#tlTemplate").content;

  const visible = [];
  tradelines.forEach((tl, idx)=>{
    if (hiddenTradelines.has(idx)) return;

<<<<<<< HEAD
    // Skip tradelines with no meaningful bureau data or account numbers.
    // Some parsed reports include placeholder entries with empty `per_bureau`
    // sections and no account numbers, which resulted in blank cards that only
    // displayed generic violations like "Missing Date of First Delinquency".
    // Filtering these out up front keeps the visible list focused on usable
    // tradelines.
    const pb = tl.per_bureau || {};
    const hasBureauData = ["TransUnion","Experian","Equifax"]
      .some(b => Object.keys(pb[b] || {}).length);
    const hasAcct = Object.keys(tl.meta?.account_numbers || {}).length > 0;
    const hasVios = (tl.violations || []).length > 0;
    if (!hasBureauData && !hasAcct && !hasVios) return;
=======
    // Skip tradelines with no bureau data. Some parsed reports include
    // placeholder entries that contain an empty `per_bureau` object and no
    // useful information, which resulted in blank cards being rendered in
    // the UI. These cards only showed a generic violation like "Missing Date
    // of First Delinquency" and provided no actionable data. By filtering out
    // these empty entries up front, only meaningful tradelines are displayed
    // to the user.
    const hasBureauData = Object.values(tl.per_bureau || {})
      .some(b => b && Object.keys(b).length);
    if (!hasBureauData) return;
>>>>>>> 197c353d

    const tags = deriveTags(tl);
    if (!passesFilter(tags)) return;
    visible.push({ tl, idx, tags });
  });

  const pageSize = tlPageSize === Infinity ? (visible.length || 1) : tlPageSize;
  tlTotalPages = Math.max(1, Math.ceil(visible.length / pageSize));
  if (tlPage > tlTotalPages) tlPage = tlTotalPages;
  const start = (tlPage - 1) * pageSize;
  const pageItems = visible.slice(start, start + pageSize);

  pageItems.forEach(({ tl, idx, tags }) => {
    const node = tpl.cloneNode(true);
    const card = node.querySelector(".tl-card");
    card.dataset.index = idx;

    const negativeTags = ["Collections","Late Payments","Charge-Off"];
    if (tags.some(t=>negativeTags.includes(t))) card.classList.add("negative");

    node.querySelector(".tl-creditor").textContent = tl.meta?.creditor || "Unknown Creditor";
    node.querySelector(".tl-idx").textContent = idx;

    node.querySelector(".tl-tu-acct").textContent  = tl.per_bureau?.TransUnion?.account_number || "";
    node.querySelector(".tl-exp-acct").textContent = tl.per_bureau?.Experian?.account_number || "";
    node.querySelector(".tl-eqf-acct").textContent = tl.per_bureau?.Equifax?.account_number || "";

    const tagWrap = node.querySelector(".tl-tags");
    tagWrap.innerHTML = "";
    tags.forEach(t=>{
      const chip = document.createElement("span");
      chip.className = "chip";
      chip.textContent = t;
      tagWrap.appendChild(chip);
    });

    const vWrap = node.querySelector(".tl-violations");
    const prevBtn = node.querySelector(".tl-reason-prev");
    const nextBtn = node.querySelector(".tl-reason-next");
    const vs = mergeBureauViolations(tl.violations || []);
    const maxSeverity = vs.reduce((m, v) => Math.max(m, v.severity || 0), 0);
    if (maxSeverity) card.classList.add(`severity-${maxSeverity}`);
    let vStart = 0;
    function renderViolations(){
      if(!vs.length){
        vWrap.innerHTML = `<div class="text-sm muted">No auto-detected violations for this tradeline.</div>`;
        prevBtn.classList.add("hidden");
        nextBtn.classList.add("hidden");
        return;
      }
      vWrap.innerHTML = vs.slice(vStart, vStart + 3).map((v, vidx) => `
        <label class="violation-item flex items-start gap-2 p-2 rounded hover:bg-gray-50 cursor-pointer severity-${v.severity || 1}">
          <input type="checkbox" class="violation" value="${vidx + vStart}"/>
          <div>
            <div class="font-medium text-sm wrap-anywhere">${escapeHtml(v.category || "")} – ${escapeHtml(v.title || "")}${v.severity ? `<span class="severity-tag severity-${v.severity}">S${v.severity}</span>` : ""}</div>
            ${v.detail ? `<div class="text-sm text-gray-600 wrap-anywhere">${escapeHtml(v.detail)}</div>` : ""}
          </div>
        </label>`).join("");

      // Restore previously checked violations and hook change events
      const saved = selectionState[idx]?.violationIdxs || [];
      vWrap.querySelectorAll('.violation').forEach(cb => {
        const val = Number(cb.value);
        if (saved.includes(val)) cb.checked = true;
        cb.addEventListener('change', () => updateSelectionStateFromCard(card));
      });
      prevBtn.classList.toggle("hidden", vStart <= 0);
      nextBtn.classList.toggle("hidden", vStart + 3 >= vs.length);
    }
    renderViolations();
    prevBtn.addEventListener("click", ()=>{ if(vStart>0){ vStart -= 3; renderViolations(); }});
    nextBtn.addEventListener("click", ()=>{ if(vStart + 3 < vs.length){ vStart += 3; renderViolations(); }});

    node.querySelector(".tl-remove").addEventListener("click",(e)=>{
      e.stopPropagation();
      hiddenTradelines.add(idx);
      delete selectionState[idx];
      renderTradelines(tradelines);
    });

    const nameEl = node.querySelector(".tl-creditor");
    if (nameEl) {
      nameEl.classList.add("cursor-pointer");
      nameEl.addEventListener("click", (e) => {
        e.stopPropagation();
        openZoomModal(tl, idx);
      });
    }

    // restore saved selections
    const saved = selectionState[idx];
    if (saved) {
      saved.bureaus?.forEach(b => {
        const cb = node.querySelector(`.bureau[value="${b}"]`);
        if (cb) cb.checked = true;
      });
      if (saved.playbook){
        const sel = node.querySelector('.tl-playbook-select');
        if (sel) sel.value = saved.playbook;
      }
      if (saved.bureaus?.length) card.classList.add("selected");
      if (saved.specialMode){
        const info = MODES.find(m => m.key === saved.specialMode);
        if (info) card.classList.add(info.cardClass);
      }
      updateCardBadges(card);
    }

    card.querySelectorAll('input.bureau').forEach(cb=>{
      cb.addEventListener("change", ()=>{
        const any = Array.from(card.querySelectorAll('input.bureau')).some(x=>x.checked);
        card.classList.toggle("selected", any);
        updateSelectionStateFromCard(card);
      });
    });
    container.appendChild(node);
  });

  if (!container.children.length){
    container.innerHTML = `<div class="muted">No tradelines match the current filters.</div>`;
  }

  updateSelectAllButton();

  $("#tlPage").textContent = String(tlPage);
  $("#tlPages").textContent = String(tlTotalPages);

  // Let special-modes hook new cards
  window.__crm_helpers?.attachCardHandlers?.(container);
}

function renderCollectors(collectors){
  const wrap = $("#collectorList");
  if(!wrap) return;
  wrap.innerHTML = "";
  CURRENT_COLLECTORS = collectors || [];
  Object.keys(collectorSelection).forEach(k=> delete collectorSelection[k]);
    const tpl = $("#collectorTemplate")?.content;
    CURRENT_COLLECTORS.forEach((col, idx)=>{
      const node = tpl.cloneNode(true);
      node.querySelector(".collector-name").textContent = col.name || "Unknown";
      node.querySelector(".collector-address").textContent = col.address || "";
      node.querySelector(".collector-phone").textContent = col.phone || "";
      const cb = node.querySelector(".collector-pick");
      cb.checked = col.type === "debt_collector";
      collectorSelection[idx] = cb.checked;
      cb.addEventListener("change", ()=>{ collectorSelection[idx] = cb.checked; });
      wrap.appendChild(node);
    });
  }

function collectCollectorSelections(){
  return CURRENT_COLLECTORS.filter((_, idx)=> collectorSelection[idx]);
}


// Zoom modal builders
function renderPB(pb){
  if (!pb) return "<div class='text-sm muted'>No data.</div>";
  const get = (k) => escapeHtml(pb?.[k] ?? pb?.[`${k}_raw`] ?? "—");
  const row = (k,l) => `<tr><td class="bg-gray-50 border px-2 py-1">${l}</td><td class="border px-2 py-1">${get(k)}</td></tr>`;
  return `
    <table class="w-full text-sm border-collapse">
      <tbody class="[&_td]:border [&_th]:border">
        ${row("account_number","Account #")}
        ${row("account_status","Account Status")}
        ${row("payment_status","Payment Status")}
        ${row("balance","Balance")}
        ${row("past_due","Past Due")}
        ${row("credit_limit","Credit Limit")}
        ${row("high_credit","High Credit")}
        ${row("date_opened","Date Opened")}
        ${row("last_reported","Last Reported")}
        ${row("date_last_payment","Date Last Payment")}
        ${row("comments","Comments")}
      </tbody>
    </table>`;
}
function buildZoomHTML(tl){
  const per = tl.per_bureau || {};
  const vlist = mergeBureauViolations(tl.violations||[]).map(v=>`
    <li class="mb-2">
      <div class="font-medium">${escapeHtml(v.category||"")} – ${escapeHtml(v.title||"")}</div>
      ${v.detail? `<div class="text-gray-600">${escapeHtml(v.detail)}</div>` : ""}
    </li>`).join("") || "<div class='text-sm muted'>No violations detected.</div>";

  return `
    <div class="space-y-3">
      <div class="text-lg font-semibold">${escapeHtml(tl.meta?.creditor || "Unknown Creditor")}</div>
      <div class="grid md:grid-cols-3 gap-3">
        <div class="glass card"><div class="font-medium mb-1">TransUnion</div>${renderPB(per.TransUnion)}</div>
        <div class="glass card"><div class="font-medium mb-1">Experian</div>${renderPB(per.Experian)}</div>
        <div class="glass card"><div class="font-medium mb-1">Equifax</div>${renderPB(per.Equifax)}</div>
      </div>
      <div class="glass card">
        <div class="font-medium mb-1">Violations</div>
        <ol class="list-decimal list-inside">${vlist}</ol>
      </div>
    </div>`;
}
function openZoomModal(tl, idx){
  const m = $("#zoomModal");
  $("#zoomBody").innerHTML = buildZoomHTML(tl);
  m.classList.remove("hidden"); m.classList.add("flex");
  document.body.style.overflow = "hidden";
}
function closeZoomModal(){
  const m = $("#zoomModal");
  m.classList.add("hidden"); m.classList.remove("flex");
  document.body.style.overflow = "";
}
$("#zoomClose").addEventListener("click", closeZoomModal);
$("#zoomModal").addEventListener("click", (e)=>{ if(e.target.id==="zoomModal") closeZoomModal(); });

// ===================== Selection → Generate =====================
function getRequestType(){
  const r = document.querySelector('input[name="rtype"]:checked');
  return r ? r.value : "correct";
}
function getSpecialModeForCard(card){
  if (card.classList.contains("mode-identity")) return "identity";
  if (card.classList.contains("mode-breach"))   return "breach";
  if (card.classList.contains("mode-assault"))  return "assault";
  return null;
}
function collectSelections(){

  const useOcr = ocrCb?.checked || false;
  return Object.entries(selectionState).map(([tradelineIndex, data]) => {
    const sel = {
      tradelineIndex: Number(tradelineIndex),
      bureaus: data.bureaus,
      specialMode: data.specialMode,
      playbook: data.playbook || undefined
    };
    if (data.violationIdxs && data.violationIdxs.length){
      sel.violationIdxs = data.violationIdxs;
    }
    if (useOcr){
      sel.useOcr = true;
    }
    return sel;
  });
}

$("#btnGenerate").addEventListener("click", async ()=>{
  clearErr();
  try{
    if(!currentConsumerId || !currentReportId) throw new Error("Select a consumer and a report first.");
    const selections = collectSelections();
    const includePI = $("#cbPersonalInfo").checked;
    const includeCol = $("#cbCollectors").checked;
    const colSelections = includeCol ? collectCollectorSelections() : [];
    if(!selections.length && !includePI && !colSelections.length) throw new Error("Pick at least one tradeline, collector, or select Personal Info.");
    const requestType = getRequestType();

    const resp = await fetch("/api/generate", {
      method: "POST",
      headers: { "Content-Type":"application/json" },
      body: JSON.stringify({ consumerId: currentConsumerId, reportId: currentReportId, selections, requestType, personalInfo: includePI, collectors: colSelections })

    });
    if(!resp.ok){
      const txt = await resp.text().catch(()=> "");
      throw new Error(`HTTP ${resp.status} ${txt || ""}`.trim());
    }
    const data = await resp.json().catch(()=> ({}));
    if(!data?.ok || !data?.redirect) throw new Error(data?.error || "Server did not return a redirect.");
    window.location.assign(data.redirect);
    setTimeout(()=>{
      if (!/\/letters(\?|$)/.test(location.href)) window.location.href = data.redirect;
    }, 120);
  }catch(e){
    showErr(e.message || String(e));
  }
});

// ===================== Toolbar =====================
$("#btnNewConsumer").addEventListener("click", ()=>{
  const m = $("#newModal");
  $("#newForm").reset();
  m.classList.remove("hidden");
  document.body.style.overflow = "hidden";
});
$("#newClose").addEventListener("click", ()=> closeNew());
$("#newCancel").addEventListener("click", ()=> closeNew());
function closeNew(){
  $("#newModal").classList.add("hidden");
  document.body.style.overflow = "";
}
$("#newForm").addEventListener("submit", async (e)=>{
  e.preventDefault();
  const payload = Object.fromEntries(new FormData(e.currentTarget).entries());
  const res = await api("/api/consumers", {
    method:"POST",
    headers:{ "Content-Type":"application/json" },
    body: JSON.stringify(payload)
  });
  if(!res?.ok) return showErr(res?.error || "Failed to create consumer.");
  closeNew();
  await loadConsumers(false);
  await selectConsumer(res.consumer.id);
});

$("#btnEditConsumer").addEventListener("click", ()=>{
  const m = $("#editModal");
  if(!currentConsumerId){ showErr("Select a consumer first."); return; }
  const c = DB.consumers.find(x=>x.id===currentConsumerId);
  if(!c){ showErr("Consumer not found."); return; }
  const f = $("#editForm");
  f.name.value = c.name || "";
  f.email.value = c.email || "";
  f.phone.value = c.phone || "";
  f.addr1.value = c.addr1 || "";
  f.addr2.value = c.addr2 || "";
  f.city.value = c.city || "";
  f.state.value = c.state || "";
  f.zip.value = c.zip || "";
  f.ssn_last4.value = c.ssn_last4 || "";
  f.dob.value = c.dob || "";
  f.sale.value = c.sale ?? "";
  f.paid.value = c.paid ?? "";
  f.status.value = c.status || "active";

  m.classList.remove("hidden");
  document.body.style.overflow = "hidden";
});
$("#editClose").addEventListener("click", ()=> closeEdit());
$("#editCancel").addEventListener("click", ()=> closeEdit());
function closeEdit(){
  $("#editModal").classList.add("hidden");
  document.body.style.overflow = "";
}
$("#editForm").addEventListener("submit", async (e)=>{
  e.preventDefault();
  const f = e.currentTarget;
  const payload = Object.fromEntries(new FormData(f).entries());
  const res = await api(`/api/consumers/${currentConsumerId}`, {
    method:"PUT",
    headers:{ "Content-Type":"application/json" },
    body: JSON.stringify(payload)
  });
  if(!res?.ok) return showErr(res?.error || "Failed to save.");
  closeEdit();
  await loadConsumers(false);
  const c = DB.consumers.find(x=>x.id===currentConsumerId);
  $("#selConsumer").textContent = c ? c.name : "—";
});

// Upload report
$("#btnUpload").addEventListener("click", ()=>{
  if(!currentConsumerId) return showErr("Select a consumer first.");
  $("#fileInput").value = "";
  $("#fileInput").click();
});
$("#fileInput").addEventListener("change", async (e)=>{
  clearErr();
  const file = e.target.files?.[0];
  if(!file) return;
  const btn = $("#btnUpload");
  const old = btn.textContent;
  btn.textContent = "Uploading…";
  btn.disabled = true;

  try{
    const fd = new FormData();
    fd.append("file", file, file.name);
    const res = await fetch(`/api/consumers/${currentConsumerId}/upload`, {
      method: "POST",
      headers: authHeader(),
      body: fd
    });
    const data = await res.json().catch(()=> ({}));
    if(!data?.ok) throw new Error(data?.error || `Upload failed (HTTP ${res.status})`);
    await refreshReports();
    await loadConsumerState();
  }catch(err){
    showErr(String(err));
  }finally{
    btn.textContent = old;
    btn.disabled = false;
  }
});

// Data breach lookup
$("#btnDataBreach").addEventListener("click", async ()=>{
  if(!currentConsumerId) return showErr("Select a consumer first.");
  const c = DB.consumers.find(x=>x.id===currentConsumerId);
  if(!c?.email) return showErr("Selected consumer has no email.");
  const btn = $("#btnDataBreach");
  const old = btn.textContent;
  btn.disabled = true;
  btn.textContent = "Checking...";
  try{
    const res = await api(`/api/databreach`, {
      method: "POST",
      headers: { "Content-Type": "application/json" },
      body: JSON.stringify({ email: c.email, consumerId: c.id })
    });
    if(!res?.ok) return showErr(res?.error || "Breach check failed.");
    const list = res.breaches || [];
    c.breaches = list.map(b=>b.Name || b.name || "");
    const body = $("#breachBody");
    const content = list.length
      ? `<p>${escapeHtml(c.email)} found in:</p><ul>${list.map(b=>`<li>${escapeHtml(b.Name || b.name || "unknown")}</li>`).join("")}</ul>`
      : `<p>No breaches found for ${escapeHtml(c.email)}.</p>`;
    body.innerHTML = content;
    const modal = $("#breachModal");
    modal.classList.remove("hidden");
    modal.classList.add("flex");
  }catch(err){
    showErr(String(err));
  }finally{
    btn.textContent = old;
    btn.disabled = false;
  }
});

// Data breach modal handlers
$("#breachClose").addEventListener("click", ()=>{
  const m = $("#breachModal");
  m.classList.add("hidden");
  m.classList.remove("flex");
});

$("#breachSend").addEventListener("click", async ()=>{
  if(!currentConsumerId) return showErr("Select a consumer first.");
  const btn = $("#breachSend");
  const old = btn.textContent;
  btn.disabled = true;
  btn.textContent = "Generating...";
  try{
    const res = await fetch(`/api/consumers/${currentConsumerId}/databreach/audit`, { method:"POST" }).then(r=>r.json());
    if(!res?.ok) return showErr(res?.error || "Failed to generate audit.");
    if(res.url) window.open(res.url, "_blank");
    if(res.warning) showErr(res.warning);
    await loadConsumerState();

  }catch(err){
    showErr(String(err));
  }finally{
    btn.textContent = old;
    btn.disabled = false;
  }
});

// Audit report
$("#btnAuditReport").addEventListener("click", async ()=>{
  if(!currentConsumerId || !currentReportId) return showErr("Select a report first.");
  const selections = collectSelections();
  const btn = $("#btnAuditReport");
  const old = btn.textContent;
  btn.disabled = true;
  btn.textContent = "Auditing...";
  try{
    const payload = selections.length ? { selections } : {};
    const res = await fetch(`/api/consumers/${currentConsumerId}/report/${currentReportId}/audit`, {
      method:"POST",
      headers:{ "Content-Type":"application/json" },
      body: JSON.stringify(payload)
    }).then(r=>r.json());
    if(!res?.ok) return showErr(res?.error || "Failed to run audit.");
    if(res.url) window.open(res.url, "_blank");
    if(res.warning) showErr(res.warning);
  }catch(err){
    showErr(String(err));
  }finally{
    btn.textContent = old;
    btn.disabled = false;
  }
});

// Delete report
$("#btnDeleteReport").addEventListener("click", async ()=>{
  if(!currentConsumerId || !currentReportId) return showErr("Select a report first.");
  if(!confirm("Delete this report?")) return;
  const res = await api(`/api/consumers/${currentConsumerId}/report/${currentReportId}`, { method:"DELETE" });
  if(!res?.ok) return showErr(res?.error || "Failed to delete report.");
  await refreshReports();
  await loadConsumerState();
});

// ===================== Files & Activity =====================
async function loadConsumerState(){
  if (!currentConsumerId){ $("#activityList").innerHTML = ""; return; }
  const resp = await api(`/api/consumers/${currentConsumerId}/state`);
  if (!resp?.ok){ $("#activityList").innerHTML = `<div class="muted">No activity.</div>`; return; }
  const allEvents = resp.state?.events || [];
  const events = allEvents.filter(ev => ev.type !== "message");
  const files = resp.state?.files || [];
  const list = [];

  if (files.length){
    list.push(`<div class="font-medium mb-1">Files</div>`);
    files.forEach(f=>{
      list.push(`
        <div class="glass card flex items-center justify-between p-2">
          <div class="wrap-anywhere">
            <div>${escapeHtml(f.originalName)}</div>
            <div class="text-xs muted">${(f.mimetype||"").split("/").pop() || ""} • ${(f.size/1024).toFixed(1)} KB • ${new Date(f.uploadedAt).toLocaleString()}</div>
          </div>
          <a class="btn text-sm" href="/api/consumers/${currentConsumerId}/state/files/${encodeURIComponent(f.storedName)}" target="_blank">Open</a>
        </div>
      `);
    });
  }

  list.push(`<div class="font-medium mt-2 mb-1">Activity</div>`);
  if (!events.length){
    list.push(`<div class="muted">No recent events.</div>`);
  } else {
    events.forEach(ev=>{ list.push(formatEvent(ev)); });
  }
  $("#activityList").innerHTML = list.join("");
}

$("#btnAddFile").addEventListener("click", ()=>{
  if(!currentConsumerId) return showErr("Select a consumer first.");
  $("#activityFile").value = "";
  $("#activityFile").click();
});
$("#activityFile").addEventListener("change", async (e)=>{
  const file = e.target.files?.[0];
  if(!file) return;
  try{
    const fd = new FormData();
    fd.append("file", file, file.name);
    const res = await fetch(`/api/consumers/${currentConsumerId}/state/upload`, {
      method: "POST",
      headers: authHeader(),
      body: fd
    });
    const data = await res.json().catch(()=> ({}));
    if(!data?.ok) throw new Error(data?.error || `Upload failed`);
    await loadConsumerState();
  }catch(err){
    showErr(String(err));
  }
});

async function loadMessages(){
  if(!currentConsumerId){ $("#msgList").innerHTML = ""; return; }
  const resp = await api(`/api/messages/${currentConsumerId}`);
  if(!resp?.ok){ $("#msgList").innerHTML = `<div class="muted">No messages.</div>`; return; }
  const msgs = resp.messages || [];
  if(!msgs.length){ $("#msgList").innerHTML = `<div class="muted">No messages.</div>`; return; }
  $("#msgList").innerHTML = msgs.map(m=>{
    const fromUser = m.payload?.from;
    const isClient = fromUser === 'client';
    const cls = isClient ? 'msg-client' : 'msg-host';
    const label = isClient ? 'Client' : escapeHtml(fromUser || 'Host');
    const when = new Date(m.at).toLocaleString();
    return `<div class="message ${cls}"><div class="text-xs muted">${label} • ${when}</div><div>${escapeHtml(m.payload?.text||'')}</div></div>`;
  }).join('');
}

$("#btnSendMsg").addEventListener("click", async ()=>{
  if(!currentConsumerId) return showErr("Select a consumer first.");
  const txt = $("#msgInput").value.trim();
  if(!txt) return;
  const res = await api(`/api/messages/${currentConsumerId}`, { method:'POST', headers:{'Content-Type':'application/json'}, body: JSON.stringify({ text: txt }) });
  if(!res?.ok) return showErr(res.error || "Failed to send message.");
  $("#msgInput").value = "";
  await loadMessages();
});

// ===================== Modes + Global Hotkeys =====================
// Minimal re-implementation here so we don't rely on inline scripts
const MODES = [
  {
    key: "identity",
    hotkey: "i",
    cardClass: "mode-identity",
    chip: "ID Theft",
    label: "Identity Theft",
  },
  {
    key: "breach",
    hotkey: "d",
    cardClass: "mode-breach",
    chip: "Breach",
    label: "Data Breach",
  },
  {
    key: "assault",
    hotkey: "s",
    cardClass: "mode-assault",
    chip: "Assault",
    label: "Sexual Assault",
  },
];
let activeMode = null;
function setMode(key){ activeMode = (activeMode===key)? null : key; updateModeButtons(); }
function updateModeButtons(){ document.querySelectorAll(".mode-btn").forEach(b=> b.classList.toggle("active", b.dataset.mode===activeMode)); }

(function initModesBar(){
  const bar = $("#modeBar");
  if (!bar) return;
  bar.innerHTML = "";
  MODES.forEach(m => {
    const btn = document.createElement("button");
    btn.type = "button";
    btn.className = `chip mode-btn chip-${m.key}`;
    btn.textContent = m.label;
    btn.dataset.mode = m.key;
    btn.addEventListener("click", () => setMode(m.key));
    bar.appendChild(btn);
  });
  updateModeButtons();
})();

function attachCardHandlers(root=document){
  root.querySelectorAll(".tl-card").forEach(card=>{
    if (card.__modesHooked) return;
    card.__modesHooked = true;

    // focus ring for hotkeys R/A
    card.addEventListener("pointerdown", ()=> focusCard(card));

    // main click behavior: toggle selection or special mode
    card.addEventListener("click", (e)=>{
      if (e.target.closest("input, label, button")) return;
      if (activeMode){
        toggleCardMode(card, activeMode);
      } else {
        toggleWholeCardSelection(card);
      }
    });

    const playBtn = card.querySelector('.tl-playbook');
    const playSel = card.querySelector('.tl-playbook-select');
    if (playBtn && playSel) {
      playSel.innerHTML = '<option value="">No playbook</option>' +
        Object.entries(PLAYBOOKS).map(([k,v])=>`<option value="${k}">${escapeHtml(v.name)}</option>`).join('');
      playBtn.addEventListener('click', (e)=>{
        e.stopPropagation();
        playSel.classList.toggle('hidden');
      });
      playSel.addEventListener('change', (e)=>{
        e.stopPropagation();
        playSel.classList.add('hidden');
        updateSelectionStateFromCard(card);
      });
    }

    // badge container safety
    if (!card.querySelector(".special-badges")) {
      const head = card.querySelector(".tl-head") || card.firstElementChild;
      const holder = document.createElement("div");
      holder.className = "special-badges flex gap-1";
      head.appendChild(holder);
    }

    // ensure badges match current classes
    updateCardBadges(card);
  });
}
let lastFocusedCard = null;
function focusCard(card){
  if (lastFocusedCard) lastFocusedCard.classList.remove("focus-ring");
  lastFocusedCard = card;
  card.classList.add("focus-ring");
}
function toggleWholeCardSelection(card){
  const any = Array.from(card.querySelectorAll('input.bureau')).some(cb=>cb.checked);
  setCardSelected(card, !any);
}

function toggleCardMode(card, modeKey){
  const info = MODES.find(m => m.key === modeKey);
  if (!info) return;

  // remove other mode classes before toggling desired one
  MODES.forEach(m => { if (m.cardClass !== info.cardClass) card.classList.remove(m.cardClass); });
  card.classList.toggle(info.cardClass);
  updateCardBadges(card);
  updateSelectionStateFromCard(card);
}

function updateCardBadges(card){
  const wrap = card.querySelector(".special-badges");
  if (!wrap) return;
  wrap.innerHTML = "";
  MODES.forEach(m => {
    if (card.classList.contains(m.cardClass)) {
      const s = document.createElement("span");
      s.className = `chip chip-mini chip-${m.key}`;
      s.textContent = m.chip;
      wrap.appendChild(s);
    }
  });

  const mode = MODES.find(m => card.classList.contains(m.cardClass));
  if (mode){
    const s = document.createElement("span");
    s.className = `chip chip-mini chip-${mode.key}`;
    s.textContent = mode.chip;
    wrap.appendChild(s);
  }
}
window.__crm_helpers = {
  attachCardHandlers,
  focusCardRef: ()=> lastFocusedCard,
  toggleWholeCardSelection,
  clearMode: ()=>{ activeMode=null; updateModeButtons(); }
};

const tlList = $("#tlList");
const obs = new MutationObserver(()=> attachCardHandlers(tlList));
obs.observe(tlList, { childList:true, subtree:true });

// ===================== Init =====================
loadConsumers();
loadTracker();
updatePortalLink();

const companyName = localStorage.getItem("companyName");
if (companyName) {
  $("#navCompany").textContent = companyName;
}
<|MERGE_RESOLUTION|>--- conflicted
+++ resolved
@@ -545,7 +545,6 @@
   tradelines.forEach((tl, idx)=>{
     if (hiddenTradelines.has(idx)) return;
 
-<<<<<<< HEAD
     // Skip tradelines with no meaningful bureau data or account numbers.
     // Some parsed reports include placeholder entries with empty `per_bureau`
     // sections and no account numbers, which resulted in blank cards that only
@@ -558,18 +557,7 @@
     const hasAcct = Object.keys(tl.meta?.account_numbers || {}).length > 0;
     const hasVios = (tl.violations || []).length > 0;
     if (!hasBureauData && !hasAcct && !hasVios) return;
-=======
-    // Skip tradelines with no bureau data. Some parsed reports include
-    // placeholder entries that contain an empty `per_bureau` object and no
-    // useful information, which resulted in blank cards being rendered in
-    // the UI. These cards only showed a generic violation like "Missing Date
-    // of First Delinquency" and provided no actionable data. By filtering out
-    // these empty entries up front, only meaningful tradelines are displayed
-    // to the user.
-    const hasBureauData = Object.values(tl.per_bureau || {})
-      .some(b => b && Object.keys(b).length);
-    if (!hasBureauData) return;
->>>>>>> 197c353d
+
 
     const tags = deriveTags(tl);
     if (!passesFilter(tags)) return;
