--- conflicted
+++ resolved
@@ -391,7 +391,6 @@
 function dedupeTradelines(lines){
   const seen = new Set();
   return (lines||[]).filter(tl=>{
-<<<<<<< HEAD
     const name = (tl.meta?.creditor || "").trim();
     if (!name || name.toLowerCase() === "risk factors") return false;
     const per = tl.per_bureau || {};
@@ -400,10 +399,7 @@
     if (!hasData && !hasViolations) return false;
     const key = [
       name,
-=======
-    const key = [
-      tl.meta?.creditor || "",
->>>>>>> e285ae60
+
       tl.per_bureau?.TransUnion?.account_number || "",
       tl.per_bureau?.Experian?.account_number || "",
       tl.per_bureau?.Equifax?.account_number || ""
@@ -434,10 +430,7 @@
     severity: e.severity
   }));
 }
-<<<<<<< HEAD
-=======
-
->>>>>>> e285ae60
+
 function deriveTags(tl){
   const tags = new Set();
   const name = (tl.meta?.creditor || "");
