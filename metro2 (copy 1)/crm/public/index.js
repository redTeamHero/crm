/* public/index.js */

import { PLAYBOOKS } from './playbooks.js';

const $ = (s) => document.querySelector(s);
const api = (u, o = {}) => fetch(u, o).then(r => r.json()).catch(e => ({ ok:false, error:String(e) }));

let DB = { consumers: [] };
let currentConsumerId = null;
let currentReportId = null;
let CURRENT_REPORT = null;
let tlPageSize = 6;
let tlPage = 1;
let tlTotalPages = 1;
let CURRENT_COLLECTORS = [];
const collectorSelection = {};
const trackerData = JSON.parse(localStorage.getItem("trackerData")||"{}");
const trackerSteps = JSON.parse(localStorage.getItem("trackerSteps") || '["Step 1","Step 2"]');

// ----- UI helpers -----
function showErr(msg){
  const e = $("#err");
  if (!e) { alert(msg); return; }
  e.textContent = msg || "Something went wrong.";
  e.classList.remove("hidden");
  console.error("[UI][ERR]", msg);
}
function clearErr(){
  const e = $("#err");
  if (e) { e.textContent = ""; e.classList.add("hidden"); }
}
function escapeHtml(s){ return String(s||"").replace(/[&<>"']/g, c=>({ '&':'&amp;','<':'&lt;','>':'&gt;','"':'&quot;',"'":'&#39;' }[c])); }

function formatEvent(ev){
  const when = new Date(ev.at).toLocaleString();
  let title = escapeHtml(ev.type);
  let body = "";
  if(ev.type === "letters_generated"){
    const { count, requestType, tradelines, inquiries = 0, collectors = 0 } = ev.payload || {};
    title = "Letters generated";
    const inqPart = inquiries ? ` and ${escapeHtml(inquiries)} inquiry${inquiries===1?"":"s"}` : "";
    const colPart = collectors ? ` and ${escapeHtml(collectors)} collector${collectors===1?"":"s"}` : "";
    body = `<div class="text-xs mt-1">Generated ${escapeHtml(count)} letter${count===1?"":"s"} (${escapeHtml(requestType||"")}) for ${escapeHtml(tradelines)} tradeline${tradelines===1?"":"s"}${inqPart}${colPart}.</div>`;

  } else if(ev.type === "audit_generated"){
    const { reportId, file } = ev.payload || {};
    title = "Audit generated";
    const link = file ? `<a href="${escapeHtml(file)}" target="_blank" class="text-blue-600 underline">open</a>` : "";
    body = `<div class="text-xs mt-1">Report ${escapeHtml(reportId||"")} ${link}</div>`;
  } else if(ev.type === "consumer_created"){
    const { name } = ev.payload || {};
    title = "Consumer created";
    if(name){
      body = `<div class="text-xs mt-1">${escapeHtml(name)}</div>`;
    }
  } else if(ev.type === "consumer_updated"){
    const { fields = [] } = ev.payload || {};
    title = "Consumer updated";
    if(fields.length){
      body = `<div class="text-xs mt-1">Updated ${escapeHtml(fields.join(", "))}</div>`;
    }
  } else if(ev.type === "consumer_deleted"){
    title = "Consumer deleted";
  } else if(ev.type === "report_uploaded"){
    const { filename, size } = ev.payload || {};
    title = "Report uploaded";
    const sizeKb = typeof size === "number" ? ` ${(size/1024).toFixed(1)} KB` : "";
    if(filename){
      body = `<div class="text-xs mt-1">${escapeHtml(filename)}${sizeKb}</div>`;
    }
  } else if(ev.type === "letter_reminder"){
    const { step, playbook, tradelineIndex, due } = ev.payload || {};
    title = "Letter reminder";
    let desc = step ? `Send "${escapeHtml(step)}"` : "Send next letter";
    if (playbook) desc += ` from ${escapeHtml(playbook)}`;
    if (tradelineIndex !== undefined) desc += ` for TL #${escapeHtml(tradelineIndex)}`;
    if (due) desc += ` (due ${new Date(due).toLocaleDateString()})`;
    body = `<div class="text-xs mt-1">${desc}</div>`;
  } else if(ev.payload){
    body = `<pre class="text-xs mt-1 overflow-auto">${escapeHtml(JSON.stringify(ev.payload, null, 2))}</pre>`;
  }
  return `
    <div class="glass card p-2">
      <div class="flex items-center justify-between">
        <div class="font-medium">${title}</div>
        <div class="text-xs muted">${when}</div>
      </div>
      ${body}
    </div>
  `;
}

// ===================== Consumers (search + pagination) =====================
const PAGE_SIZE = 10;
let consQuery = "";
let consPage = 1;

function filteredConsumers(){
  const q = consQuery.trim().toLowerCase();
  if (!q) return DB.consumers.slice();
  return DB.consumers.filter(c=>{
    return [c.name,c.email,c.phone,c.addr1,c.city,c.state,c.zip].some(v=> (v||"").toLowerCase().includes(q));
  });
}
function totalPages(){ return Math.max(1, Math.ceil(filteredConsumers().length / PAGE_SIZE)); }
function currentPageItems(){
  const items = filteredConsumers();
  const tp = totalPages();
  if (consPage > tp) consPage = tp;
  const start = (consPage-1)*PAGE_SIZE;
  return items.slice(start, start+PAGE_SIZE);
}

async function loadConsumers(){
  clearErr();
  const data = await api("/api/consumers");
  if (!data || !data.consumers) { showErr("Could not load consumers."); return; }
  DB = data;
  renderConsumers();
}
function renderConsumers(){
  const wrap = $("#consumerList");
  wrap.innerHTML = "";
  const tpl = $("#consumerItem").content;

  currentPageItems().forEach(c=>{
    const n = tpl.cloneNode(true);
    n.querySelector(".name").textContent = c.name || "(no name)";
    n.querySelector(".email").textContent = c.email || "";
    const card = n.querySelector(".consumer-card");
    card.addEventListener("click", ()=> selectConsumer(c.id));
    n.querySelector(".delete").addEventListener("click", async (e)=>{
      e.stopPropagation();
      if(!confirm(`Delete ${c.name}?`)) return;
      const res = await api(`/api/consumers/${c.id}`, { method:"DELETE" });
      if(!res?.ok) return showErr(res?.error || "Failed to delete consumer.");
      if(currentConsumerId === c.id){
        currentConsumerId = null;
        currentReportId = null;
        CURRENT_REPORT = null;
        $("#reportPicker").innerHTML = "";
        $("#tlList").innerHTML = "";
        $("#selConsumer").textContent = "—";
        $("#activityList").innerHTML = "";
      }
      loadConsumers();
    });
    wrap.appendChild(n);
  });
  $("#consPage").textContent = String(consPage);
  $("#consPages").textContent = String(totalPages());
}
$("#consumerSearch").addEventListener("input", (e)=>{
  consQuery = e.target.value || "";
  consPage = 1;
  renderConsumers();
});
$("#consPrev").addEventListener("click", ()=>{
  if (consPage>1){ consPage--; renderConsumers(); }
});
$("#consNext").addEventListener("click", ()=>{
  if (consPage<totalPages()){ consPage++; renderConsumers(); }
});

$("#tlPrev").addEventListener("click", ()=>{
  if (tlPage>1){ tlPage--; renderTradelines(CURRENT_REPORT?.tradelines || []); }
});
$("#tlNext").addEventListener("click", ()=>{
  if (tlPage<tlTotalPages){ tlPage++; renderTradelines(CURRENT_REPORT?.tradelines || []); }
});
$("#tlPageSize").addEventListener("change", (e)=>{
  const val = e.target.value;
  tlPageSize = val === "all" ? Infinity : parseInt(val, 10) || 6;
  tlPage = 1;
  renderTradelines(CURRENT_REPORT?.tradelines || []);
});

async function selectConsumer(id){
  currentConsumerId = id;
  const c = DB.consumers.find(x=>x.id===id);
  $("#selConsumer").textContent = c ? c.name : "—";
  await refreshReports();
  await loadConsumerState();
  loadTracker();
}

// ===================== Reports =====================
async function refreshReports(){
  clearErr();
  if(!currentConsumerId){ $("#reportPicker").innerHTML = ""; return; }
  const data = await api(`/api/consumers/${currentConsumerId}/reports`);
  if(!data?.ok) return showErr(data?.error || "Could not load reports.");

  const sel = $("#reportPicker");
  sel.innerHTML = "";
  (data.reports || []).forEach(r=>{
    const opt = document.createElement("option");
    opt.value = r.id;
    opt.textContent = `${r.filename} (${r.summary.tradelines} TL) • ${new Date(r.uploadedAt).toLocaleString()}`;
    sel.appendChild(opt);
  });

  if (data.reports?.length) {
    currentReportId = data.reports[0].id;
    sel.value = currentReportId;
    await loadReportJSON();
  } else {
    currentReportId = null;
    CURRENT_REPORT = null;
    $("#tlList").innerHTML = `<div class="muted">No reports uploaded yet.</div>`;
  }
}
$("#reportPicker").addEventListener("change", async (e)=>{
  currentReportId = e.target.value || null;
  await loadReportJSON();
});

function loadTracker(){
  renderTrackerSteps();
  if(!currentConsumerId) return;
  const data = trackerData[currentConsumerId] || {};
  trackerSteps.forEach(step=>{
    const cb = document.querySelector(`#trackerSteps input[data-step="${step}"]`);
    if(cb) cb.checked = !!data[step];
  });
}
function saveTracker(){
  if(!currentConsumerId) return;
  const data = trackerData[currentConsumerId] || {};
  trackerSteps.forEach(step=>{
    const cb = document.querySelector(`#trackerSteps input[data-step="${step}"]`);
    if(cb) data[step] = cb.checked;
  });
  trackerData[currentConsumerId] = data;
  localStorage.setItem("trackerData", JSON.stringify(trackerData));
}
function renderTrackerSteps(){
  const wrap = document.querySelector("#trackerSteps");
  if(!wrap) return;
  wrap.innerHTML = "";
  if(trackerSteps.length === 0){
    wrap.innerHTML = '<div class="muted">No steps yet. Add one below.</div>';
    return;
  }

  trackerSteps.forEach((step,i)=>{
    const div = document.createElement("div");
    div.className = "flex items-center gap-1 step-item";
    div.innerHTML = `<label class="flex items-center gap-2"><input type="checkbox" data-step="${step}" /> <span>${step}</span></label><button class="remove-step" data-index="${i}" aria-label="Remove step">&times;</button>`;
    wrap.appendChild(div);
  });
  wrap.querySelectorAll("input[type=checkbox]").forEach(cb=>{
    cb.addEventListener("change", saveTracker);
  });
  wrap.querySelectorAll(".remove-step").forEach(btn=>{
    btn.addEventListener("click", e=>{
      const idx = parseInt(e.target.dataset.index);
      const removed = trackerSteps.splice(idx,1)[0];
      Object.values(trackerData).forEach(obj=>{ delete obj[removed]; });
      localStorage.setItem("trackerSteps", JSON.stringify(trackerSteps));
      localStorage.setItem("trackerData", JSON.stringify(trackerData));
      renderTrackerSteps();
      loadTracker();
    });
  });
}
const addStepBtn = document.querySelector("#addStep");
const newStepInput = document.querySelector("#newStepName");
if(addStepBtn){
  addStepBtn.addEventListener("click", ()=>{
    let name = (newStepInput?.value || "").trim();
    if(!name) name = `Step ${trackerSteps.length + 1}`;
    trackerSteps.push(name);
    localStorage.setItem("trackerSteps", JSON.stringify(trackerSteps));
    if(newStepInput) newStepInput.value = "";
    renderTrackerSteps();
    loadTracker();
  });
}
if(newStepInput){
  newStepInput.addEventListener("keydown", e=>{
    if(e.key === "Enter"){ e.preventDefault(); addStepBtn?.click(); }
  });
}
document.querySelector("#addStep").addEventListener("click", ()=>{
  const inp = document.querySelector("#newStepName");
  let name = (inp.value || "").trim();
  if(!name) name = `Step ${trackerSteps.length + 1}`;
  trackerSteps.push(name);
  localStorage.setItem("trackerSteps", JSON.stringify(trackerSteps));
  inp.value = "";
  renderTrackerSteps();
  loadTracker();
});
document.querySelector("#newStepName").addEventListener("keydown", e=>{
  if(e.key === "Enter"){ e.preventDefault(); document.querySelector("#addStep").click(); }
});
 

async function loadReportJSON(){
  clearErr();
  if(!currentConsumerId || !currentReportId) return;
  const data = await api(`/api/consumers/${currentConsumerId}/report/${currentReportId}`);
  if(!data?.ok) return showErr(data?.error || "Failed to load report JSON.");
  CURRENT_REPORT = data.report;
  tlPage = 1;
  hiddenTradelines.clear();
  Object.keys(selectionState).forEach(k=> delete selectionState[k]);
  renderFilterBar();
  renderTradelines(CURRENT_REPORT.tradelines || []);
  renderCollectors(CURRENT_REPORT.creditor_contacts || []);

}

// ===================== Filters (unchanged) =====================
const ALL_TAGS = ["Collections","Late Payments","Charge-Off","Student Loans","Medical Bills","Other"];
const activeFilters = new Set();
const hiddenTradelines = new Set();
const selectionState = {};

function hasWord(s, w){ return (s||"").toLowerCase().includes(w.toLowerCase()); }
function maybeNum(x){ return typeof x === "number" ? x : null; }
function deriveTags(tl){
  const tags = new Set();
  const name = (tl.meta?.creditor || "");
  const per = tl.per_bureau || {};
  const bureaus = ["TransUnion","Experian","Equifax"];

  if (bureaus.some(b => hasWord(per[b]?.payment_status, "collection") || hasWord(per[b]?.account_status, "collection"))
      || hasWord(name, "collection")) tags.add("Collections");


  if (bureaus.some(b => hasWord(per[b]?.payment_status, "late") || hasWord(per[b]?.payment_status, "delinquent"))
      || bureaus.some(b => (maybeNum(per[b]?.past_due) || 0) > 0)) tags.add("Late Payments");

  if (bureaus.some(b => hasWord(per[b]?.payment_status, "charge") && hasWord(per[b]?.payment_status, "off"))) tags.add("Charge-Off");

  const student = ["navient","nelnet","mohela","sallie","aidvantage","department of education","dept of education","edfinancial","fedloan","great lakes","student"];
  if (student.some(k => hasWord(name, k))
      || bureaus.some(b => hasWord(per[b]?.account_type_detail, "student"))) tags.add("Student Loans");

  const medical = ["medical","hospital","clinic","physician","health","radiology","anesthesia","ambulance"];
  if (medical.some(k => hasWord(name, k))) tags.add("Medical Bills");

  if (tags.size === 0) tags.add("Other");
  return Array.from(tags);
}

function renderFilterBar(){
  const bar = $("#filterBar");
  bar.innerHTML = "";
  ALL_TAGS.forEach(tag=>{
    const btn = document.createElement("button");
    btn.className = "chip" + (activeFilters.has(tag) ? " active":"");
    btn.textContent = tag;
    btn.addEventListener("click", ()=>{
      if (activeFilters.has(tag)) activeFilters.delete(tag); else activeFilters.add(tag);
      tlPage = 1;
      renderFilterBar();
      renderTradelines(CURRENT_REPORT?.tradelines || []);
    });
    bar.appendChild(btn);
  });
  $("#btnClearFilters").onclick = () => {
    activeFilters.clear();
    tlPage = 1;
    renderFilterBar();
    renderTradelines(CURRENT_REPORT?.tradelines || []);
  };
}
function passesFilter(tags){ if (activeFilters.size === 0) return true; return tags.some(t => activeFilters.has(t)); }

// ===================== Tradelines + Zoom =====================
function setCardSelected(card, on){
  card.classList.toggle("selected", !!on);
  card.querySelectorAll('input.bureau').forEach(cb => { cb.checked = !!on; });
  updateSelectionStateFromCard(card);
}

function updateSelectionStateFromCard(card){
  const idx = Number(card.dataset.index);
  const bureaus = Array.from(card.querySelectorAll('.bureau:checked')).map(cb=>cb.value);
  if (!bureaus.length) { delete selectionState[idx]; return; }

  // Preserve previously selected violations that may not be rendered
  const existing = selectionState[idx]?.violationIdxs || [];
  const visible = Array.from(card.querySelectorAll('.violation'));
  const visibleVals = visible.map(cb => Number(cb.value));
  const visibleChecked = visible.filter(cb => cb.checked).map(cb => Number(cb.value));
  const preserved = existing.filter(v => !visibleVals.includes(v));
  const violationIdxs = preserved.concat(visibleChecked);
  const specialMode = getSpecialModeForCard(card);
  const playbook = card.querySelector('.tl-playbook-select')?.value || null;
  selectionState[idx] = { bureaus, violationIdxs, specialMode, playbook };
}

function renderTradelines(tradelines){
  const container = $("#tlList");
  container.innerHTML = "";
  const tpl = $("#tlTemplate").content;

  const visible = [];
  tradelines.forEach((tl, idx)=>{
    if (hiddenTradelines.has(idx)) return;
    const tags = deriveTags(tl);
    if (!passesFilter(tags)) return;
    visible.push({ tl, idx, tags });
  });

  const pageSize = tlPageSize === Infinity ? (visible.length || 1) : tlPageSize;
  tlTotalPages = Math.max(1, Math.ceil(visible.length / pageSize));
  if (tlPage > tlTotalPages) tlPage = tlTotalPages;
  const start = (tlPage - 1) * pageSize;
  const pageItems = visible.slice(start, start + pageSize);

  pageItems.forEach(({ tl, idx, tags }) => {
    const node = tpl.cloneNode(true);
    const card = node.querySelector(".tl-card");
    card.dataset.index = idx;

    const negativeTags = ["Collections","Late Payments","Charge-Off"];
    if (tags.some(t=>negativeTags.includes(t))) card.classList.add("negative");

    node.querySelector(".tl-creditor").textContent = tl.meta?.creditor || "Unknown Creditor";
    node.querySelector(".tl-idx").textContent = idx;

    node.querySelector(".tl-tu-acct").textContent  = tl.per_bureau?.TransUnion?.account_number || "";
    node.querySelector(".tl-exp-acct").textContent = tl.per_bureau?.Experian?.account_number || "";
    node.querySelector(".tl-eqf-acct").textContent = tl.per_bureau?.Equifax?.account_number || "";

    const tagWrap = node.querySelector(".tl-tags");
    tagWrap.innerHTML = "";
    tags.forEach(t=>{
      const chip = document.createElement("span");
      chip.className = "chip";
      chip.textContent = t;
      tagWrap.appendChild(chip);
    });

    const vWrap = node.querySelector(".tl-violations");
    const prevBtn = node.querySelector(".tl-reason-prev");
    const nextBtn = node.querySelector(".tl-reason-next");
    const vs = tl.violations || [];
    let vStart = 0;
    function renderViolations(){
      if(!vs.length){
        vWrap.innerHTML = `<div class="text-sm muted">No auto-detected violations for this tradeline.</div>`;
        prevBtn.classList.add("hidden");
        nextBtn.classList.add("hidden");
        return;
      }
      vWrap.innerHTML = vs.slice(vStart, vStart + 3).map((v, vidx) => `
        <label class="flex items-start gap-2 p-2 rounded hover:bg-gray-50 cursor-pointer">
          <input type="checkbox" class="violation" value="${vidx + vStart}"/>
          <div>
            <div class="font-medium text-sm wrap-anywhere">${escapeHtml(v.category || "")} – ${escapeHtml(v.title || "")}</div>
            ${v.detail ? `<div class="text-sm text-gray-600 wrap-anywhere">${escapeHtml(v.detail)}</div>` : ""}
          </div>
        </label>`).join("");

      // Restore previously checked violations and hook change events
      const saved = selectionState[idx]?.violationIdxs || [];
      vWrap.querySelectorAll('.violation').forEach(cb => {
        const val = Number(cb.value);
        if (saved.includes(val)) cb.checked = true;
        cb.addEventListener('change', () => updateSelectionStateFromCard(card));
      });
      prevBtn.classList.toggle("hidden", vStart <= 0);
      nextBtn.classList.toggle("hidden", vStart + 3 >= vs.length);
    }
    renderViolations();
    prevBtn.addEventListener("click", ()=>{ if(vStart>0){ vStart -= 3; renderViolations(); }});
    nextBtn.addEventListener("click", ()=>{ if(vStart + 3 < vs.length){ vStart += 3; renderViolations(); }});

    node.querySelector(".tl-remove").addEventListener("click",(e)=>{
      e.stopPropagation();
      hiddenTradelines.add(idx);
      delete selectionState[idx];
      renderTradelines(tradelines);
    });

    const nameEl = node.querySelector(".tl-creditor");
    if (nameEl) {
      nameEl.classList.add("cursor-pointer");
      nameEl.addEventListener("click", (e) => {
        e.stopPropagation();
        openZoomModal(tl, idx);
      });
    }

    // restore saved selections
    const saved = selectionState[idx];
    if (saved) {
      saved.bureaus?.forEach(b => {
        const cb = node.querySelector(`.bureau[value="${b}"]`);
        if (cb) cb.checked = true;
      });
      if (saved.playbook){
        const sel = node.querySelector('.tl-playbook-select');
        if (sel) sel.value = saved.playbook;
      }
      if (saved.bureaus?.length) card.classList.add("selected");
      if (saved.specialMode){
        const info = MODES.find(m => m.key === saved.specialMode);
        if (info) card.classList.add(info.cardClass);
      }
      updateCardBadges(card);
    }

    card.querySelectorAll('input.bureau').forEach(cb=>{
      cb.addEventListener("change", ()=>{
        const any = Array.from(card.querySelectorAll('input.bureau')).some(x=>x.checked);
        card.classList.toggle("selected", any);
        updateSelectionStateFromCard(card);
      });
    });
    container.appendChild(node);
  });

  if (!container.children.length){
    container.innerHTML = `<div class="muted">No tradelines match the current filters.</div>`;
  }

  $("#tlPage").textContent = String(tlPage);
  $("#tlPages").textContent = String(tlTotalPages);

  // Let special-modes hook new cards
  window.__crm_helpers?.attachCardHandlers?.(container);
}

function renderCollectors(collectors){
  const wrap = $("#collectorList");
  if(!wrap) return;
  wrap.innerHTML = "";
  CURRENT_COLLECTORS = collectors || [];
  Object.keys(collectorSelection).forEach(k=> delete collectorSelection[k]);
  const tpl = $("#collectorTemplate")?.content;
  CURRENT_COLLECTORS.forEach((col, idx)=>{
    const node = tpl.cloneNode(true);
    node.querySelector(".collector-name").textContent = col.name || "Unknown";
    node.querySelector(".collector-phone").textContent = col.phone || "";
    node.querySelector(".collector-type").textContent = col.type || "";
    const cb = node.querySelector(".collector-pick");
    cb.checked = col.type === "debt_collector";
    collectorSelection[idx] = cb.checked;
    cb.addEventListener("change", ()=>{ collectorSelection[idx] = cb.checked; });
    wrap.appendChild(node);
  });
}

function collectCollectorSelections(){
  return CURRENT_COLLECTORS.filter((_, idx)=> collectorSelection[idx]);
}


// Zoom modal builders
function renderPB(pb){
  if (!pb) return "<div class='text-sm muted'>No data.</div>";
  const get = (k) => escapeHtml(pb?.[k] ?? pb?.[`${k}_raw`] ?? "—");
  const row = (k,l) => `<tr><td class="bg-gray-50 border px-2 py-1">${l}</td><td class="border px-2 py-1">${get(k)}</td></tr>`;
  return `
    <table class="w-full text-sm border-collapse">
      <tbody class="[&_td]:border [&_th]:border">
        ${row("account_number","Account #")}
        ${row("account_status","Account Status")}
        ${row("payment_status","Payment Status")}
        ${row("balance","Balance")}
        ${row("past_due","Past Due")}
        ${row("credit_limit","Credit Limit")}
        ${row("high_credit","High Credit")}
        ${row("date_opened","Date Opened")}
        ${row("last_reported","Last Reported")}
        ${row("date_last_payment","Date Last Payment")}
        ${row("comments","Comments")}
      </tbody>
    </table>`;
}
function buildZoomHTML(tl){
  const per = tl.per_bureau || {};
  const vlist = (tl.violations||[]).map(v=>`
    <li class="mb-2">
      <div class="font-medium">${escapeHtml(v.category||"")} – ${escapeHtml(v.title||"")}</div>
      ${v.detail? `<div class="text-gray-600">${escapeHtml(v.detail)}</div>` : ""}
    </li>`).join("") || "<div class='text-sm muted'>No violations detected.</div>";

  return `
    <div class="space-y-3">
      <div class="text-lg font-semibold">${escapeHtml(tl.meta?.creditor || "Unknown Creditor")}</div>
      <div class="grid md:grid-cols-3 gap-3">
        <div class="glass card"><div class="font-medium mb-1">TransUnion</div>${renderPB(per.TransUnion)}</div>
        <div class="glass card"><div class="font-medium mb-1">Experian</div>${renderPB(per.Experian)}</div>
        <div class="glass card"><div class="font-medium mb-1">Equifax</div>${renderPB(per.Equifax)}</div>
      </div>
      <div class="glass card">
        <div class="font-medium mb-1">Violations</div>
        <ol class="list-decimal list-inside">${vlist}</ol>
      </div>
    </div>`;
}
function openZoomModal(tl, idx){
  const m = $("#zoomModal");
  $("#zoomBody").innerHTML = buildZoomHTML(tl);
  m.classList.remove("hidden"); m.classList.add("flex");
  document.body.style.overflow = "hidden";
}
function closeZoomModal(){
  const m = $("#zoomModal");
  m.classList.add("hidden"); m.classList.remove("flex");
  document.body.style.overflow = "";
}
$("#zoomClose").addEventListener("click", closeZoomModal);
$("#zoomModal").addEventListener("click", (e)=>{ if(e.target.id==="zoomModal") closeZoomModal(); });

// ===================== Selection → Generate =====================
function getRequestType(){
  const r = document.querySelector('input[name="rtype"]:checked');
  return r ? r.value : "correct";
}
function getSpecialModeForCard(card){
  if (card.classList.contains("mode-identity")) return "identity";
  if (card.classList.contains("mode-breach"))   return "breach";
  if (card.classList.contains("mode-assault"))  return "assault";
  return null;
}
function collectSelections(){
  return Object.entries(selectionState).map(([tradelineIndex, data]) => {
    const sel = {
      tradelineIndex: Number(tradelineIndex),
      bureaus: data.bureaus,
      specialMode: data.specialMode,
      playbook: data.playbook || undefined
    };
    if (data.violationIdxs && data.violationIdxs.length){
      sel.violationIdxs = data.violationIdxs;
    }
    return sel;
  });
}

$("#btnGenerate").addEventListener("click", async ()=>{
  clearErr();
  try{
    if(!currentConsumerId || !currentReportId) throw new Error("Select a consumer and a report first.");
    const selections = collectSelections();
    const includePI = $("#cbPersonalInfo").checked;
    const includeCol = $("#cbCollectors").checked;
    const colSelections = includeCol ? collectCollectorSelections() : [];
    if(!selections.length && !includePI && !colSelections.length) throw new Error("Pick at least one tradeline, collector, or select Personal Info.");
    const requestType = getRequestType();

    const resp = await fetch("/api/generate", {
      method: "POST",
      headers: { "Content-Type":"application/json" },
      body: JSON.stringify({ consumerId: currentConsumerId, reportId: currentReportId, selections, requestType, personalInfo: includePI, collectors: colSelections })

    });
    if(!resp.ok){
      const txt = await resp.text().catch(()=> "");
      throw new Error(`HTTP ${resp.status} ${txt || ""}`.trim());
    }
    const data = await resp.json().catch(()=> ({}));
    if(!data?.ok || !data?.redirect) throw new Error(data?.error || "Server did not return a redirect.");
    window.location.assign(data.redirect);
    setTimeout(()=>{
      if (!/\/letters(\?|$)/.test(location.href)) window.location.href = data.redirect;
    }, 120);
  }catch(e){
    showErr(e.message || String(e));
  }
});

// ===================== Toolbar =====================
$("#btnNewConsumer").addEventListener("click", async ()=>{
  const name = prompt("Consumer name?");
  if(!name) return;
  const res = await api("/api/consumers", {
    method:"POST",
    headers:{ "Content-Type":"application/json" },
    body: JSON.stringify({ name })
  });
  if(!res?.ok) return showErr(res?.error || "Failed to create consumer.");
  await loadConsumers();
  await selectConsumer(res.consumer.id);
});

$("#btnEditConsumer").addEventListener("click", ()=>{
  const m = $("#editModal");
  if(!currentConsumerId){ showErr("Select a consumer first."); return; }
  const c = DB.consumers.find(x=>x.id===currentConsumerId);
  if(!c){ showErr("Consumer not found."); return; }
  const f = $("#editForm");
  f.name.value = c.name || "";
  f.email.value = c.email || "";
  f.phone.value = c.phone || "";
  f.addr1.value = c.addr1 || "";
  f.addr2.value = c.addr2 || "";
  f.city.value = c.city || "";
  f.state.value = c.state || "";
  f.zip.value = c.zip || "";
  f.ssn_last4.value = c.ssn_last4 || "";
  f.dob.value = c.dob || "";
  m.classList.remove("hidden");
  document.body.style.overflow = "hidden";
});
$("#editClose").addEventListener("click", ()=> closeEdit());
$("#editCancel").addEventListener("click", ()=> closeEdit());
function closeEdit(){
  $("#editModal").classList.add("hidden");
  document.body.style.overflow = "";
}
$("#editForm").addEventListener("submit", async (e)=>{
  e.preventDefault();
  const f = e.currentTarget;
  const payload = Object.fromEntries(new FormData(f).entries());
  const res = await api(`/api/consumers/${currentConsumerId}`, {
    method:"PUT",
    headers:{ "Content-Type":"application/json" },
    body: JSON.stringify(payload)
  });
  if(!res?.ok) return showErr(res?.error || "Failed to save.");
  closeEdit();
  await loadConsumers();
  const c = DB.consumers.find(x=>x.id===currentConsumerId);
  $("#selConsumer").textContent = c ? c.name : "—";
});

// Upload report
$("#btnUpload").addEventListener("click", ()=>{
  if(!currentConsumerId) return showErr("Select a consumer first.");
  $("#fileInput").value = "";
  $("#fileInput").click();
});
$("#fileInput").addEventListener("change", async (e)=>{
  clearErr();
  const file = e.target.files?.[0];
  if(!file) return;
  const btn = $("#btnUpload");
  const old = btn.textContent;
  btn.textContent = "Uploading…";
  btn.disabled = true;

  try{
    const fd = new FormData();
    fd.append("file", file, file.name);
    const res = await fetch(`/api/consumers/${currentConsumerId}/upload`, { method:"POST", body: fd });
    const data = await res.json().catch(()=> ({}));
    if(!data?.ok) throw new Error(data?.error || `Upload failed (HTTP ${res.status})`);
    await refreshReports();
    await loadConsumerState();
  }catch(err){
    showErr(String(err));
  }finally{
    btn.textContent = old;
    btn.disabled = false;
  }
});

// Data breach lookup
$("#btnDataBreach").addEventListener("click", async ()=>{
  if(!currentConsumerId) return showErr("Select a consumer first.");
  const c = DB.consumers.find(x=>x.id===currentConsumerId);
  if(!c?.email) return showErr("Selected consumer has no email.");
  const btn = $("#btnDataBreach");
  const old = btn.textContent;
  btn.disabled = true;
  btn.textContent = "Checking...";
  try{
    const res = await api(`/api/databreach`, {
      method: "POST",
      headers: { "Content-Type": "application/json" },
      body: JSON.stringify({ email: c.email })
    });
<<<<<<< HEAD
=======

    const res = await api(`/api/databreach?email=${encodeURIComponent(c.email)}`);
>>>>>>> ff9c2bb9
    if(!res?.ok) return showErr(res?.error || "Breach check failed.");
    const list = res.breaches || [];
    const msg = list.length
      ? `${c.email} found in:\n\n${list.map(b=>b.Name || b.name || "unknown").join("\n")}`
      : `${c.email} not found in known breaches.`;
    alert(msg);
  }catch(err){
    showErr(String(err));
  }finally{
    btn.textContent = old;
    btn.disabled = false;
  }
});

// Audit report
$("#btnAuditReport").addEventListener("click", async ()=>{
  if(!currentConsumerId || !currentReportId) return showErr("Select a report first.");
  const selections = collectSelections();
  const btn = $("#btnAuditReport");
  const old = btn.textContent;
  btn.disabled = true;
  btn.textContent = "Auditing...";
  try{
    const payload = selections.length ? { selections } : {};
    const res = await fetch(`/api/consumers/${currentConsumerId}/report/${currentReportId}/audit`, {
      method:"POST",
      headers:{ "Content-Type":"application/json" },
      body: JSON.stringify(payload)
    }).then(r=>r.json());
    if(!res?.ok) return showErr(res?.error || "Failed to run audit.");
    if(res.url) window.open(res.url, "_blank");
    if(res.warning) showErr(res.warning);
  }catch(err){
    showErr(String(err));
  }finally{
    btn.textContent = old;
    btn.disabled = false;
  }
});

// Delete report
$("#btnDeleteReport").addEventListener("click", async ()=>{
  if(!currentConsumerId || !currentReportId) return showErr("Select a report first.");
  if(!confirm("Delete this report?")) return;
  const res = await api(`/api/consumers/${currentConsumerId}/report/${currentReportId}`, { method:"DELETE" });
  if(!res?.ok) return showErr(res?.error || "Failed to delete report.");
  await refreshReports();
  await loadConsumerState();
});

// ===================== Files & Activity =====================
async function loadConsumerState(){
  if (!currentConsumerId){ $("#activityList").innerHTML = ""; return; }
  const resp = await api(`/api/consumers/${currentConsumerId}/state`);
  if (!resp?.ok){ $("#activityList").innerHTML = `<div class="muted">No activity.</div>`; return; }
  const { events=[], files=[] } = resp.state || {};
  const list = [];

  if (files.length){
    list.push(`<div class="font-medium mb-1">Files</div>`);
    files.forEach(f=>{
      list.push(`
        <div class="glass card flex items-center justify-between p-2">
          <div class="wrap-anywhere">
            <div>${escapeHtml(f.originalName)}</div>
            <div class="text-xs muted">${(f.mimetype||"").split("/").pop() || ""} • ${(f.size/1024).toFixed(1)} KB • ${new Date(f.uploadedAt).toLocaleString()}</div>
          </div>
          <a class="btn text-sm" href="/api/consumers/${currentConsumerId}/state/files/${encodeURIComponent(f.storedName)}" target="_blank">Open</a>
        </div>
      `);
    });
  }

  list.push(`<div class="font-medium mt-2 mb-1">Activity</div>`);
  if (!events.length){
    list.push(`<div class="muted">No recent events.</div>`);
  } else {
    events.forEach(ev=>{ list.push(formatEvent(ev)); });
  }
  $("#activityList").innerHTML = list.join("");
}

$("#btnAddFile").addEventListener("click", ()=>{
  if(!currentConsumerId) return showErr("Select a consumer first.");
  $("#activityFile").value = "";
  $("#activityFile").click();
});
$("#activityFile").addEventListener("change", async (e)=>{
  const file = e.target.files?.[0];
  if(!file) return;
  try{
    const fd = new FormData();
    fd.append("file", file, file.name);
    const res = await fetch(`/api/consumers/${currentConsumerId}/state/upload`, { method:"POST", body: fd });
    const data = await res.json().catch(()=> ({}));
    if(!data?.ok) throw new Error(data?.error || `Upload failed`);
    await loadConsumerState();
  }catch(err){
    showErr(String(err));
  }
});

// ===================== Modes + Global Hotkeys =====================
// Minimal re-implementation here so we don't rely on inline scripts
const MODES = [
  {
    key: "identity",
    hotkey: "i",
    cardClass: "mode-identity",
    chip: "ID Theft",
    label: "Identity Theft",
  },
  {
    key: "breach",
    hotkey: "d",
    cardClass: "mode-breach",
    chip: "Breach",
    label: "Data Breach",
  },
  {
    key: "assault",
    hotkey: "s",
    cardClass: "mode-assault",
    chip: "Assault",
    label: "Sexual Assault",
  },
];
let activeMode = null;
function setMode(key){ activeMode = (activeMode===key)? null : key; updateModeButtons(); }
function updateModeButtons(){ document.querySelectorAll(".mode-btn").forEach(b=> b.classList.toggle("active", b.dataset.mode===activeMode)); }

(function initModesBar(){
  const bar = $("#modeBar");
  if (!bar) return;
  bar.innerHTML = "";
  MODES.forEach(m => {
    const btn = document.createElement("button");
    btn.type = "button";
    btn.className = `chip mode-btn chip-${m.key}`;
    btn.textContent = m.label;
    btn.dataset.mode = m.key;
    btn.addEventListener("click", () => setMode(m.key));
    bar.appendChild(btn);
  });
  updateModeButtons();
})();

function attachCardHandlers(root=document){
  root.querySelectorAll(".tl-card").forEach(card=>{
    if (card.__modesHooked) return;
    card.__modesHooked = true;

    // focus ring for hotkeys R/A
    card.addEventListener("pointerdown", ()=> focusCard(card));

    // main click behavior: toggle selection or special mode
    card.addEventListener("click", (e)=>{
      if (e.target.closest("input, label, button")) return;
      if (activeMode){
        toggleCardMode(card, activeMode);
      } else {
        toggleWholeCardSelection(card);
      }
    });

    const playBtn = card.querySelector('.tl-playbook');
    const playSel = card.querySelector('.tl-playbook-select');
    if (playBtn && playSel) {
      playSel.innerHTML = '<option value="">No playbook</option>' +
        Object.entries(PLAYBOOKS).map(([k,v])=>`<option value="${k}">${escapeHtml(v.name)}</option>`).join('');
      playBtn.addEventListener('click', (e)=>{
        e.stopPropagation();
        playSel.classList.toggle('hidden');
      });
      playSel.addEventListener('change', (e)=>{
        e.stopPropagation();
        playSel.classList.add('hidden');
        updateSelectionStateFromCard(card);
      });
    }

    // badge container safety
    if (!card.querySelector(".special-badges")) {
      const head = card.querySelector(".tl-head") || card.firstElementChild;
      const holder = document.createElement("div");
      holder.className = "special-badges flex gap-1";
      head.appendChild(holder);
    }

    // ensure badges match current classes
    updateCardBadges(card);
  });
}
let lastFocusedCard = null;
function focusCard(card){
  if (lastFocusedCard) lastFocusedCard.classList.remove("focus-ring");
  lastFocusedCard = card;
  card.classList.add("focus-ring");
}
function toggleWholeCardSelection(card){
  const any = Array.from(card.querySelectorAll('input.bureau')).some(cb=>cb.checked);
  setCardSelected(card, !any);
}

function toggleCardMode(card, modeKey){
  const info = MODES.find(m => m.key === modeKey);
  if (!info) return;

  // remove other mode classes before toggling desired one
  MODES.forEach(m => { if (m.cardClass !== info.cardClass) card.classList.remove(m.cardClass); });
  card.classList.toggle(info.cardClass);
  updateCardBadges(card);
  updateSelectionStateFromCard(card);
}

function updateCardBadges(card){
  const wrap = card.querySelector(".special-badges");
  if (!wrap) return;
  wrap.innerHTML = "";
  MODES.forEach(m => {
    if (card.classList.contains(m.cardClass)) {
      const s = document.createElement("span");
      s.className = `chip chip-mini chip-${m.key}`;
      s.textContent = m.chip;
      wrap.appendChild(s);
    }
  });

  const mode = MODES.find(m => card.classList.contains(m.cardClass));
  if (mode){
    const s = document.createElement("span");
    s.className = `chip chip-mini chip-${mode.key}`;
    s.textContent = mode.chip;
    wrap.appendChild(s);
  }
}
window.__crm_helpers = {
  attachCardHandlers,
  focusCardRef: ()=> lastFocusedCard,
  toggleWholeCardSelection,
  clearMode: ()=>{ activeMode=null; updateModeButtons(); }
};

const tlList = $("#tlList");
const obs = new MutationObserver(()=> attachCardHandlers(tlList));
obs.observe(tlList, { childList:true, subtree:true });

// Library modal
async function openLibrary(){
  const modal = $("#libraryModal");
  try{
    const resp = await fetch("/api/library");
    const data = await resp.json().catch(()=>({}));
    const list = data.library || {};
    const wrap = $("#libraryList");
    wrap.innerHTML = Object.entries(list).map(([name, info])=>{
      return `<div><span class="font-medium">${escapeHtml(name)}</span> - ${escapeHtml(info.type||"")}${info.phone?` • ${escapeHtml(info.phone)}`:""}</div>`;
    }).join("") || "<div class='muted'>No entries.</div>";
  }catch{
    $("#libraryList").innerHTML = "<div class='muted'>Failed to load.</div>";
  }
  modal.classList.remove("hidden"); modal.classList.add("flex");
  document.body.style.overflow = "hidden";
}
$("#btnCreditors").addEventListener("click", openLibrary);
$("#libraryClose").addEventListener("click", ()=>{
  const modal = $("#libraryModal");
  modal.classList.add("hidden"); modal.classList.remove("flex");
  document.body.style.overflow = "";
});
$("#libraryModal").addEventListener("click", (e)=>{ if(e.target.id==="libraryModal"){ $("#libraryClose").click(); } });

// ===================== Init =====================
loadConsumers();
loadTracker();

const companyName = localStorage.getItem("companyName");
if (companyName) {
  $("#navCompany").textContent = companyName;
}
<|MERGE_RESOLUTION|>--- conflicted
+++ resolved
@@ -770,11 +770,9 @@
       headers: { "Content-Type": "application/json" },
       body: JSON.stringify({ email: c.email })
     });
-<<<<<<< HEAD
-=======
+
 
     const res = await api(`/api/databreach?email=${encodeURIComponent(c.email)}`);
->>>>>>> ff9c2bb9
     if(!res?.ok) return showErr(res?.error || "Breach check failed.");
     const list = res.breaches || [];
     const msg = list.length
