/* public/index.js */

import { PLAYBOOKS } from './playbooks.js';

const $ = (s) => document.querySelector(s);
const api = (u, o = {}) => fetch(u, o).then(r => r.json()).catch(e => ({ ok:false, error:String(e) }));

const role = typeof window !== 'undefined' ? (window.userRole || 'host') : 'host';
if (typeof window !== 'undefined' && role === 'client') {
  window.location.href = '/client-portal-template.html';
}
if (typeof document !== 'undefined' && typeof document.addEventListener === 'function') {
  document.addEventListener('DOMContentLoaded', () => {
    if (role !== 'host') {
      ['btnInvite', 'btnNewConsumer', 'btnEditConsumer', 'btnDeleteReport'].forEach(id => {
        document.getElementById(id)?.classList.add('hidden');
      });
    }
  });
}

let DB = { consumers: [] };
let currentConsumerId = null;
let currentReportId = null;
let CURRENT_REPORT = null;
let tlPageSize = 6;
let tlPage = 1;
let tlTotalPages = 1;
let CURRENT_COLLECTORS = [];
const collectorSelection = {};
<<<<<<< HEAD
let trackerData = {};
=======
const trackerData = {};
>>>>>>> 490f0865
let trackerSteps = [];

const ocrCb = $("#cbUseOcr");


function updatePortalLink(){
  const links = ["#clientPortalLink", "#activityPortalLink"].map(sel => $(sel));
  links.forEach(a => {
    if(!a) return;
    if(currentConsumerId){
      a.href = `/portal/${currentConsumerId}`;
      a.classList.remove("hidden");
    } else {
      a.href = "#";
      a.classList.add("hidden");
    }
  });
}

// ----- UI helpers -----
function showErr(msg){
  const e = $("#err");
  if (!e) { alert(msg); return; }
  e.textContent = msg || "Something went wrong.";
  e.classList.remove("hidden");
  console.error("[UI][ERR]", msg);
}
function clearErr(){
  const e = $("#err");
  if (e) { e.textContent = ""; e.classList.add("hidden"); }
}
function formatEvent(ev){
  const when = new Date(ev.at).toLocaleString();
  let title = escapeHtml(ev.type);
  let body = "";
  if(ev.type === "letters_generated"){
    const { count, requestType, tradelines, inquiries = 0, collectors = 0 } = ev.payload || {};
    title = "Letters generated";
    const inqPart = inquiries ? ` and ${escapeHtml(inquiries)} inquiry${inquiries===1?"":"s"}` : "";
    const colPart = collectors ? ` and ${escapeHtml(collectors)} collector${collectors===1?"":"s"}` : "";
    body = `<div class="text-xs mt-1">Generated ${escapeHtml(count)} letter${count===1?"":"s"} (${escapeHtml(requestType||"")}) for ${escapeHtml(tradelines)} tradeline${tradelines===1?"":"s"}${inqPart}${colPart}.</div>`;

  } else if(ev.type === "audit_generated"){
    const { reportId, file } = ev.payload || {};
    title = "Audit generated";
    const link = file ? `<a href="${escapeHtml(file)}" target="_blank" class="text-accent underline">open</a>` : "";
    body = `<div class="text-xs mt-1">Report ${escapeHtml(reportId||"")} ${link}</div>`;
  } else if(ev.type === "breach_audit_generated"){
    const { file } = ev.payload || {};
    title = "Data breach audit generated";
    const link = file ? `<a href="${escapeHtml(file)}" target="_blank" class="text-accent underline">open</a>` : "";
    body = `<div class="text-xs mt-1">${link}</div>`;
  } else if(ev.type === "letters_portal_sent"){
    const { file } = ev.payload || {};
    title = "Letters sent to portal";
    const link = file ? `<a href="${escapeHtml(file)}" target="_blank" class="text-accent underline">open</a>` : "";
    body = `<div class="text-xs mt-1">${link}</div>`;

  } else if(ev.type === "consumer_created"){
    const { name } = ev.payload || {};
    title = "Consumer created";
    if(name){
      body = `<div class="text-xs mt-1">${escapeHtml(name)}</div>`;
    }
  } else if(ev.type === "consumer_updated"){
    const { fields = [] } = ev.payload || {};
    title = "Consumer updated";
    if(fields.length){
      body = `<div class="text-xs mt-1">Updated ${escapeHtml(fields.join(", "))}</div>`;
    }
  } else if(ev.type === "consumer_deleted"){
    title = "Consumer deleted";
  } else if(ev.type === "report_uploaded"){
    const { filename, size } = ev.payload || {};
    title = "Report uploaded";
    const sizeKb = typeof size === "number" ? ` ${(size/1024).toFixed(1)} KB` : "";
    if(filename){
      body = `<div class="text-xs mt-1">${escapeHtml(filename)}${sizeKb}</div>`;
    }
  } else if(ev.type === "letter_reminder"){
    const { step, playbook, tradelineIndex, due } = ev.payload || {};
    title = "Letter reminder";
    let desc = step ? `Send "${escapeHtml(step)}"` : "Send next letter";
    if (playbook) desc += ` from ${escapeHtml(playbook)}`;
    if (tradelineIndex !== undefined) desc += ` for TL #${escapeHtml(tradelineIndex)}`;
    if (due) desc += ` (due ${new Date(due).toLocaleDateString()})`;
    body = `<div class="text-xs mt-1">${desc}</div>`;
  } else if(ev.payload){
    body = `<pre class="text-xs mt-1 overflow-auto">${escapeHtml(JSON.stringify(ev.payload, null, 2))}</pre>`;
  }
  return `
    <div class="glass card p-2">
      <div class="flex items-center justify-between">
        <div class="font-medium">${title}</div>
        <div class="text-xs muted">${when}</div>
      </div>
      ${body}
    </div>
  `;
}

// ===================== Consumers (search + pagination) =====================
const PAGE_SIZE = 10;
let consQuery = "";
let consPage = 1;

function filteredConsumers(){
  const q = consQuery.trim().toLowerCase();
  if (!q) return DB.consumers.slice();
  return DB.consumers.filter(c=>{
    return [c.name,c.email,c.phone,c.addr1,c.city,c.state,c.zip].some(v=> (v||"").toLowerCase().includes(q));
  });
}
function totalPages(){ return Math.max(1, Math.ceil(filteredConsumers().length / PAGE_SIZE)); }
function currentPageItems(){
  const items = filteredConsumers();
  const tp = totalPages();
  if (consPage > tp) consPage = tp;
  const start = (consPage-1)*PAGE_SIZE;
  return items.slice(start, start+PAGE_SIZE);
}

async function loadConsumers(restore = true){
  clearErr();
  const data = await api("/api/consumers");
  if (!data || !data.consumers) { showErr("Could not load consumers."); return; }
  DB = data;
  renderConsumers();
  if (restore) restoreSelectedConsumer();
}
function renderConsumers(){
  const wrap = $("#consumerList");
  wrap.innerHTML = "";
  const tpl = $("#consumerItem").content;

  currentPageItems().forEach(c=>{
    const n = tpl.cloneNode(true);
    n.querySelector(".name").textContent = c.name || "(no name)";
    n.querySelector(".email").textContent = c.email || "";
    const card = n.querySelector(".consumer-card");
    card.addEventListener("click", ()=> selectConsumer(c.id));
    n.querySelector(".delete").addEventListener("click", async (e)=>{
      e.stopPropagation();
      if(!confirm(`Delete ${c.name}?`)) return;
      const res = await api(`/api/consumers/${c.id}`, { method:"DELETE" });
      if(!res?.ok) return showErr(res?.error || "Failed to delete consumer.");
      if(currentConsumerId === c.id){
        currentConsumerId = null;
        currentReportId = null;
        CURRENT_REPORT = null;
        $("#reportPicker").innerHTML = "";
        $("#tlList").innerHTML = "";
        $("#selConsumer").textContent = "—";
        $("#activityList").innerHTML = "";
        updatePortalLink();
        setSelectedConsumerId(null);

      }
      loadConsumers();
    });
    wrap.appendChild(n);
  });
  $("#consPage").textContent = String(consPage);
  $("#consPages").textContent = String(totalPages());
}
$("#consumerSearch").addEventListener("input", (e)=>{
  consQuery = e.target.value || "";
  consPage = 1;
  renderConsumers();
});
$("#consPrev").addEventListener("click", ()=>{
  if (consPage>1){ consPage--; renderConsumers(); }
});
$("#consNext").addEventListener("click", ()=>{
  if (consPage<totalPages()){ consPage++; renderConsumers(); }
});

$("#tlPrev").addEventListener("click", ()=>{
  if (tlPage>1){ tlPage--; renderTradelines(CURRENT_REPORT?.tradelines || []); }
});
$("#tlNext").addEventListener("click", ()=>{
  if (tlPage<tlTotalPages){ tlPage++; renderTradelines(CURRENT_REPORT?.tradelines || []); }
});
$("#tlPageSize").addEventListener("change", (e)=>{
  const val = e.target.value;
  tlPageSize = val === "all" ? Infinity : parseInt(val, 10) || 6;
  tlPage = 1;
  renderTradelines(CURRENT_REPORT?.tradelines || []);
});

$("#btnSelectAll").addEventListener("click", ()=>{
  const cards = Array.from(document.querySelectorAll(".tl-card"));
  if (!cards.length) return;
  const allSelected = cards.every(c => c.classList.contains("selected"));
  cards.forEach(c => {
    setCardSelected(c, !allSelected);
    if (!allSelected) autoSelectBestViolation(c);
  });
  updateSelectAllButton();
});

$("#btnSelectNegative")?.addEventListener("click", ()=>{
  const cards = Array.from(document.querySelectorAll(".tl-card.negative"));
  if (!cards.length) return;
  const allSelected = cards.every(c => c.classList.contains("selected"));
  cards.forEach(c => {
    setCardSelected(c, !allSelected);
    if (!allSelected) autoSelectBestViolation(c);
  });
  updateSelectAllButton();
});

async function selectConsumer(id){
  currentConsumerId = id;
  const c = DB.consumers.find(x=>x.id===id);
  $("#selConsumer").textContent = c ? c.name : "—";
   setSelectedConsumerId(id);

  updatePortalLink();
  await refreshReports();
  await loadConsumerState();
  await loadMessages();
  await loadTracker();
}

function restoreSelectedConsumer(){
  const stored = getSelectedConsumerId();
  if(stored && DB.consumers.find(c=>c.id===stored)){
    selectConsumer(stored);
  }
}

// ===================== Reports =====================
async function refreshReports(){
  clearErr();
  if(!currentConsumerId){ $("#reportPicker").innerHTML = ""; return; }
  const data = await api(`/api/consumers/${currentConsumerId}/reports`);
  if(!data?.ok) return showErr(data?.error || "Could not load reports.");

  const sel = $("#reportPicker");
  sel.innerHTML = "";
  (data.reports || []).forEach(r=>{
    const opt = document.createElement("option");
    opt.value = r.id;
    opt.textContent = `${r.filename} (${r.summary.tradelines} TL) • ${new Date(r.uploadedAt).toLocaleString()}`;
    sel.appendChild(opt);
  });

  if (data.reports?.length) {
    currentReportId = data.reports[0].id;
    sel.value = currentReportId;
    await loadReportJSON();
  } else {
    currentReportId = null;
    CURRENT_REPORT = null;
    $("#tlList").innerHTML = `<div class="muted">No reports uploaded yet.</div>`;
  }
}
$("#reportPicker").addEventListener("change", async (e)=>{
  currentReportId = e.target.value || null;
  await loadReportJSON();
});
<<<<<<< HEAD

async function loadTracker(){
  clearErr();
  const url = currentConsumerId ? `/api/consumers/${currentConsumerId}/tracker` : '/api/tracker/steps';
  const data = await api(url);
  if(!data || !data.steps){ showErr('Could not load tracker.'); return; }
  trackerSteps = data.steps || [];
  if(currentConsumerId){
    trackerData[currentConsumerId] = data.completed || {};
  }
  renderTrackerSteps();
  if(currentConsumerId){
    trackerSteps.forEach(step=>{
      const cb = document.querySelector(`#trackerSteps input[data-step="${step}"]`);
      if(cb) cb.checked = !!trackerData[currentConsumerId][step];
    });
  }
}
async function saveTracker(){
  if(!currentConsumerId) return;
  const completed = {};
  trackerSteps.forEach(step=>{
    const cb = document.querySelector(`#trackerSteps input[data-step="${step}"]`);
    if(cb) completed[step] = cb.checked;
  });
  trackerData[currentConsumerId] = completed;
  try{
    const resp = await fetch(`/api/consumers/${currentConsumerId}/tracker`, {
      method:'POST',
      headers:{'Content-Type':'application/json'},
      body: JSON.stringify({ completed })
    });
    const d = await resp.json().catch(()=>({}));
    if(!d?.ok) throw new Error(d?.error || 'Failed to sync tracker');
  }catch(e){
    showErr(e.message || 'Failed to sync tracker');
  }
}
async function syncTrackerSteps(){
  try{
    const resp = await fetch('/api/tracker/steps', {
      method:'PUT',
      headers:{'Content-Type':'application/json'},
      body: JSON.stringify({ steps: trackerSteps })
    });
    const d = await resp.json().catch(()=>({}));
    if(!d?.ok) throw new Error(d?.error || 'Failed to save steps');
  }catch(e){
    showErr(e.message || 'Failed to save steps');
  }
=======
 
async function loadTracker(){
  const res = await api(currentConsumerId ? `/api/consumers/${currentConsumerId}/tracker` : "/api/tracker/steps");
  trackerSteps = res.steps || [];
  renderTrackerSteps();
  if(!currentConsumerId) return;
  const data = res.completed || {};
  trackerData[currentConsumerId] = data;
  trackerSteps.forEach(step=>{
    const cb = document.querySelector(`#trackerSteps input[data-step="${step}"]`);
    if(cb) cb.checked = !!data[step];
  });
}

async function toggleTracker(e){
  if(!currentConsumerId) return;
  const step = e.target.dataset.step;
  const done = e.target.checked;
  trackerData[currentConsumerId] ??= {};
  trackerData[currentConsumerId][step] = done;
  await api(`/api/consumers/${currentConsumerId}/tracker`, {
    method: "POST",
    headers: { "Content-Type":"application/json" },
    body: JSON.stringify({ step, done })
  });
>>>>>>> 490f0865
}
function renderTrackerSteps(){
  const wrap = document.querySelector("#trackerSteps");
  if(!wrap) return;
  wrap.innerHTML = "";
  if(trackerSteps.length === 0){
    wrap.innerHTML = '<div class="muted">No steps yet. Add one below.</div>';
    return;
  }

  trackerSteps.forEach((step,i)=>{
    const div = document.createElement("div");
    div.className = "flex items-center gap-1 step-item";
    div.innerHTML = `<label class="flex items-center gap-2"><input type="checkbox" data-step="${step}" /> <span>${step}</span></label><button class="remove-step" data-index="${i}" aria-label="Remove step">&times;</button>`;
    wrap.appendChild(div);
  });
  wrap.querySelectorAll("input[type=checkbox]").forEach(cb=>{
    cb.addEventListener("change", toggleTracker);
  });
  wrap.querySelectorAll(".remove-step").forEach(btn=>{
    btn.addEventListener("click", async e=>{
      const idx = parseInt(e.target.dataset.index);
      const removed = trackerSteps.splice(idx,1)[0];
      Object.values(trackerData).forEach(obj=>{ delete obj[removed]; });
<<<<<<< HEAD
      syncTrackerSteps();
=======
      await api("/api/tracker/steps", {
        method: "POST",
        headers: { "Content-Type":"application/json" },
        body: JSON.stringify({ steps: trackerSteps })
      });
>>>>>>> 490f0865
      renderTrackerSteps();
      loadTracker();
    });
  });
}
  const addStepBtn = document.querySelector("#addStep");
  if(addStepBtn){
    addStepBtn.addEventListener("click", ()=>{
      // If an input already exists, ignore
      if(document.querySelector("#newStepName")) return;
      const wrap = document.querySelector("#stepControls");
      const inp = document.createElement("input");
      inp.id = "newStepName";
      inp.placeholder = "New step name";
      inp.className = "border rounded px-2 py-1 flex-1";
      wrap.insertBefore(inp, addStepBtn);
      inp.focus();
      const finish = async ()=>{
        let name = (inp.value || "").trim();
        if(!name) name = `Step ${trackerSteps.length + 1}`;
        trackerSteps.push(name);
<<<<<<< HEAD
        syncTrackerSteps();
=======
>>>>>>> 490f0865
        inp.remove();
        await api("/api/tracker/steps", {
          method: "POST",
          headers: { "Content-Type":"application/json" },
          body: JSON.stringify({ steps: trackerSteps })
        });
        renderTrackerSteps();
        loadTracker();
      };
      inp.addEventListener("keydown", e=>{
        if(e.key === "Enter"){ e.preventDefault(); finish(); }
        if(e.key === "Escape"){ inp.remove(); }
      });
    });
  }
 

async function loadReportJSON(){
  clearErr();
  if(!currentConsumerId || !currentReportId) return;
  const data = await api(`/api/consumers/${currentConsumerId}/report/${currentReportId}`);
  if(!data?.ok) return showErr(data?.error || "Failed to load report JSON.");
  CURRENT_REPORT = data.report;
  CURRENT_REPORT.tradelines = dedupeTradelines(CURRENT_REPORT.tradelines || []);
  tlPage = 1;
  hiddenTradelines.clear();
  Object.keys(selectionState).forEach(k=> delete selectionState[k]);
  renderFilterBar();
  renderTradelines(CURRENT_REPORT.tradelines);
  renderCollectors(CURRENT_REPORT.creditor_contacts || []);

}

// ===================== Filters (unchanged) =====================
const ALL_TAGS = ["Collections","Late Payments","Charge-Off","Student Loans","Medical Bills","Other"];
const activeFilters = new Set();
const hiddenTradelines = new Set();
const selectionState = {};

function hasWord(s, w){ return (s||"").toLowerCase().includes(w.toLowerCase()); }
function maybeNum(x){ return typeof x === "number" ? x : null; }
function dedupeTradelines(lines){
  const seen = new Set();
  return (lines||[]).filter(tl=>{
    const name = (tl.meta?.creditor || "").trim();
    if (!name || name.toLowerCase() === "risk factors") return false;
    const per = tl.per_bureau || {};
    const hasData = ["TransUnion","Experian","Equifax"].some(b => Object.keys(per[b]||{}).length);
    const hasViolations = (tl.violations||[]).length > 0;
    if (!hasData && !hasViolations) return false;
    const key = [
      name,

      tl.per_bureau?.TransUnion?.account_number || "",
      tl.per_bureau?.Experian?.account_number || "",
      tl.per_bureau?.Equifax?.account_number || ""
    ].join("|");
    if (seen.has(key)) return false;
    seen.add(key);
    return true;
  });
}

function mergeBureauViolations(vs){
  const map = new Map();
  (vs||[]).forEach(v=>{
    const m = v.title?.match(/^(.*?)(?:\s*\((TransUnion|Experian|Equifax)\))?$/) || [];
    const base = (m[1] || v.title || "").trim();
    const bureau = m[2];
    const detailClean = (v.detail || "").replace(/\s*\((TransUnion|Experian|Equifax)\)$/,'').trim();
    const evKey = detailClean || JSON.stringify(v.evidence || {});
    const key = `${v.category||""}|${base}|${evKey}`;
    if(!map.has(key)) map.set(key,{category:v.category,title:base,bureaus:new Set(),details:new Set(),severity:v.severity||0});
    const entry = map.get(key);
    if(bureau) entry.bureaus.add(bureau);
    if(detailClean) entry.details.add(detailClean);
    if((v.severity||0) > entry.severity) entry.severity = v.severity||0;
  });
  return Array.from(map.values()).map(e=>({
    category:e.category,
    title: e.bureaus.size ? `${e.title} (${Array.from(e.bureaus).join(', ')})` : e.title,
    detail: Array.from(e.details).join(' '),
    severity: e.severity
  }));
}

function deriveTags(tl){
  const tags = new Set();
  const name = (tl.meta?.creditor || "");
  const per = tl.per_bureau || {};
  const bureaus = ["TransUnion","Experian","Equifax"];

  if (bureaus.some(b => hasWord(per[b]?.payment_status, "collection") || hasWord(per[b]?.account_status, "collection"))
      || hasWord(name, "collection")) tags.add("Collections");


  if (bureaus.some(b => hasWord(per[b]?.payment_status, "late") || hasWord(per[b]?.payment_status, "delinquent"))
      || bureaus.some(b => (maybeNum(per[b]?.past_due) || 0) > 0)) tags.add("Late Payments");

  if (bureaus.some(b => hasWord(per[b]?.payment_status, "charge") && hasWord(per[b]?.payment_status, "off"))) tags.add("Charge-Off");

  const student = ["navient","nelnet","mohela","sallie","aidvantage","department of education","dept of education","edfinancial","fedloan","great lakes","student"];
  if (student.some(k => hasWord(name, k))
      || bureaus.some(b => hasWord(per[b]?.account_type_detail, "student"))) tags.add("Student Loans");

  const medical = ["medical","hospital","clinic","physician","health","radiology","anesthesia","ambulance"];
  if (medical.some(k => hasWord(name, k))) tags.add("Medical Bills");

  if (tags.size === 0) tags.add("Other");
  return Array.from(tags).map(t => t.trim());
}

function renderFilterBar(){
  const bar = $("#filterBar");
  bar.innerHTML = "";
  ALL_TAGS.forEach(tag=>{
    const btn = document.createElement("button");
    btn.className = "chip" + (activeFilters.has(tag) ? " active":"");
    btn.textContent = tag;
    btn.addEventListener("click", ()=>{
      if (activeFilters.has(tag)) activeFilters.delete(tag); else activeFilters.add(tag);
      tlPage = 1;
      renderFilterBar();
      renderTradelines(CURRENT_REPORT?.tradelines || []);
    });
    bar.appendChild(btn);
  });
  $("#btnClearFilters").onclick = () => {
    activeFilters.clear();
    tlPage = 1;
    renderFilterBar();
    renderTradelines(CURRENT_REPORT?.tradelines || []);
  };
}
function passesFilter(tags){ if (activeFilters.size === 0) return true; return tags.some(t => activeFilters.has(t)); }

// ===================== Tradelines + Zoom =====================
function updateSelectAllButton(){
  const btnAll = $("#btnSelectAll");
  const btnNeg = $("#btnSelectNegative");
  const cards = Array.from(document.querySelectorAll(".tl-card"));
  if (btnAll){
    const allSelected = cards.length > 0 && cards.every(c => c.classList.contains("selected"));
    btnAll.textContent = allSelected ? "Deselect All" : "Select All";
  }
  if (btnNeg){
    const negatives = cards.filter(c => c.classList.contains("negative"));
    const allNegSelected = negatives.length > 0 && negatives.every(c => c.classList.contains("selected"));
    btnNeg.textContent = allNegSelected ? "Deselect Negative" : "Select Negative";
  }
}

function setCardSelected(card, on){
  card.classList.toggle("selected", !!on);
  card.querySelectorAll('input.bureau').forEach(cb => { cb.checked = !!on; });
  updateSelectionStateFromCard(card);
}

function updateSelectionStateFromCard(card){
  const idx = Number(card.dataset.index);
  const bureaus = Array.from(card.querySelectorAll('.bureau:checked')).map(cb=>cb.value);
  if (!bureaus.length) { delete selectionState[idx]; updateSelectAllButton(); return; }

  // Preserve previously selected violations that may not be rendered
  const existing = selectionState[idx]?.violationIdxs || [];
  const visible = Array.from(card.querySelectorAll('.violation'));
  const visibleVals = visible.map(cb => Number(cb.value));
  const visibleChecked = visible.filter(cb => cb.checked).map(cb => Number(cb.value));
  const preserved = existing.filter(v => !visibleVals.includes(v));
  const violationIdxs = preserved.concat(visibleChecked);
  const specialMode = getSpecialModeForCard(card);
  const playbook = card.querySelector('.tl-playbook-select')?.value || null;
  selectionState[idx] = { bureaus, violationIdxs, specialMode, playbook };
  updateSelectAllButton();
}

function autoSelectBestViolation(card){
  const idx = Number(card.dataset.index);
  const tl = CURRENT_REPORT?.tradelines?.[idx];
  if (!tl) return;
  const vs = mergeBureauViolations(tl.violations || []);
  if (!vs.length) return;
  let bestIdx = 0;
  let bestSeverity = -Infinity;
  vs.forEach((v,i)=>{
    const sev = v.severity || 0;
    if (sev > bestSeverity){
      bestSeverity = sev;
      bestIdx = i;
    }
  });
  card.querySelectorAll('.violation').forEach(cb => {
    cb.checked = Number(cb.value) === bestIdx;
  });
  updateSelectionStateFromCard(card);
}

function renderTradelines(tradelines){
  const container = $("#tlList");
  container.innerHTML = "";
  const tpl = $("#tlTemplate").content;

  const visible = [];
  tradelines.forEach((tl, idx)=>{
    if (hiddenTradelines.has(idx)) return;

    // Skip tradelines with no meaningful bureau data or account numbers.
    // Some parsed reports include placeholder entries with empty `per_bureau`
    // sections and no account numbers, which resulted in blank cards that only
    // displayed generic violations like "Missing Date of First Delinquency".
    // Filtering these out up front keeps the visible list focused on usable
    // tradelines.
    const pb = tl.per_bureau || {};
    const hasBureauData = ["TransUnion","Experian","Equifax"]
      .some(b => Object.keys(pb[b] || {}).length);
    const hasAcct = Object.values(tl.meta?.account_numbers || {}).some(v => v);
    const hasVios = (tl.violations || []).length > 0;
    if (!hasBureauData && !hasAcct && !hasVios) return;


    const tags = deriveTags(tl);
    if (!passesFilter(tags)) return;
    visible.push({ tl, idx, tags });
  });

  const pageSize = tlPageSize === Infinity ? (visible.length || 1) : tlPageSize;
  tlTotalPages = Math.max(1, Math.ceil(visible.length / pageSize));
  if (tlPage > tlTotalPages) tlPage = tlTotalPages;
  const start = (tlPage - 1) * pageSize;
  const pageItems = visible.slice(start, start + pageSize);

  pageItems.forEach(({ tl, idx, tags }) => {
    const node = tpl.cloneNode(true);
    const card = node.querySelector(".tl-card");
    card.dataset.index = idx;

    const negativeTags = ["Collections","Late Payments","Charge-Off"];
    if (tags.some(t=>negativeTags.includes(t))) card.classList.add("negative");

    node.querySelector(".tl-creditor").textContent = tl.meta?.creditor || "Unknown Creditor";
    node.querySelector(".tl-idx").textContent = idx;

    node.querySelector(".tl-tu-acct").textContent  = tl.per_bureau?.TransUnion?.account_number || "";
    node.querySelector(".tl-exp-acct").textContent = tl.per_bureau?.Experian?.account_number || "";
    node.querySelector(".tl-eqf-acct").textContent = tl.per_bureau?.Equifax?.account_number || "";

    const tagWrap = node.querySelector(".tl-tags");
    tagWrap.innerHTML = "";
    tags.forEach(t=>{
      const chip = document.createElement("span");
      chip.className = "chip";
      chip.textContent = t;
      tagWrap.appendChild(chip);
    });

    const vWrap = node.querySelector(".tl-violations");
    const prevBtn = node.querySelector(".tl-reason-prev");
    const nextBtn = node.querySelector(".tl-reason-next");
    const vs = mergeBureauViolations(tl.violations || []);
    const maxSeverity = vs.reduce((m, v) => Math.max(m, v.severity || 0), 0);
    if (maxSeverity) card.classList.add(`severity-${maxSeverity}`);
    const pageSize = vs.length > 5 ? 3 : vs.length;
    let vStart = 0;
    let countEl = node.querySelector('.tl-violations-count');
    if(!countEl){
      countEl = document.createElement('div');
      countEl.className = 'text-xs muted mt-1';
      vWrap.parentNode.insertBefore(countEl, vWrap);
    }
    function renderViolations(){
      if(!vs.length){
        vWrap.innerHTML = `<div class="text-sm muted">No auto-detected violations for this tradeline.</div>`;
        countEl.textContent = '0 violations';
        prevBtn.classList.add("hidden");
        nextBtn.classList.add("hidden");
        return;
      }
      const end = Math.min(vStart + pageSize, vs.length);
      vWrap.innerHTML = vs.slice(vStart, end).map((v, vidx) => `
        <label class="violation-item flex items-start gap-2 p-2 rounded hover:bg-gray-50 cursor-pointer severity-${v.severity || 1}">
          <input type="checkbox" class="violation" value="${vidx + vStart}"/>
          <div>
            <div class="font-medium text-sm wrap-anywhere">${escapeHtml(v.category || "")} – ${escapeHtml(v.title || "")}${v.severity ? `<span class="severity-tag severity-${v.severity}">S${v.severity}</span>` : ""}</div>
            ${v.detail ? `<div class="text-sm text-gray-600 wrap-anywhere">${escapeHtml(v.detail)}</div>` : ""}
          </div>
        </label>`).join("");

      // Restore previously checked violations and hook change events
      const saved = selectionState[idx]?.violationIdxs || [];
      vWrap.querySelectorAll('.violation').forEach(cb => {
        const val = Number(cb.value);
        if (saved.includes(val)) cb.checked = true;
        cb.addEventListener('change', () => updateSelectionStateFromCard(card));
      });
      countEl.textContent = `Showing ${vStart + 1}-${end} of ${vs.length} violation${vs.length===1?"":"s"}`;
      if(vs.length > pageSize){
        prevBtn.classList.remove('hidden');
        nextBtn.classList.remove('hidden');
        prevBtn.disabled = vStart <= 0;
        nextBtn.disabled = end >= vs.length;
      } else {
        prevBtn.classList.add('hidden');
        nextBtn.classList.add('hidden');
      }
    }
    renderViolations();
    prevBtn.addEventListener("click", ()=>{ if(vStart>0){ vStart -= pageSize; renderViolations(); }});
    nextBtn.addEventListener("click", ()=>{ if(vStart + pageSize < vs.length){ vStart += pageSize; renderViolations(); }});

    node.querySelector(".tl-remove").addEventListener("click",(e)=>{
      e.stopPropagation();
      hiddenTradelines.add(idx);
      delete selectionState[idx];
      renderTradelines(tradelines);
    });

    const nameEl = node.querySelector(".tl-creditor");
    if (nameEl) {
      nameEl.classList.add("cursor-pointer");
      nameEl.addEventListener("click", (e) => {
        e.stopPropagation();
        openZoomModal(tl, idx);
      });
    }

    // restore saved selections
    const saved = selectionState[idx];
    if (saved) {
      saved.bureaus?.forEach(b => {
        const cb = node.querySelector(`.bureau[value="${b}"]`);
        if (cb) cb.checked = true;
      });
      if (saved.playbook){
        const sel = node.querySelector('.tl-playbook-select');
        if (sel) sel.value = saved.playbook;
      }
      if (saved.bureaus?.length) card.classList.add("selected");
      if (saved.specialMode){
        const info = MODES.find(m => m.key === saved.specialMode);
        if (info) card.classList.add(info.cardClass);
      }
      updateCardBadges(card);
    }

    card.querySelectorAll('input.bureau').forEach(cb=>{
      cb.addEventListener("change", ()=>{
        const any = Array.from(card.querySelectorAll('input.bureau')).some(x=>x.checked);
        card.classList.toggle("selected", any);
        updateSelectionStateFromCard(card);
      });
    });
    container.appendChild(node);
  });

  if (!container.children.length){
    container.innerHTML = `<div class="muted">No tradelines match the current filters.</div>`;
  }

  updateSelectAllButton();

  $("#tlPage").textContent = String(tlPage);
  $("#tlPages").textContent = String(tlTotalPages);

  // Let special-modes hook new cards
  window.__crm_helpers?.attachCardHandlers?.(container);
}

function renderCollectors(collectors){
  const wrap = $("#collectorList");
  if(!wrap) return;
  wrap.innerHTML = "";
  CURRENT_COLLECTORS = collectors || [];
  Object.keys(collectorSelection).forEach(k=> delete collectorSelection[k]);
    const tpl = $("#collectorTemplate")?.content;
    CURRENT_COLLECTORS.forEach((col, idx)=>{
      const node = tpl.cloneNode(true);
      node.querySelector(".collector-name").textContent = col.name || "Unknown";
      node.querySelector(".collector-address").textContent = col.address || "";
      node.querySelector(".collector-phone").textContent = col.phone || "";
      const cb = node.querySelector(".collector-pick");
      cb.checked = col.type === "debt_collector";
      collectorSelection[idx] = cb.checked;
      cb.addEventListener("change", ()=>{ collectorSelection[idx] = cb.checked; });
      wrap.appendChild(node);
    });
  }

function collectCollectorSelections(){
  return CURRENT_COLLECTORS.filter((_, idx)=> collectorSelection[idx]);
}


// Zoom modal builders
function renderPB(pb){
  if (!pb) return "<div class='text-sm muted'>No data.</div>";
  const currencyFields = new Set(["balance","past_due","credit_limit","high_credit"]);
  const get = (k) => pb?.[k] ?? pb?.[`${k}_raw`];
  const row = (k,l) => {
    let val = get(k);
    val = currencyFields.has(k) ? formatCurrency(val) : escapeHtml(val ?? "—");
    return `<tr><td class="bg-gray-50 border px-2 py-1">${l}</td><td class="border px-2 py-1">${val}</td></tr>`;
  };
  return `
    <table class="w-full text-sm border-collapse">
      <tbody class="[&_td]:border [&_th]:border">
        ${row("account_number","Account #")}
        ${row("account_status","Account Status")}
        ${row("payment_status","Payment Status")}
        ${row("balance","Balance")}
        ${row("past_due","Past Due")}
        ${row("credit_limit","Credit Limit")}
        ${row("high_credit","High Credit")}
        ${row("date_opened","Date Opened")}
        ${row("last_reported","Last Reported")}
        ${row("date_last_payment","Date Last Payment")}
        ${row("comments","Comments")}
      </tbody>
    </table>`;
}
function buildZoomHTML(tl){
  const per = tl.per_bureau || {};
  const vlist = mergeBureauViolations(tl.violations||[]).map(v=>`
    <li class="mb-2">
      <div class="font-medium">${escapeHtml(v.category||"")} – ${escapeHtml(v.title||"")}</div>
      ${v.detail? `<div class="text-gray-600">${escapeHtml(v.detail)}</div>` : ""}
    </li>`).join("") || "<div class='text-sm muted'>No violations detected.</div>";

  return `
    <div class="space-y-3">
      <div class="text-lg font-semibold">${escapeHtml(tl.meta?.creditor || "Unknown Creditor")}</div>
      <div class="grid md:grid-cols-3 gap-3">
        <div class="glass card"><div class="font-medium mb-1">TransUnion</div>${renderPB(per.TransUnion)}</div>
        <div class="glass card"><div class="font-medium mb-1">Experian</div>${renderPB(per.Experian)}</div>
        <div class="glass card"><div class="font-medium mb-1">Equifax</div>${renderPB(per.Equifax)}</div>
      </div>
      <div class="glass card">
        <div class="font-medium mb-1">Violations</div>
        <ol class="list-decimal list-inside">${vlist}</ol>
      </div>
    </div>`;
}
function openZoomModal(tl, idx){
  const m = $("#zoomModal");
  $("#zoomBody").innerHTML = buildZoomHTML(tl);
  m.classList.remove("hidden"); m.classList.add("flex");
  document.body.style.overflow = "hidden";
}
function closeZoomModal(){
  const m = $("#zoomModal");
  m.classList.add("hidden"); m.classList.remove("flex");
  document.body.style.overflow = "";
}
$("#zoomClose").addEventListener("click", closeZoomModal);
$("#zoomModal").addEventListener("click", (e)=>{ if(e.target.id==="zoomModal") closeZoomModal(); });

// ===================== Selection → Generate =====================
function getRequestType(){
  const r = document.querySelector('input[name="rtype"]:checked');
  return r ? r.value : "correct";
}
function getSpecialModeForCard(card){
  if (card.classList.contains("mode-identity")) return "identity";
  if (card.classList.contains("mode-breach"))   return "breach";
  if (card.classList.contains("mode-assault"))  return "assault";
  return null;
}
function collectSelections(){

  const useOcr = ocrCb?.checked || false;
  const incomplete = [];
  const selections = [];
  for (const [tradelineIndex, data] of Object.entries(selectionState)){
    if (data.specialMode && (!data.bureaus || data.bureaus.length === 0)){
      incomplete.push(tradelineIndex);
      continue;
    }
    const sel = {
      tradelineIndex: Number(tradelineIndex),
      bureaus: data.bureaus,
      specialMode: data.specialMode,
      playbook: data.playbook || undefined
    };
    if (data.violationIdxs && data.violationIdxs.length){
      sel.violationIdxs = data.violationIdxs;
    }
    const card = document.querySelector(`.tl-card[data-index="${tradelineIndex}"]`);
    if (card){
      const creditor = card.querySelector('.tl-creditor')?.textContent?.trim();
      const accountNumbers = {
        TransUnion: card.querySelector('.tl-tu-acct')?.textContent?.trim(),
        Experian: card.querySelector('.tl-exp-acct')?.textContent?.trim(),
        Equifax: card.querySelector('.tl-eqf-acct')?.textContent?.trim()
      };
      if (creditor) sel.creditor = creditor;
      const acctClean = Object.fromEntries(Object.entries(accountNumbers).filter(([,v])=>v));
      if (Object.keys(acctClean).length) sel.accountNumbers = acctClean;
    }
    if (useOcr){
      sel.useOcr = true;
    }
    selections.push(sel);
  }
  if (incomplete.length){
    showErr(`Select at least one bureau for special mode card${incomplete.length>1?'s':''}: ${incomplete.join(', ')}. Incomplete selections were skipped.`);
  }
  return selections;
}
export { collectSelections, selectionState, showErr };

$("#btnGenerate").addEventListener("click", async ()=>{
  clearErr();
  try{
    if(!currentConsumerId || !currentReportId) throw new Error("Select a consumer and a report first.");
    const selections = collectSelections();
    const includePI = $("#cbPersonalInfo").checked;
    const includeCol = $("#cbCollectors").checked;
    const colSelections = includeCol ? collectCollectorSelections() : [];
    if(!selections.length && !includePI && !colSelections.length) throw new Error("Pick at least one tradeline, collector, or select Personal Info.");
    const requestType = getRequestType();

    const resp = await fetch("/api/generate", {
      method: "POST",
      headers: { "Content-Type":"application/json" },
      body: JSON.stringify({
        consumerId: currentConsumerId,
        reportId: currentReportId,
        selections,
        requestType,
        personalInfo: includePI,
        collectors: colSelections,
        useOcr: ocrCb?.checked || false,
      })

    });
    if(!resp.ok){
      const txt = await resp.text().catch(()=> "");
      throw new Error(`HTTP ${resp.status} ${txt || ""}`.trim());
    }
    const data = await resp.json().catch(()=> ({}));
    if(!data?.ok || !data?.redirect) throw new Error(data?.error || "Server did not return a redirect.");
    window.location.assign(data.redirect);
    setTimeout(()=>{
      if (!/\/letters(\?|$)/.test(location.href)) window.location.href = data.redirect;
    }, 120);
  }catch(e){
    showErr(e.message || String(e));
  }
});

// ===================== Toolbar =====================
$("#btnNewConsumer").addEventListener("click", ()=>{
  const m = $("#newModal");
  $("#newForm").reset();
  m.classList.remove("hidden");
  document.body.style.overflow = "hidden";
});
$("#newClose").addEventListener("click", ()=> closeNew());
$("#newCancel").addEventListener("click", ()=> closeNew());
function closeNew(){
  $("#newModal").classList.add("hidden");
  document.body.style.overflow = "";
}
$("#newForm").addEventListener("submit", async (e)=>{
  e.preventDefault();
  const payload = Object.fromEntries(new FormData(e.currentTarget).entries());
  const res = await api("/api/consumers", {
    method:"POST",
    headers:{ "Content-Type":"application/json" },
    body: JSON.stringify(payload)
  });
  if(!res?.ok) return showErr(res?.error || "Failed to create consumer.");
  closeNew();
  await loadConsumers(false);
  await selectConsumer(res.consumer.id);
});

$("#btnEditConsumer").addEventListener("click", ()=>{
  const m = $("#editModal");
  if(!currentConsumerId){ showErr("Select a consumer first."); return; }
  const c = DB.consumers.find(x=>x.id===currentConsumerId);
  if(!c){ showErr("Consumer not found."); return; }
  const f = $("#editForm");
  f.name.value = c.name || "";
  f.email.value = c.email || "";
  f.phone.value = c.phone || "";
  f.addr1.value = c.addr1 || "";
  f.addr2.value = c.addr2 || "";
  f.city.value = c.city || "";
  f.state.value = c.state || "";
  f.zip.value = c.zip || "";
  f.ssn_last4.value = c.ssn_last4 || "";
  f.dob.value = c.dob || "";
  f.sale.value = c.sale ?? "";
  f.paid.value = c.paid ?? "";
  f.status.value = c.status || "active";

  m.classList.remove("hidden");
  document.body.style.overflow = "hidden";
});
$("#editClose").addEventListener("click", ()=> closeEdit());
$("#editCancel").addEventListener("click", ()=> closeEdit());
function closeEdit(){
  $("#editModal").classList.add("hidden");
  document.body.style.overflow = "";
}
$("#editForm").addEventListener("submit", async (e)=>{
  e.preventDefault();
  const f = e.currentTarget;
  const payload = Object.fromEntries(new FormData(f).entries());
  const res = await api(`/api/consumers/${currentConsumerId}`, {
    method:"PUT",
    headers:{ "Content-Type":"application/json" },
    body: JSON.stringify(payload)
  });
  if(!res?.ok) return showErr(res?.error || "Failed to save.");
  closeEdit();
  await loadConsumers(false);
  const c = DB.consumers.find(x=>x.id===currentConsumerId);
  $("#selConsumer").textContent = c ? c.name : "—";
});

// Upload report
$("#btnUpload").addEventListener("click", ()=>{
  if(!currentConsumerId) return showErr("Select a consumer first.");
  $("#fileInput").value = "";
  $("#fileInput").click();
});
$("#fileInput").addEventListener("change", async (e)=>{
  clearErr();
  const file = e.target.files?.[0];
  if(!file) return;
  const btn = $("#btnUpload");
  const old = btn.textContent;
  btn.textContent = "Uploading…";
  btn.disabled = true;

  try{
    const fd = new FormData();
    fd.append("file", file, file.name);
    const res = await fetch(`/api/consumers/${currentConsumerId}/upload`, {
      method: "POST",
      headers: authHeader(),
      body: fd
    });
    const data = await res.json().catch(()=> ({}));
    if(!data?.ok) throw new Error(data?.error || `Upload failed (HTTP ${res.status})`);
    if (data.creditScore) {
      localStorage.setItem("creditScore", JSON.stringify(data.creditScore));
      window.dispatchEvent(new StorageEvent("storage", { key: "creditScore" }));
    }
    await refreshReports();
    await loadConsumerState();
  }catch(err){
    showErr(String(err));
  }finally{
    btn.textContent = old;
    btn.disabled = false;
  }
});

// Data breach lookup
$("#btnDataBreach").addEventListener("click", async ()=>{
  if(!currentConsumerId) return showErr("Select a consumer first.");
  const c = DB.consumers.find(x=>x.id===currentConsumerId);
  if(!c?.email) return showErr("Selected consumer has no email.");
  const btn = $("#btnDataBreach");
  const old = btn.textContent;
  btn.disabled = true;
  btn.textContent = "Checking...";
  try{
    const res = await api(`/api/databreach`, {
      method: "POST",
      headers: { "Content-Type": "application/json" },
      body: JSON.stringify({ email: c.email, consumerId: c.id })
    });
    if(!res?.ok) return showErr(res?.error || "Breach check failed.");
    const list = res.breaches || [];
    c.breaches = list.map(b=>b.Name || b.name || "");
    const body = $("#breachBody");
    const content = list.length
      ? `<p>${escapeHtml(c.email)} found in:</p><ul>${list.map(b=>`<li>${escapeHtml(b.Name || b.name || "unknown")}</li>`).join("")}</ul>`
      : `<p>No breaches found for ${escapeHtml(c.email)}.</p>`;
    body.innerHTML = content;
    const modal = $("#breachModal");
    modal.classList.remove("hidden");
    modal.classList.add("flex");
  }catch(err){
    showErr(String(err));
  }finally{
    btn.textContent = old;
    btn.disabled = false;
  }
});

// Data breach modal handlers
$("#breachClose").addEventListener("click", ()=>{
  const m = $("#breachModal");
  m.classList.add("hidden");
  m.classList.remove("flex");
});

$("#breachSend").addEventListener("click", async ()=>{
  if(!currentConsumerId) return showErr("Select a consumer first.");
  const btn = $("#breachSend");
  const old = btn.textContent;
  btn.disabled = true;
  btn.textContent = "Generating...";
  try{
    const res = await fetch(`/api/consumers/${currentConsumerId}/databreach/audit`, { method:"POST" }).then(r=>r.json());
    if(!res?.ok) return showErr(res?.error || "Failed to generate audit.");
    if(res.url) window.open(res.url, "_blank");
    if(res.warning) showErr(res.warning);
    await loadConsumerState();

  }catch(err){
    showErr(String(err));
  }finally{
    btn.textContent = old;
    btn.disabled = false;
  }
});

// Audit report
$("#btnAuditReport").addEventListener("click", async ()=>{
  if(!currentConsumerId || !currentReportId) return showErr("Select a report first.");
  const selections = collectSelections();
  const btn = $("#btnAuditReport");
  const old = btn.textContent;
  btn.disabled = true;
  btn.textContent = "Auditing...";
  try{
    const payload = selections.length ? { selections } : {};
    const res = await fetch(`/api/consumers/${currentConsumerId}/report/${currentReportId}/audit`, {
      method:"POST",
      headers:{ "Content-Type":"application/json" },
      body: JSON.stringify(payload)
    }).then(r=>r.json());
    if(!res?.ok) return showErr(res?.error || "Failed to run audit.");
    if(res.url) window.open(res.url, "_blank");
    if(res.warning) showErr(res.warning);
  }catch(err){
    showErr(String(err));
  }finally{
    btn.textContent = old;
    btn.disabled = false;
  }
});

// Delete report
$("#btnDeleteReport").addEventListener("click", async ()=>{
  if(!currentConsumerId || !currentReportId) return showErr("Select a report first.");
  if(!confirm("Delete this report?")) return;
  const res = await api(`/api/consumers/${currentConsumerId}/report/${currentReportId}`, { method:"DELETE" });
  if(!res?.ok) return showErr(res?.error || "Failed to delete report.");
  await refreshReports();
  await loadConsumerState();
});

// ===================== Files & Activity =====================
async function loadConsumerState(){
  if (!currentConsumerId){ $("#activityList").innerHTML = ""; return; }
  const resp = await api(`/api/consumers/${currentConsumerId}/state`);
  if (!resp?.ok){ $("#activityList").innerHTML = `<div class="muted">No activity.</div>`; return; }
  const allEvents = resp.state?.events || [];
  const events = allEvents.filter(ev => ev.type !== "message");
  const files = resp.state?.files || [];
  const list = [];

  if (files.length){
    list.push(`<div class="font-medium mb-1">Files</div>`);
    files.forEach(f=>{
      list.push(`
        <div class="glass card flex items-center justify-between p-2">
          <div class="wrap-anywhere">
            <div>${escapeHtml(f.originalName)}</div>
            <div class="text-xs muted">${(f.mimetype||"").split("/").pop() || ""} • ${(f.size/1024).toFixed(1)} KB • ${new Date(f.uploadedAt).toLocaleString()}</div>
          </div>
          <a class="btn text-sm" href="/api/consumers/${currentConsumerId}/state/files/${encodeURIComponent(f.storedName)}" target="_blank">Open</a>
        </div>
      `);
    });
  }

  list.push(`<div class="font-medium mt-2 mb-1">Activity</div>`);
  if (!events.length){
    list.push(`<div class="muted">No recent events.</div>`);
  } else {
    events.forEach(ev=>{ list.push(formatEvent(ev)); });
  }
  $("#activityList").innerHTML = list.join("");
}

$("#btnAddFile").addEventListener("click", ()=>{
  if(!currentConsumerId) return showErr("Select a consumer first.");
  $("#activityFile").value = "";
  $("#activityFile").click();
});
$("#activityFile").addEventListener("change", async (e)=>{
  const file = e.target.files?.[0];
  if(!file) return;
  try{
    const fd = new FormData();
    fd.append("file", file, file.name);
    const res = await fetch(`/api/consumers/${currentConsumerId}/state/upload`, {
      method: "POST",
      headers: authHeader(),
      body: fd
    });
    const data = await res.json().catch(()=> ({}));
    if(!data?.ok) throw new Error(data?.error || `Upload failed`);
    await loadConsumerState();
  }catch(err){
    showErr(String(err));
  }
});

async function loadMessages(){
  if(!currentConsumerId){ $("#msgList").innerHTML = ""; return; }
  const resp = await api(`/api/messages/${currentConsumerId}`);
  if(!resp?.ok){ $("#msgList").innerHTML = `<div class="muted">No messages.</div>`; return; }
  const msgs = resp.messages || [];
  if(!msgs.length){ $("#msgList").innerHTML = `<div class="muted">No messages.</div>`; return; }
  $("#msgList").innerHTML = msgs.map(m=>{
    const fromUser = m.payload?.from;
    const isClient = fromUser === 'client';
    const cls = isClient ? 'msg-client' : 'msg-host';
    const label = isClient ? 'Client' : escapeHtml(fromUser || 'Host');
    const when = new Date(m.at).toLocaleString();
    return `<div class="message ${cls}"><div class="text-xs muted">${label} • ${when}</div><div>${escapeHtml(m.payload?.text||'')}</div></div>`;
  }).join('');
}

$("#btnSendMsg").addEventListener("click", async ()=>{
  if(!currentConsumerId) return showErr("Select a consumer first.");
  const txt = $("#msgInput").value.trim();
  if(!txt) return;
  const res = await api(`/api/messages/${currentConsumerId}`, { method:'POST', headers:{'Content-Type':'application/json'}, body: JSON.stringify({ text: txt }) });
  if(!res?.ok) return showErr(res.error || "Failed to send message.");
  $("#msgInput").value = "";
  await loadMessages();
});

// ===================== Modes + Global Hotkeys =====================
// Minimal re-implementation here so we don't rely on inline scripts
const MODES = [
  {
    key: "identity",
    hotkey: "i",
    cardClass: "mode-identity",
    chip: "ID Theft",
    label: "Identity Theft",
  },
  {
    key: "breach",
    hotkey: "d",
    cardClass: "mode-breach",
    chip: "Breach",
    label: "Data Breach",
  },
  {
    key: "assault",
    hotkey: "s",
    cardClass: "mode-assault",
    chip: "Assault",
    label: "Sexual Assault",
  },
];
let activeMode = null;
function setMode(key){ activeMode = (activeMode===key)? null : key; updateModeButtons(); }
function updateModeButtons(){ document.querySelectorAll(".mode-btn").forEach(b=> b.classList.toggle("active", b.dataset.mode===activeMode)); }

(function initModesBar(){
  const bar = $("#modeBar");
  if (!bar) return;
  bar.innerHTML = "";
  MODES.forEach(m => {
    const btn = document.createElement("button");
    btn.type = "button";
    btn.className = `chip mode-btn chip-${m.key}`;
    btn.textContent = m.label;
    btn.dataset.mode = m.key;
    btn.addEventListener("click", () => setMode(m.key));
    bar.appendChild(btn);
  });
  updateModeButtons();
})();

function attachCardHandlers(root=document){
  root.querySelectorAll(".tl-card").forEach(card=>{
    if (card.__modesHooked) return;
    card.__modesHooked = true;

    // focus ring for hotkeys R/A
    card.addEventListener("pointerdown", ()=> focusCard(card));

    // main click behavior: toggle selection or special mode
    card.addEventListener("click", (e)=>{
      if (e.target.closest("input, label, button")) return;
      if (activeMode){
        toggleCardMode(card, activeMode);
      } else {
        toggleWholeCardSelection(card);
      }
    });

    const playBtn = card.querySelector('.tl-playbook');
    const playSel = card.querySelector('.tl-playbook-select');
    if (playBtn && playSel) {
      playSel.innerHTML = '<option value="">No playbook</option>' +
        Object.entries(PLAYBOOKS).map(([k,v])=>`<option value="${k}">${escapeHtml(v.name)}</option>`).join('');
      playBtn.addEventListener('click', (e)=>{
        e.stopPropagation();
        playSel.classList.toggle('hidden');
      });
      playSel.addEventListener('change', (e)=>{
        e.stopPropagation();
        playSel.classList.add('hidden');
        updateSelectionStateFromCard(card);
      });
    }

    // badge container safety
    if (!card.querySelector(".special-badges")) {
      const head = card.querySelector(".tl-head") || card.firstElementChild;
      const holder = document.createElement("div");
      holder.className = "special-badges flex gap-1";
      head.appendChild(holder);
    }

    // ensure badges match current classes
    updateCardBadges(card);
  });
}
let lastFocusedCard = null;
function focusCard(card){
  if (lastFocusedCard) lastFocusedCard.classList.remove("focus-ring");
  lastFocusedCard = card;
  card.classList.add("focus-ring");
}
function toggleWholeCardSelection(card){
  const any = Array.from(card.querySelectorAll('input.bureau')).some(cb=>cb.checked);
  setCardSelected(card, !any);
}

function toggleCardMode(card, modeKey){
  const info = MODES.find(m => m.key === modeKey);
  if (!info) return;

  // remove other mode classes before toggling desired one
  MODES.forEach(m => { if (m.cardClass !== info.cardClass) card.classList.remove(m.cardClass); });
  const added = card.classList.toggle(info.cardClass);

  if (added) {
    const bureaus = Array.from(card.querySelectorAll('input.bureau'));
    if (bureaus.length) {
      if (!bureaus.some(cb => cb.checked)) {
        // default to first available bureau
        bureaus[0].checked = true;
      }
    } else {
      console.warn('No bureaus available to select for card');
    }
  }

  updateCardBadges(card);
  updateSelectionStateFromCard(card);
}

function updateCardBadges(card){
  const wrap = card.querySelector(".special-badges");
  if (!wrap) return;
  wrap.innerHTML = "";
  MODES.forEach(m => {
    if (card.classList.contains(m.cardClass)) {
      const s = document.createElement("span");
      s.className = `chip chip-mini chip-${m.key}`;
      s.textContent = m.chip;
      wrap.appendChild(s);
    }
  });
}
window.__crm_helpers = {
  attachCardHandlers,
  focusCardRef: ()=> lastFocusedCard,
  toggleWholeCardSelection,
  clearMode: ()=>{ activeMode=null; updateModeButtons(); },
  setMode,
};

const tlList = $("#tlList");
const obs = new MutationObserver(()=> attachCardHandlers(tlList));
obs.observe(tlList, { childList:true, subtree:true });

// ===================== Init =====================
loadConsumers();
loadTracker();
updatePortalLink();

const companyName = localStorage.getItem("companyName");
if (companyName) {
  $("#navCompany").textContent = companyName;
}
<|MERGE_RESOLUTION|>--- conflicted
+++ resolved
@@ -28,11 +28,8 @@
 let tlTotalPages = 1;
 let CURRENT_COLLECTORS = [];
 const collectorSelection = {};
-<<<<<<< HEAD
 let trackerData = {};
-=======
-const trackerData = {};
->>>>>>> 490f0865
+
 let trackerSteps = [];
 
 const ocrCb = $("#cbUseOcr");
@@ -295,7 +292,6 @@
   currentReportId = e.target.value || null;
   await loadReportJSON();
 });
-<<<<<<< HEAD
 
 async function loadTracker(){
   clearErr();
@@ -346,33 +342,7 @@
   }catch(e){
     showErr(e.message || 'Failed to save steps');
   }
-=======
- 
-async function loadTracker(){
-  const res = await api(currentConsumerId ? `/api/consumers/${currentConsumerId}/tracker` : "/api/tracker/steps");
-  trackerSteps = res.steps || [];
-  renderTrackerSteps();
-  if(!currentConsumerId) return;
-  const data = res.completed || {};
-  trackerData[currentConsumerId] = data;
-  trackerSteps.forEach(step=>{
-    const cb = document.querySelector(`#trackerSteps input[data-step="${step}"]`);
-    if(cb) cb.checked = !!data[step];
-  });
-}
-
-async function toggleTracker(e){
-  if(!currentConsumerId) return;
-  const step = e.target.dataset.step;
-  const done = e.target.checked;
-  trackerData[currentConsumerId] ??= {};
-  trackerData[currentConsumerId][step] = done;
-  await api(`/api/consumers/${currentConsumerId}/tracker`, {
-    method: "POST",
-    headers: { "Content-Type":"application/json" },
-    body: JSON.stringify({ step, done })
-  });
->>>>>>> 490f0865
+
 }
 function renderTrackerSteps(){
   const wrap = document.querySelector("#trackerSteps");
@@ -397,15 +367,8 @@
       const idx = parseInt(e.target.dataset.index);
       const removed = trackerSteps.splice(idx,1)[0];
       Object.values(trackerData).forEach(obj=>{ delete obj[removed]; });
-<<<<<<< HEAD
       syncTrackerSteps();
-=======
-      await api("/api/tracker/steps", {
-        method: "POST",
-        headers: { "Content-Type":"application/json" },
-        body: JSON.stringify({ steps: trackerSteps })
-      });
->>>>>>> 490f0865
+
       renderTrackerSteps();
       loadTracker();
     });
@@ -427,10 +390,8 @@
         let name = (inp.value || "").trim();
         if(!name) name = `Step ${trackerSteps.length + 1}`;
         trackerSteps.push(name);
-<<<<<<< HEAD
         syncTrackerSteps();
-=======
->>>>>>> 490f0865
+
         inp.remove();
         await api("/api/tracker/steps", {
           method: "POST",
