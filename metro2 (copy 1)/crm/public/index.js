/* public/index.js */

import { PLAYBOOKS } from './playbooks.js';
import { authHeader, api } from './common.js';

const $ = (s) => document.querySelector(s);

const role = typeof window !== 'undefined' ? (window.userRole || 'host') : 'host';
if (typeof window !== 'undefined' && role === 'client') {
  window.location.href = '/client-portal-template.html';
}
if (typeof document !== 'undefined' && typeof document.addEventListener === 'function') {
  document.addEventListener('DOMContentLoaded', () => {
    if (role !== 'host') {
      ['btnInvite', 'btnNewConsumer', 'btnEditConsumer'].forEach(id => {

        document.getElementById(id)?.classList.add('hidden');
      });
    }
  });
}

let DB = [];
let currentConsumerId = null;
let currentReportId = null;
let CURRENT_REPORT = null;
let tlPageSize = 6;
let tlPage = 1;
let tlTotalPages = 1;
let CURRENT_COLLECTORS = [];
const collectorSelection = {};
let trackerData = {};

let trackerSteps = [];

let CONSUMER_FILES = [];

<<<<<<< HEAD
const METRO2_VIOLATIONS = [
  "Balance inconsistent with status",
  "Missing date of first delinquency",
  "Incorrect past due amount",
  "Account status code mismatch"
];
=======
>>>>>>> d84ec193

const ocrCb = $("#cbUseOcr");

let CUSTOM_TEMPLATES = [];

async function loadTemplates(){
  try{
    const res = await fetch('/api/templates');
    const data = await res.json().catch(()=>({}));
    CUSTOM_TEMPLATES = data.templates || [];
    document.querySelectorAll('.tl-letter-select').forEach(sel=>populateLetterSelectOptions(sel));
  }catch{}
}
loadTemplates();


document.addEventListener('DOMContentLoaded', () => {
  const sel = $("#tlReasonSelect");
  if(sel){
    sel.innerHTML = '<option value="">Select reason</option>' +
      METRO2_VIOLATIONS.map(r => `<option value="${r}">${r}</option>`).join('');
    sel.addEventListener('change', e => {
      const txt = $("#tlReasonText");
      if(txt) txt.value = e.target.value;
    });
  }
});


function updatePortalLink(){
  const links = ["#clientPortalLink", "#activityPortalLink"].map(sel => $(sel));
  links.forEach(a => {
    if(!a) return;
    if(currentConsumerId){
      a.href = `/portal/${currentConsumerId}`;
      a.classList.remove("hidden");
    } else {
      a.href = "#";
      a.classList.add("hidden");
    }
  });
}

// ----- UI helpers -----
function showErr(msg){
  const e = $("#err");
  if (!e) { alert(msg); return; }
  e.textContent = msg || "Something went wrong.";
  e.classList.remove("hidden");
  console.error("[UI][ERR]", msg);
}
function clearErr(){
  const e = $("#err");
  if (e) { e.textContent = ""; e.classList.add("hidden"); }
}
function formatEvent(ev){
  const when = new Date(ev.at).toLocaleString();
  let title = escapeHtml(ev.type);
  let body = "";
  if(ev.type === "letters_generated"){
    const { count, requestType, tradelines, inquiries = 0, collectors = 0 } = ev.payload || {};
    title = "Letters generated";
    const inqPart = inquiries ? ` and ${escapeHtml(inquiries)} inquiry${inquiries===1?"":"s"}` : "";
    const colPart = collectors ? ` and ${escapeHtml(collectors)} collector${collectors===1?"":"s"}` : "";
    body = `<div class="text-xs mt-1">Generated ${escapeHtml(count)} letter${count===1?"":"s"} (${escapeHtml(requestType||"")}) for ${escapeHtml(tradelines)} tradeline${tradelines===1?"":"s"}${inqPart}${colPart}.</div>`;

  } else if(ev.type === "audit_generated"){
    const { reportId, file } = ev.payload || {};
    title = "Audit generated";
    const link = file ? `<a href="${escapeHtml(file)}" target="_blank" class="text-accent underline">open</a>` : "";
    body = `<div class="text-xs mt-1">Report ${escapeHtml(reportId||"")} ${link}</div>`;
  } else if(ev.type === "breach_audit_generated"){
    const { file } = ev.payload || {};
    title = "Data breach audit generated";
    const link = file ? `<a href="${escapeHtml(file)}" target="_blank" class="text-accent underline">open</a>` : "";
    body = `<div class="text-xs mt-1">${link}</div>`;
  } else if(ev.type === "letters_portal_sent"){
    const { file } = ev.payload || {};
    title = "Letters sent to portal";
    const link = file ? `<a href="${escapeHtml(file)}" target="_blank" class="text-accent underline">open</a>` : "";
    body = `<div class="text-xs mt-1">${link}</div>`;

  } else if(ev.type === "consumer_created"){
    const { name } = ev.payload || {};
    title = "Consumer created";
    if(name){
      body = `<div class="text-xs mt-1">${escapeHtml(name)}</div>`;
    }
  } else if(ev.type === "consumer_updated"){
    const { fields = [] } = ev.payload || {};
    title = "Consumer updated";
    if(fields.length){
      body = `<div class="text-xs mt-1">Updated ${escapeHtml(fields.join(", "))}</div>`;
    }
  } else if(ev.type === "consumer_deleted"){
    title = "Consumer deleted";
  } else if(ev.type === "report_uploaded"){
    const { filename, size } = ev.payload || {};
    title = "Report uploaded";
    const sizeKb = typeof size === "number" ? ` ${(size/1024).toFixed(1)} KB` : "";
    if(filename){
      body = `<div class="text-xs mt-1">${escapeHtml(filename)}${sizeKb}</div>`;
    }
  } else if(ev.type === "letter_reminder"){
    const { step, playbook, tradelineIndex, due } = ev.payload || {};
    title = "Letter reminder";
    let desc = step ? `Send "${escapeHtml(step)}"` : "Send next letter";
    if (playbook) desc += ` from ${escapeHtml(playbook)}`;
    if (tradelineIndex !== undefined) desc += ` for TL #${escapeHtml(tradelineIndex)}`;
    if (due) desc += ` (due ${new Date(due).toLocaleDateString()})`;
    body = `<div class="text-xs mt-1">${desc}</div>`;
  } else if(ev.payload){
    body = `<pre class="text-xs mt-1 overflow-auto">${escapeHtml(JSON.stringify(ev.payload, null, 2))}</pre>`;
  }
  return `
    <div class="glass card p-2">
      <div class="flex items-center justify-between">
        <div class="font-medium">${title}</div>
        <div class="text-xs muted">${when}</div>
      </div>
      ${body}
    </div>
  `;
}

// ===================== Consumers (search + pagination) =====================
const PAGE_SIZE = 10;
let consQuery = "";
let consPage = 1;

function filteredConsumers(){
  const q = consQuery.trim().toLowerCase();
  if (!q) return DB.slice();
  return DB.filter(c=>{
    return [c.name,c.email,c.phone,c.addr1,c.city,c.state,c.zip].some(v=> (v||"").toLowerCase().includes(q));
  });
}
function totalPages(){ return Math.max(1, Math.ceil(filteredConsumers().length / PAGE_SIZE)); }
function currentPageItems(){
  const items = filteredConsumers();
  const tp = totalPages();
  if (consPage > tp) consPage = tp;
  const start = (consPage-1)*PAGE_SIZE;
  return items.slice(start, start+PAGE_SIZE);
}

async function loadConsumers(restore = true){
  clearErr();
  const data = await api("/api/consumers");
  if (data.status === 401) {
    alert('Please log in');
    localStorage.removeItem('token');
    localStorage.removeItem('auth');
    location.href = '/login.html';
    return;
  }
  if (data.status === 403 || data.error === 'Forbidden') {
    alert('Forbidden / ask admin for access');
    return;
  }
  if (data.ok === false || !data.consumers) {
    showErr(data.error || 'Could not load consumers.');
    return;
  }
  DB = data.consumers;
  renderConsumers();
  if (restore) restoreSelectedConsumer();
}
function renderConsumers(){
  const wrap = $("#consumerList");
  wrap.innerHTML = "";
  const tpl = $("#consumerItem").content;

  currentPageItems().forEach(c=>{
    const n = tpl.cloneNode(true);
    n.querySelector(".name").textContent = c.name || "(no name)";
    n.querySelector(".email").textContent = c.email || "";
    const card = n.querySelector(".consumer-card");
    card.addEventListener("click", ()=> selectConsumer(c.id));
    n.querySelector(".delete").addEventListener("click", async (e)=>{
      e.stopPropagation();
      if(!confirm(`Delete ${c.name}?`)) return;
      const res = await api(`/api/consumers/${c.id}`, { method:"DELETE" });
      if(!res?.ok) return showErr(res?.error || "Failed to delete consumer.");
      if(currentConsumerId === c.id){
        currentConsumerId = null;
        currentReportId = null;
        CURRENT_REPORT = null;
        $("#reportPicker").innerHTML = "";
        $("#tlList").innerHTML = "";
        $("#selConsumer").textContent = "—";
        $("#activityList").innerHTML = "";
        updatePortalLink();
        setSelectedConsumerId(null);

      }
      loadConsumers();
    });
    wrap.appendChild(n);
  });
  $("#consPage").textContent = String(consPage);
  $("#consPages").textContent = String(totalPages());
}
$("#consumerSearch").addEventListener("input", (e)=>{
  consQuery = e.target.value || "";
  consPage = 1;
  renderConsumers();
});
$("#consPrev").addEventListener("click", ()=>{
  if (consPage>1){ consPage--; renderConsumers(); }
});
$("#consNext").addEventListener("click", ()=>{
  if (consPage<totalPages()){ consPage++; renderConsumers(); }
});

$("#tlPrev").addEventListener("click", ()=>{
  if (tlPage>1){ tlPage--; renderTradelines(CURRENT_REPORT?.tradelines || []); }
});
$("#tlNext").addEventListener("click", ()=>{
  if (tlPage<tlTotalPages){ tlPage++; renderTradelines(CURRENT_REPORT?.tradelines || []); }
});
$("#tlPageSize").addEventListener("change", (e)=>{
  const val = e.target.value;
  tlPageSize = val === "all" ? Infinity : parseInt(val, 10) || 6;
  tlPage = 1;
  renderTradelines(CURRENT_REPORT?.tradelines || []);
});

$("#btnSelectAll").addEventListener("click", ()=>{
  const cards = Array.from(document.querySelectorAll(".tl-card"));
  if (!cards.length) return;
  const allSelected = cards.every(c => c.classList.contains("selected"));
  cards.forEach(c => {
    setCardSelected(c, !allSelected);
    if (!allSelected) autoSelectBestViolation(c);
  });
  updateSelectAllButton();
});

$("#btnSelectNegative")?.addEventListener("click", ()=>{
  const cards = Array.from(document.querySelectorAll(".tl-card.negative"));
  if (!cards.length) return;
  const allSelected = cards.every(c => c.classList.contains("selected"));
  cards.forEach(c => {
    setCardSelected(c, !allSelected);
    if (!allSelected) autoSelectBestViolation(c);
  });
  updateSelectAllButton();
});

async function selectConsumer(id){
  currentConsumerId = id;
  const c = DB.find(x=>x.id===id);
  $("#selConsumer").textContent = c ? c.name : "—";
   setSelectedConsumerId(id);

  updatePortalLink();
  await refreshReports();
  await loadConsumerState();
  await loadMessages();
  await loadTracker();
}

function restoreSelectedConsumer(){
  const stored = getSelectedConsumerId();
  if(stored && DB.find(c=>c.id===stored)){
    selectConsumer(stored);
  }
}

// ===================== Reports =====================
async function refreshReports(){
  clearErr();
  if(!currentConsumerId){ $("#reportPicker").innerHTML = ""; return; }
  const data = await api(`/api/consumers/${currentConsumerId}/reports`);
  if(!data?.ok) return showErr(data?.error || "Could not load reports.");

  const sel = $("#reportPicker");
  sel.innerHTML = "";
  (data.reports || []).forEach(r=>{
    const opt = document.createElement("option");
    opt.value = r.id;
    opt.textContent = `${r.filename} (${r.summary.tradelines} TL) • ${new Date(r.uploadedAt).toLocaleString()}`;
    sel.appendChild(opt);
  });

  if (data.reports?.length) {
    currentReportId = data.reports[0].id;
    sel.value = currentReportId;
    await loadReportJSON();
  } else {
    currentReportId = null;
    CURRENT_REPORT = null;
    $("#tlList").innerHTML = `<div class="muted">No reports uploaded yet.</div>`;
  }
}
$("#reportPicker").addEventListener("change", async (e)=>{
  currentReportId = e.target.value || null;
  await loadReportJSON();
});

async function loadTracker(){
  clearErr();
  const url = currentConsumerId ? `/api/consumers/${currentConsumerId}/tracker` : '/api/tracker/steps';
  const data = await api(url);
  if(!data || !data.steps){ showErr('Could not load tracker.'); return; }
  trackerSteps = data.steps || [];
  if(currentConsumerId){
    trackerData[currentConsumerId] = data.completed || {};
  }
  renderTrackerSteps();
  if(currentConsumerId){
    trackerSteps.forEach(step=>{
      const cb = document.querySelector(`#trackerSteps input[data-step="${step}"]`);
      if(cb) cb.checked = !!trackerData[currentConsumerId][step];
    });
  }
}
async function saveTracker(){
  if(!currentConsumerId) return;
  const completed = {};
  trackerSteps.forEach(step=>{
    const cb = document.querySelector(`#trackerSteps input[data-step="${step}"]`);
    if(cb) completed[step] = cb.checked;
  });
  trackerData[currentConsumerId] = completed;
  try{
    const resp = await fetch(`/api/consumers/${currentConsumerId}/tracker`, {
      method:'POST',
      headers:{'Content-Type':'application/json'},
      body: JSON.stringify({ completed })
    });
    const d = await resp.json().catch(()=>({}));
    if(!d?.ok) throw new Error(d?.error || 'Failed to sync tracker');
  }catch(e){
    showErr(e.message || 'Failed to sync tracker');
  }
}
async function syncTrackerSteps(){
  try{
    const resp = await fetch('/api/tracker/steps', {
      method:'PUT',
      headers:{'Content-Type':'application/json'},
      body: JSON.stringify({ steps: trackerSteps })
    });
    const d = await resp.json().catch(()=>({}));
    if(!d?.ok) throw new Error(d?.error || 'Failed to save steps');
  }catch(e){
    showErr(e.message || 'Failed to save steps');
  }

}
function renderTrackerSteps(){
  const wrap = document.querySelector("#trackerSteps");
  if(!wrap) return;
  wrap.innerHTML = "";
  if(trackerSteps.length === 0){
    wrap.innerHTML = '<div class="muted">No steps yet. Add one below.</div>';
    return;
  }

  trackerSteps.forEach((step,i)=>{
    const div = document.createElement("div");
    div.className = "flex items-center gap-1 step-item";
    div.innerHTML = `<label class="flex items-center gap-2"><input type="checkbox" data-step="${step}" /> <span>${step}</span></label><button class="remove-step" data-index="${i}" aria-label="Remove step">&times;</button>`;
    wrap.appendChild(div);
  });
  wrap.querySelectorAll("input[type=checkbox]").forEach(cb=>{
    cb.addEventListener("change", toggleTracker);
  });
  wrap.querySelectorAll(".remove-step").forEach(btn=>{
    btn.addEventListener("click", async e=>{
      const idx = parseInt(e.target.dataset.index);
      const removed = trackerSteps.splice(idx,1)[0];
      Object.values(trackerData).forEach(obj=>{ delete obj[removed]; });
      syncTrackerSteps();

      renderTrackerSteps();
      loadTracker();
    });
  });
}
  const addStepBtn = document.querySelector("#addStep");
  if(addStepBtn){
    addStepBtn.addEventListener("click", ()=>{
      // If an input already exists, ignore
      if(document.querySelector("#newStepName")) return;
      const wrap = document.querySelector("#stepControls");
      const inp = document.createElement("input");
      inp.id = "newStepName";
      inp.placeholder = "New step name";
      inp.className = "border rounded px-2 py-1 flex-1";
      wrap.insertBefore(inp, addStepBtn);
      inp.focus();
      const finish = async ()=>{
        let name = (inp.value || "").trim();
        if(!name) name = `Step ${trackerSteps.length + 1}`;
        trackerSteps.push(name);
        syncTrackerSteps();

        inp.remove();
        await api("/api/tracker/steps", {
          method: "POST",
          headers: { "Content-Type":"application/json", ...authHeader() },
          body: JSON.stringify({ steps: trackerSteps })
        });
        renderTrackerSteps();
        loadTracker();
      };
      inp.addEventListener("keydown", e=>{
        if(e.key === "Enter"){ e.preventDefault(); finish(); }
        if(e.key === "Escape"){ inp.remove(); }
      });
    });
  }
 

async function loadReportJSON(){
  clearErr();
  if(!currentConsumerId || !currentReportId) return;
  const data = await api(`/api/consumers/${currentConsumerId}/report/${currentReportId}`);
  if(!data?.ok) return showErr(data?.error || "Failed to load report JSON.");
  CURRENT_REPORT = data.report;
  CURRENT_REPORT.tradelines = dedupeTradelines(CURRENT_REPORT.tradelines || []);
  tlPage = 1;
  hiddenTradelines.clear();
  Object.keys(selectionState).forEach(k=> delete selectionState[k]);
  activeFilters.clear();
  renderFilterBar();
  renderTradelines(CURRENT_REPORT.tradelines);
  renderCollectors(CURRENT_REPORT.creditor_contacts || []);

}

// ===================== Filters (unchanged) =====================
const ALL_TAGS = ["Collections","Late Payments","Charge-Off","Student Loans","Medical Bills","Other"];
const activeFilters = new Set();
const hiddenTradelines = new Set();
const selectionState = {};

function hasWord(s, w){ return (s||"").toLowerCase().includes(w.toLowerCase()); }
function maybeNum(x){ return typeof x === "number" ? x : null; }
export function dedupeTradelines(lines){
  const seen = new Map();
  const result = [];
  (lines || []).forEach(tl => {
    const name = (tl.meta?.creditor || "").trim();
    if (!name) return;
    const per = tl.per_bureau || {};
    const hasData = ["TransUnion","Experian","Equifax"].some(b => Object.keys(per[b] || {}).length);
    const hasViolations = (tl.violations || []).length > 0;
    if (!hasData && !hasViolations) return;
    const nums = [
      per.TransUnion?.account_number,
      per.Experian?.account_number,
      per.Equifax?.account_number
    ].filter(Boolean).join("|");
    const key = `${name}|${nums}`;
    if (seen.has(key)) {
      const idx = seen.get(key);
      const existing = result[idx];
      if ((tl.violations || []).length > (existing.violations || []).length) {
        result[idx] = tl;
      }
    } else {
      seen.set(key, result.length);
      result.push(tl);
    }
  });
  return result;
}


export function mergeBureauViolations(vs){
  const map = new Map();
  (vs || []).forEach((v, idx) => {
    const text = v.title || v.violation || "";
    const m = text.match(/\((TransUnion|Experian|Equifax)\)/) || [];
    const base = text.replace(/\s*\((TransUnion|Experian|Equifax)\)/g, "").trim();
    const detailSrc = v.title ? (v.detail || "") : (v.detail || v.violation || "");
    const detailClean = detailSrc.replace(/\s*\((TransUnion|Experian|Equifax)\)/g, "").trim();
    const evCopy = v.evidence ? JSON.parse(JSON.stringify(v.evidence)) : {};
    delete evCopy.bureau;
    const evKey = detailClean || JSON.stringify(evCopy);
    const id = v.id || v.code || "";
    const bureaus = v.bureaus || [v.evidence?.bureau || v.bureau || m[1]].filter(Boolean);
    const key = `${id}|${v.category||""}|${base}|${evKey}`;
    if(!map.has(key)) map.set(key, { category: v.category, title: base, bureaus: new Set(), details: new Set(), debugs: new Set(), severity: v.severity || 0, idx });
    const entry = map.get(key);
    bureaus.forEach(bureau => entry.bureaus.add(bureau));
    if(detailClean) entry.details.add(detailClean);
    if(v.debug) entry.debugs.add(v.debug);
    if((v.severity||0) > entry.severity) entry.severity = v.severity||0;

  });
  return Array.from(map.values()).map(e => ({
    category: e.category,
    title: e.title,
    detail: Array.from(e.details).join(' '),
    severity: e.severity,
    bureaus: Array.from(e.bureaus),
    debug: Array.from(e.debugs).join('\n'),
    idx: e.idx
  }));
}

function deriveTags(tl){
  const tags = new Set();
  const name = (tl.meta?.creditor || "");
  const per = tl.per_bureau || {};
  const bureaus = ["TransUnion","Experian","Equifax"];

  if (bureaus.some(b => hasWord(per[b]?.payment_status, "collection") || hasWord(per[b]?.account_status, "collection"))
      || hasWord(name, "collection")) tags.add("Collections");


  if (bureaus.some(b => hasWord(per[b]?.payment_status, "late") || hasWord(per[b]?.payment_status, "delinquent"))
      || bureaus.some(b => (maybeNum(per[b]?.past_due) || 0) > 0)) tags.add("Late Payments");

  if (bureaus.some(b => hasWord(per[b]?.payment_status, "charge") && hasWord(per[b]?.payment_status, "off"))) tags.add("Charge-Off");

  const student = ["navient","nelnet","mohela","sallie","aidvantage","department of education","dept of education","edfinancial","fedloan","great lakes","student"];
  if (student.some(k => hasWord(name, k))
      || bureaus.some(b => hasWord(per[b]?.account_type_detail, "student"))) tags.add("Student Loans");

  const medical = ["medical","hospital","clinic","physician","health","radiology","anesthesia","ambulance"];
  if (medical.some(k => hasWord(name, k))) tags.add("Medical Bills");

  if (tags.size === 0) tags.add("Other");
  return Array.from(tags).map(t => t.trim());
}

function renderFilterBar(){
  const bar = $("#filterBar");
  bar.innerHTML = "";
  ALL_TAGS.forEach(tag=>{
    const btn = document.createElement("button");
    btn.className = "chip" + (activeFilters.has(tag) ? " active":"");
    btn.textContent = tag;
    btn.addEventListener("click", ()=>{
      if (activeFilters.has(tag)) activeFilters.delete(tag); else activeFilters.add(tag);
      tlPage = 1;
      renderFilterBar();
      renderTradelines(CURRENT_REPORT?.tradelines || []);
    });
    bar.appendChild(btn);
  });
  $("#btnClearFilters").onclick = () => {
    activeFilters.clear();
    tlPage = 1;
    renderFilterBar();
    renderTradelines(CURRENT_REPORT?.tradelines || []);
  };
}
function passesFilter(tags){ if (activeFilters.size === 0) return true; return tags.some(t => activeFilters.has(t)); }

// ===================== Tradelines + Zoom =====================
function updateSelectAllButton(){
  const btnAll = $("#btnSelectAll");
  const btnNeg = $("#btnSelectNegative");
  const cards = Array.from(document.querySelectorAll(".tl-card"));
  if (btnAll){
    const allSelected = cards.length > 0 && cards.every(c => c.classList.contains("selected"));
    btnAll.textContent = allSelected ? "Deselect All" : "Select All";
  }
  if (btnNeg){
    const negatives = cards.filter(c => c.classList.contains("negative"));
    const allNegSelected = negatives.length > 0 && negatives.every(c => c.classList.contains("selected"));
    btnNeg.textContent = allNegSelected ? "Deselect Negative" : "Select Negative";
  }
}

function setCardSelected(card, on){
  card.classList.toggle("selected", !!on);
  card.querySelectorAll('input.bureau').forEach(cb => { cb.checked = !!on; });
  updateSelectionStateFromCard(card);
}

function populateLetterSelectOptions(sel, saved){
  if(!sel) return;
  const prev = saved || sel.value;
  sel.innerHTML = '';
  [
    { value:'correct', label:'Correct' },
    { value:'delete', label:'Delete' }
  ].forEach(o=>{
    const opt = document.createElement('option');
    opt.value = o.value; opt.textContent = o.label; sel.appendChild(opt);
  });
  CUSTOM_TEMPLATES.forEach(t=>{
    const opt = document.createElement('option');
    opt.value = `tpl:${t.id}`;
    opt.textContent = t.heading || '(no heading)';
    sel.appendChild(opt);
  });
  if(prev) sel.value = prev;
}

function updateSelectionStateFromCard(card){
  const idx = Number(card.dataset.index);
  const bureaus = Array.from(card.querySelectorAll('.bureau:checked')).map(cb=>cb.value);
  if (!bureaus.length) { delete selectionState[idx]; updateSelectAllButton(); return; }

  // Preserve previously selected violations that may not be rendered
  const existing = selectionState[idx]?.violationIdxs || [];
  const visible = Array.from(card.querySelectorAll('.violation'));
  const visibleVals = visible.map(cb => Number(cb.value));
  const visibleChecked = visible.filter(cb => cb.checked).map(cb => Number(cb.value));
  const preserved = existing.filter(v => !visibleVals.includes(v));
  const violationIdxs = preserved.concat(visibleChecked);
  const specialMode = getSpecialModeForCard(card);
  const playbook = card.querySelector('.tl-playbook-select')?.value || null;
  const letterType = card.querySelector('.tl-letter-select')?.value || 'correct';
  selectionState[idx] = { bureaus, violationIdxs, specialMode, playbook, letterType };
  updateSelectAllButton();
}

function autoSelectBestViolation(card){
  const idx = Number(card.dataset.index);
  const tl = CURRENT_REPORT?.tradelines?.[idx];
  if (!tl) return;
  const vs = mergeBureauViolations(tl.violations || []);
  if (!vs.length) return;
  let bestIdx = 0;
  let bestSeverity = -Infinity;
  vs.forEach((v,i)=>{
    const sev = v.severity || 0;
    if (sev > bestSeverity){
      bestSeverity = sev;
      bestIdx = i;
    }
  });
  card.querySelectorAll('.violation').forEach(cb => {
    cb.checked = Number(cb.value) === bestIdx;
  });
  updateSelectionStateFromCard(card);
}

function renderTradelines(tradelines){
  const container = $("#tlList");
  container.innerHTML = "";
  const tpl = $("#tlTemplate").content;

  const visible = [];
  tradelines.forEach((tl, idx)=>{
    if (hiddenTradelines.has(idx)) return;

    // Skip tradelines with no meaningful bureau data or account numbers.
    // Some parsed reports include placeholder entries with empty `per_bureau`
    // sections and no account numbers, which resulted in blank cards that only
    // displayed generic violations like "Missing Date of First Delinquency".
    // Filtering these out up front keeps the visible list focused on usable
    // tradelines.
    const pb = tl.per_bureau || {};
    const hasBureauData = ["TransUnion","Experian","Equifax"]
      .some(b => Object.keys(pb[b] || {}).length);
    const hasAcct = Object.values(pb).some(b => b?.account_number);
    const hasVios = (tl.violations || []).length > 0;
    if (!hasBureauData && !hasAcct && !hasVios) return;


    const tags = deriveTags(tl);
    if (!passesFilter(tags)) return;
    visible.push({ tl, idx, tags });
  });

  const pageSize = tlPageSize === Infinity ? (visible.length || 1) : tlPageSize;
  tlTotalPages = Math.max(1, Math.ceil(visible.length / pageSize));
  if (tlPage > tlTotalPages) tlPage = tlTotalPages;
  const start = (tlPage - 1) * pageSize;
  const pageItems = visible.slice(start, start + pageSize);

  pageItems.forEach(({ tl, idx, tags }) => {
    const node = tpl.cloneNode(true);
    const card = node.querySelector(".tl-card");
    card.dataset.index = idx;

    const negativeTags = ["Collections","Late Payments","Charge-Off"];
    if (tags.some(t=>negativeTags.includes(t))) card.classList.add("negative");

    node.querySelector(".tl-creditor").textContent = tl.meta?.creditor || "Unknown Creditor";
    node.querySelector(".tl-idx").textContent = idx;

    node.querySelector(".tl-tu-acct").textContent  = tl.per_bureau?.TransUnion?.account_number || "";
    node.querySelector(".tl-exp-acct").textContent = tl.per_bureau?.Experian?.account_number || "";
    node.querySelector(".tl-eqf-acct").textContent = tl.per_bureau?.Equifax?.account_number || "";
    node.querySelector(".tl-manual-reason").textContent = tl.meta?.manual_reason || "";

    const letterSel = node.querySelector('.tl-letter-select');
    populateLetterSelectOptions(letterSel, selectionState[idx]?.letterType);
    letterSel?.addEventListener('change', ()=> updateSelectionStateFromCard(card));

    const tagWrap = node.querySelector(".tl-tags");
    tagWrap.innerHTML = "";
    tags.forEach(t=>{
      const chip = document.createElement("span");
      chip.className = "chip";
      chip.textContent = t;
      tagWrap.appendChild(chip);
    });

    const vWrap = node.querySelector(".tl-violations");
    const prevBtn = node.querySelector(".tl-reason-prev");
    const nextBtn = node.querySelector(".tl-reason-next");
    const vs = mergeBureauViolations(tl.violations || []);
    const maxSeverity = vs.reduce((m, v) => Math.max(m, v.severity || 0), 0);
    if (maxSeverity) card.classList.add(`severity-${maxSeverity}`);
    const pageSize = vs.length > 5 ? 3 : vs.length;
    let vStart = 0;
    let countEl = node.querySelector('.tl-violations-count');
    if(!countEl){
      countEl = document.createElement('div');
      countEl.className = 'text-xs muted mt-1';
      vWrap.parentNode.insertBefore(countEl, vWrap);
    }
    function renderViolations(){
      if(!vs.length){
        vWrap.innerHTML = `<div class="text-sm muted">No auto-detected violations for this tradeline.</div>`;
        countEl.textContent = '0 violations';
        prevBtn.classList.add("hidden");
        nextBtn.classList.add("hidden");
        return;
      }
      const end = Math.min(vStart + pageSize, vs.length);
      vWrap.innerHTML = vs.slice(vStart, end).map(v => `
        <label class="violation-item flex items-start gap-2 p-2 rounded hover:bg-gray-50 cursor-pointer severity-${v.severity || 1}">
          <input type="checkbox" class="violation" value="${v.idx}"/>
          <div>
            <div class="font-medium text-sm wrap-anywhere">${escapeHtml(v.category || "")} – ${escapeHtml(v.title || v.violation || "")}${v.severity ? `<span class="severity-tag severity-${v.severity}">S${v.severity}</span>` : ""}</div>
            ${v.bureaus && v.bureaus.length ? `<div class="text-xs mt-1">${v.bureaus.map(b=>'<span class="badge badge-bureau">'+escapeHtml(b)+'</span>').join(' ')}</div>` : ""}
            ${v.detail ? `<div class="text-sm text-gray-600 wrap-anywhere">${escapeHtml(v.detail)}</div>` : ""}
            ${v.debug ? `<pre class="debug">${escapeHtml(v.debug)}</pre>` : ""}
          </div>
        </label>`).join("");

      // Restore previously checked violations and hook change events
      const saved = selectionState[idx]?.violationIdxs || [];
      vWrap.querySelectorAll('.violation').forEach(cb => {
        const val = Number(cb.value);
        if (saved.includes(val)) cb.checked = true;
        cb.addEventListener('change', () => updateSelectionStateFromCard(card));
      });
      countEl.textContent = `Showing ${vStart + 1}-${end} of ${vs.length} violation${vs.length===1?"":"s"}`;
      if(vs.length > pageSize){
        prevBtn.classList.remove('hidden');
        nextBtn.classList.remove('hidden');
        prevBtn.disabled = vStart <= 0;
        nextBtn.disabled = end >= vs.length;
      } else {
        prevBtn.classList.add('hidden');
        nextBtn.classList.add('hidden');
      }
    }
    renderViolations();
    prevBtn.addEventListener("click", ()=>{ if(vStart>0){ vStart -= pageSize; renderViolations(); }});
    nextBtn.addEventListener("click", ()=>{ if(vStart + pageSize < vs.length){ vStart += pageSize; renderViolations(); }});

    node.querySelector(".tl-remove").addEventListener("click",(e)=>{
      e.stopPropagation();
      hiddenTradelines.add(idx);
      delete selectionState[idx];
      renderTradelines(tradelines);
    });

    node.querySelector(".tl-edit").addEventListener("click", (e) => {
      e.stopPropagation();
      openTlEdit(idx);
    });

    const nameEl = node.querySelector(".tl-creditor");
    if (nameEl) {
      nameEl.classList.add("cursor-pointer");
      nameEl.addEventListener("click", (e) => {
        e.stopPropagation();
        openZoomModal(tl, idx);
      });
    }

    // restore saved selections
    const saved = selectionState[idx];
    if (saved) {
      saved.bureaus?.forEach(b => {
        const cb = node.querySelector(`.bureau[value="${b}"]`);
        if (cb) cb.checked = true;
      });
      if (saved.playbook){
        const sel = node.querySelector('.tl-playbook-select');
        if (sel) sel.value = saved.playbook;
      }
      const ls = node.querySelector('.tl-letter-select');
      if (ls && saved.letterType) ls.value = saved.letterType;
      if (saved.bureaus?.length) card.classList.add("selected");
      if (saved.specialMode){
        const info = MODES.find(m => m.key === saved.specialMode);
        if (info) card.classList.add(info.cardClass);
      }
      updateCardBadges(card);
    }

    card.querySelectorAll('input.bureau').forEach(cb=>{
      cb.addEventListener("change", ()=>{
        const any = Array.from(card.querySelectorAll('input.bureau')).some(x=>x.checked);
        card.classList.toggle("selected", any);
        updateSelectionStateFromCard(card);
      });
    });
    container.appendChild(node);
  });

  if (!container.children.length){
    container.innerHTML = `<div class="muted">No tradelines match the current filters.</div>`;
  }

  updateSelectAllButton();

  $("#tlPage").textContent = String(tlPage);
  $("#tlPages").textContent = String(tlTotalPages);

  // Let special-modes hook new cards
  window.__crm_helpers?.attachCardHandlers?.(container);
}

function renderCollectors(collectors){
  const wrap = $("#collectorList");
  if(!wrap) return;
  wrap.innerHTML = "";
  CURRENT_COLLECTORS = collectors || [];
  Object.keys(collectorSelection).forEach(k=> delete collectorSelection[k]);
    const tpl = $("#collectorTemplate")?.content;
    CURRENT_COLLECTORS.forEach((col, idx)=>{
      const node = tpl.cloneNode(true);
      node.querySelector(".collector-name").textContent = col.name || "Unknown";
      node.querySelector(".collector-address").textContent = col.address || "";
      node.querySelector(".collector-phone").textContent = col.phone || "";
      const cb = node.querySelector(".collector-pick");
      cb.checked = col.type === "debt_collector";
      collectorSelection[idx] = cb.checked;
      cb.addEventListener("change", ()=>{ collectorSelection[idx] = cb.checked; });
      wrap.appendChild(node);
    });
  }

function collectCollectorSelections(){
  return CURRENT_COLLECTORS.filter((_, idx)=> collectorSelection[idx]);
}


// Zoom modal builders
function renderPB(pb){
  if (!pb) return "<div class='text-sm muted'>No data.</div>";
  const currencyFields = new Set(["balance","past_due","credit_limit","high_credit"]);
  const get = (k) => pb?.[k] ?? pb?.[`${k}_raw`];
  const row = (k,l) => {
    let val = get(k);
    val = currencyFields.has(k) ? formatCurrency(val) : escapeHtml(val ?? "—");
    return `<tr><td class="bg-gray-50 border px-2 py-1">${l}</td><td class="border px-2 py-1">${val}</td></tr>`;
  };
  return `
    <table class="w-full text-sm border-collapse">
      <tbody class="[&_td]:border [&_th]:border">
        ${row("account_number","Account #")}
        ${row("account_status","Account Status")}
        ${row("payment_status","Payment Status")}
        ${row("balance","Balance")}
        ${row("past_due","Past Due")}
        ${row("credit_limit","Credit Limit")}
        ${row("high_credit","High Credit")}
        ${row("date_opened","Date Opened")}
        ${row("last_reported","Last Reported")}
        ${row("date_last_payment","Date Last Payment")}
        ${row("comments","Comments")}
      </tbody>
    </table>`;
}
function buildZoomHTML(tl){
  const per = tl.per_bureau || {};
  const vlist = mergeBureauViolations(tl.violations||[]).map(v=>`
    <li class="mb-2">
      <div class="font-medium">${escapeHtml(v.category||"")} – ${escapeHtml(v.title||"")}${v.bureaus && v.bureaus.length ? ' '+v.bureaus.map(b=>'<span class="badge badge-bureau">'+escapeHtml(b)+'</span>').join(' ') : ''}</div>
      ${v.detail? `<div class="text-gray-600">${escapeHtml(v.detail)}</div>` : ""}
      ${v.debug ? `<pre class="debug">${escapeHtml(v.debug)}</pre>` : ""}
    </li>`).join("") || "<div class='text-sm muted'>No violations detected.</div>";

  return `
    <div class="space-y-3">
      <div class="text-lg font-semibold">${escapeHtml(tl.meta?.creditor || "Unknown Creditor")}</div>
      <div class="grid md:grid-cols-3 gap-3">
        <div class="glass card"><div class="font-medium mb-1">TransUnion</div>${renderPB(per.TransUnion)}</div>
        <div class="glass card"><div class="font-medium mb-1">Experian</div>${renderPB(per.Experian)}</div>
        <div class="glass card"><div class="font-medium mb-1">Equifax</div>${renderPB(per.Equifax)}</div>
      </div>
      <div class="glass card">
        <div class="font-medium mb-1">Violations</div>
        <ol class="list-decimal list-inside">${vlist}</ol>
      </div>
    </div>`;
}
function openZoomModal(tl, idx){
  const m = $("#zoomModal");
  $("#zoomBody").innerHTML = buildZoomHTML(tl);
  m.classList.remove("hidden"); m.classList.add("flex");
  document.body.style.overflow = "hidden";
}
function closeZoomModal(){
  const m = $("#zoomModal");
  m.classList.add("hidden"); m.classList.remove("flex");
  document.body.style.overflow = "";
}
$("#zoomClose").addEventListener("click", closeZoomModal);
$("#zoomModal").addEventListener("click", (e)=>{ if(e.target.id==="zoomModal") closeZoomModal(); });

// ===================== Selection → Generate =====================
function getSpecialModeForCard(card){
  if (card.classList.contains("mode-identity")) return "identity";
  if (card.classList.contains("mode-breach"))   return "breach";
  if (card.classList.contains("mode-assault"))  return "assault";
  return null;
}
function collectSelections(){

  const useOcr = ocrCb?.checked || false;
  const incomplete = [];
  const selections = [];
  for (const [tradelineIndex, data] of Object.entries(selectionState)){
    if (data.specialMode && (!data.bureaus || data.bureaus.length === 0)){
      incomplete.push(tradelineIndex);
      continue;
    }
    const sel = {
      tradelineIndex: Number(tradelineIndex),
      bureaus: data.bureaus,
      specialMode: data.specialMode,
      playbook: data.playbook || undefined
    };
    const reasonMap = {
      identity: 'identity theft',
      breach: 'data breach',
      assault: 'sexual assault'
    };
    const tl = CURRENT_REPORT?.tradelines?.[Number(tradelineIndex)];
    if (tl?.meta?.manual_reason) {
      sel.specificDisputeReason = tl.meta.manual_reason;
    } else if (data.specialMode && reasonMap[data.specialMode]) {
      sel.specificDisputeReason = reasonMap[data.specialMode];
    }
    if (data.violationIdxs && data.violationIdxs.length){
      sel.violationIdxs = data.violationIdxs;
    }
    const card = document.querySelector(`.tl-card[data-index="${tradelineIndex}"]`);
    if (card){
      const creditor = card.querySelector('.tl-creditor')?.textContent?.trim();
      const accountNumbers = {
        TransUnion: card.querySelector('.tl-tu-acct')?.textContent?.trim(),
        Experian: card.querySelector('.tl-exp-acct')?.textContent?.trim(),
        Equifax: card.querySelector('.tl-eqf-acct')?.textContent?.trim()
      };
      if (creditor) sel.creditor = creditor;
      const acctClean = Object.fromEntries(Object.entries(accountNumbers).filter(([,v])=>v));
      if (Object.keys(acctClean).length) sel.accountNumbers = acctClean;
    }
    if (data.letterType){
      if (data.letterType.startsWith('tpl:')) sel.templateId = data.letterType.slice(4);
      else sel.requestType = data.letterType;
    }
    if (useOcr){
      sel.useOcr = true;
    }
    selections.push(sel);
  }
  if (incomplete.length){
    showErr(`Select at least one bureau for special mode card${incomplete.length>1?'s':''}: ${incomplete.join(', ')}. Incomplete selections were skipped.`);
  }
  return selections;
}
export { collectSelections, selectionState, showErr };

$("#btnGenerate").addEventListener("click", async ()=>{
  clearErr();
  try{
    if(!currentConsumerId || !currentReportId) throw new Error("Select a consumer and a report first.");
    const selections = collectSelections();
    const includePI = $("#cbPersonalInfo").checked;
    const includeCol = $("#cbCollectors").checked;
    const colSelections = includeCol ? collectCollectorSelections() : [];
    if(!selections.length && !includePI && !colSelections.length) throw new Error("Pick at least one tradeline, collector, or select Personal Info.");
    const resp = await fetch("/api/generate", {
      method: "POST",
      headers: { "Content-Type":"application/json", ...authHeader() },
      body: JSON.stringify({
        consumerId: currentConsumerId,
        reportId: currentReportId,
        selections,
        personalInfo: includePI,
        collectors: colSelections,
        useOcr: ocrCb?.checked || false,
      })

    });
    if(!resp.ok){
      const txt = await resp.text().catch(()=> "");
      throw new Error(`HTTP ${resp.status} ${txt || ""}`.trim());
    }
    const data = await resp.json().catch(()=> ({}));
    if(!data?.ok || !data?.redirect) throw new Error(data?.error || "Server did not return a redirect.");
    window.location.assign(data.redirect);
    setTimeout(()=>{
      if (!/\/letters(\?|$)/.test(location.href)) window.location.href = data.redirect;
    }, 120);
  }catch(e){
    showErr(e.message || String(e));
  }
});

// ===================== Toolbar =====================
$("#btnCreateClient").addEventListener("click", ()=>{
  const m = $("#newModal");
  $("#newForm").reset();
  m.classList.remove("hidden");
  document.body.style.overflow = "hidden";
});
$("#newClose").addEventListener("click", ()=> closeNew());
$("#newCancel").addEventListener("click", ()=> closeNew());
function closeNew(){
  $("#newModal").classList.add("hidden");
  document.body.style.overflow = "";
}
$("#newForm").addEventListener("submit", async (e)=>{
  e.preventDefault();
  const payload = Object.fromEntries(new FormData(e.currentTarget).entries());
  const res = await api("/api/consumers", {
    method:"POST",
    headers:{ "Content-Type":"application/json" },
    body: JSON.stringify(payload)
  });
  if(!res?.ok) return showErr(res?.error || "Failed to create consumer.");
  closeNew();
  await loadConsumers(false);
  await selectConsumer(res.consumer.id);
});

$("#btnEditClient").addEventListener("click", ()=>{
  const m = $("#editModal");
  if(!currentConsumerId){ showErr("Select a consumer first."); return; }
  const c = DB.find(x=>x.id===currentConsumerId);
  if(!c){ showErr("Consumer not found."); return; }
  const f = $("#editForm");
  f.name.value = c.name || "";
  f.email.value = c.email || "";
  f.phone.value = c.phone || "";
  f.addr1.value = c.addr1 || "";
  f.addr2.value = c.addr2 || "";
  f.city.value = c.city || "";
  f.state.value = c.state || "";
  f.zip.value = c.zip || "";
  f.ssn_last4.value = c.ssn_last4 || "";
  f.dob.value = c.dob || "";
  f.sale.value = c.sale ?? "";
  f.paid.value = c.paid ?? "";
  f.status.value = c.status || "active";

  m.classList.remove("hidden");
  document.body.style.overflow = "hidden";
});
$("#editClose").addEventListener("click", ()=> closeEdit());
$("#editCancel").addEventListener("click", ()=> closeEdit());
function closeEdit(){
  $("#editModal").classList.add("hidden");
  document.body.style.overflow = "";
}
$("#editForm").addEventListener("submit", async (e)=>{
  e.preventDefault();
  const f = e.currentTarget;
  const payload = Object.fromEntries(new FormData(f).entries());
  const res = await api(`/api/consumers/${currentConsumerId}`, {
    method:"PUT",
    headers:{ "Content-Type":"application/json" },
    body: JSON.stringify(payload)
  });
  if(!res?.ok) return showErr(res?.error || "Failed to save.");
  closeEdit();
  await loadConsumers(false);
  const c = DB.find(x=>x.id===currentConsumerId);
  $("#selConsumer").textContent = c ? c.name : "—";
});

function openTlEdit(idx){
  const tl = CURRENT_REPORT?.tradelines?.[idx];
  if(!tl) return;
  const f = $("#tlEditForm");
  f.dataset.idx = idx;
  f.creditor.value = tl.meta?.creditor || "";
  f.tu_account_number.value = tl.per_bureau?.TransUnion?.account_number || "";
  f.exp_account_number.value = tl.per_bureau?.Experian?.account_number || "";
  f.eqf_account_number.value = tl.per_bureau?.Equifax?.account_number || "";
  f.manual_reason.value = tl.meta?.manual_reason || "";

<<<<<<< HEAD
  const reasonSel = $("#tlReasonSelect");
  const reasonText = $("#tlReasonText");
  if(reasonSel){
    reasonSel.value = METRO2_VIOLATIONS.includes(f.manual_reason.value) ? f.manual_reason.value : "";
    if(reasonSel.value && reasonText) reasonText.value = reasonSel.value;
  }

  const fileRec = CONSUMER_FILES.find(f => f.id === currentReportId);
  if(fileRec){
    const url = `/api/consumers/${currentConsumerId}/state/files/${encodeURIComponent(fileRec.storedName)}`;
    const iframe = $("#tlHtmlPreview");
    iframe.onload = () => {
      try{
        const doc = iframe.contentDocument || iframe.contentWindow.document;
        const nums = [f.tu_account_number.value, f.exp_account_number.value, f.eqf_account_number.value]
          .map(s => s.trim()).filter(Boolean);
        let target;
        const els = Array.from(doc.body?.getElementsByTagName('*') || []);
        for(const num of nums){
          for(const el of els){
            if(el.textContent?.includes(num)){ target = el; break; }
          }
          if(target) break;
        }
        if(target) target.scrollIntoView({behavior:'smooth', block:'center'});
      }catch{}
    };
    iframe.src = url;
=======
  const fileRec = CONSUMER_FILES.find(f => f.id === currentReportId);
  if(fileRec){
    const url = `/api/consumers/${currentConsumerId}/state/files/${encodeURIComponent(fileRec.storedName)}`;
    $("#tlHtmlPreview").src = url;
>>>>>>> d84ec193
    $("#tlHtmlContainer").classList.remove("hidden");
  }else{
    $("#tlHtmlPreview").src = "";
    $("#tlHtmlContainer").classList.add("hidden");
  }

  $("#tlEditModal").classList.remove("hidden");
  document.body.style.overflow = "hidden";
}
function closeTlEdit(){
  $("#tlEditModal").classList.add("hidden");
  document.body.style.overflow = "";
  $("#tlHtmlPreview").src = "";
  $("#tlHtmlContainer").classList.add("hidden");
<<<<<<< HEAD
  const sel = $("#tlReasonSelect");
  if(sel) sel.value = "";
=======

>>>>>>> d84ec193
}
$("#tlHtmlInput")?.addEventListener("change", e=>{
  const file = e.target.files?.[0];
  if(!file) return;
  if(tlHtmlUrl){ URL.revokeObjectURL(tlHtmlUrl); }
  tlHtmlUrl = URL.createObjectURL(file);
  $("#tlHtmlPreview").src = tlHtmlUrl;
  $("#tlHtmlContainer").classList.remove("hidden");

});
$("#tlEditCancel").addEventListener("click", ()=> closeTlEdit());
$("#tlEditForm").addEventListener("submit", async (e)=>{
  e.preventDefault();
  const f = e.currentTarget;
  const idx = Number(f.dataset.idx);
  const tl = CURRENT_REPORT?.tradelines?.[idx];
  if(!tl) return;
  tl.meta = tl.meta || {};
  tl.per_bureau = tl.per_bureau || {};
  tl.meta.creditor = f.creditor.value.trim();
  tl.meta.manual_reason = f.manual_reason.value.trim();

  const map = { TransUnion: 'tu_account_number', Experian: 'exp_account_number', Equifax: 'eqf_account_number' };
  for (const [bureau, field] of Object.entries(map)) {
    const val = f[field].value.trim();
    tl.per_bureau[bureau] = { ...(tl.per_bureau[bureau] || {}), account_number: val };
  }
  if(currentConsumerId && currentReportId){
    const payload = {
      creditor: tl.meta.creditor,
      manual_reason: tl.meta.manual_reason,

      per_bureau: {
        TransUnion: { account_number: f.tu_account_number.value.trim() },
        Experian: { account_number: f.exp_account_number.value.trim() },
        Equifax: { account_number: f.eqf_account_number.value.trim() }
      }
    };
    const res = await api(`/api/consumers/${currentConsumerId}/report/${currentReportId}/tradeline/${idx}`, {
      method:'PUT',
      body: JSON.stringify(payload)
    });
    if(!res?.ok) return showErr(res?.error || 'Failed to save.');
  }
  renderTradelines(CURRENT_REPORT.tradelines);
  closeTlEdit();
});

// Upload report
$("#btnUpload").addEventListener("click", ()=>{
  if(!currentConsumerId) return showErr("Select a consumer first.");
  $("#fileInput").value = "";
  $("#fileInput").click();
});
$("#fileInput").addEventListener("change", async (e)=>{
  clearErr();
  const file = e.target.files?.[0];
  if(!file) return;
  const btn = $("#btnUpload");
  const old = btn.textContent;
  btn.textContent = "Uploading…";
  btn.disabled = true;

  try{
    const fd = new FormData();
    fd.append("file", file, file.name);
    const res = await fetch(`/api/consumers/${currentConsumerId}/upload`, {
      method: "POST",
      headers: authHeader(),
      body: fd
    });
    const data = await res.json().catch(()=> ({}));
    if(!data?.ok) throw new Error(data?.error || `Upload failed (HTTP ${res.status})`);
    if (Array.isArray(data.errors) && data.errors.length) {
      console.warn('Upload completed with errors:', data.errors);
      const pyErr = data.errors.find(e => e.step === 'python_analyzer');
      if (pyErr) {
        alert(`Python analyzer failed: ${pyErr.message}`);
      }
    }
    if (data.creditScore) {
      localStorage.setItem("creditScore", JSON.stringify(data.creditScore));
      window.dispatchEvent(new StorageEvent("storage", { key: "creditScore" }));
    }
    currentReportId = data.reportId;
    CURRENT_REPORT = null;
    tlPage = 1;
    tlTotalPages = 1;
    CURRENT_COLLECTORS = [];
    Object.keys(collectorSelection).forEach(k=> delete collectorSelection[k]);
    hiddenTradelines.clear();
    Object.keys(selectionState).forEach(k=> delete selectionState[k]);
    trackerData = {};
    trackerSteps = [];
    await loadReportJSON();
    await refreshReports();
    await loadConsumerState();
  }catch(err){
    showErr(String(err));
  }finally{
    btn.textContent = old;
    btn.disabled = false;
  }
});

// Data breach lookup
$("#btnDataBreach").addEventListener("click", async ()=>{
  if(!currentConsumerId) return showErr("Select a consumer first.");
  const c = DB.find(x=>x.id===currentConsumerId);
  if(!c?.email) return showErr("Selected consumer has no email.");
  const btn = $("#btnDataBreach");
  const old = btn.textContent;
  btn.disabled = true;
  btn.textContent = "Checking...";
  try{
    const res = await api(`/api/databreach`, {
      method: "POST",
      headers: { "Content-Type": "application/json" },
      body: JSON.stringify({ email: c.email, consumerId: c.id })
    });
    if(!res?.ok) return showErr(res?.error || "Breach check failed.");
    const list = res.breaches || [];
    c.breaches = list.map(b=>b.Name || b.name || "");
    const body = $("#breachBody");
    const content = list.length
      ? `<p>${escapeHtml(c.email)} found in:</p><ul>${list.map(b=>`<li>${escapeHtml(b.Name || b.name || "unknown")}</li>`).join("")}</ul>`
      : `<p>No breaches found for ${escapeHtml(c.email)}.</p>`;
    body.innerHTML = content;
    const modal = $("#breachModal");
    modal.classList.remove("hidden");
    modal.classList.add("flex");
  }catch(err){
    showErr(String(err));
  }finally{
    btn.textContent = old;
    btn.disabled = false;
  }
});

// Data breach modal handlers
$("#breachClose").addEventListener("click", ()=>{
  const m = $("#breachModal");
  m.classList.add("hidden");
  m.classList.remove("flex");
});

$("#breachSend").addEventListener("click", async ()=>{
  if(!currentConsumerId) return showErr("Select a consumer first.");
  const btn = $("#breachSend");
  const old = btn.textContent;
  btn.disabled = true;
  btn.textContent = "Generating...";
  try{
    const res = await fetch(`/api/consumers/${currentConsumerId}/databreach/audit`, { method:"POST" }).then(r=>r.json());
    if(!res?.ok) return showErr(res?.error || "Failed to generate audit.");
    if(res.url) window.open(res.url, "_blank");
    if(res.warning) showErr(res.warning);
    await loadConsumerState();

  }catch(err){
    showErr(String(err));
  }finally{
    btn.textContent = old;
    btn.disabled = false;
  }
});

// Audit report
$("#btnAuditReport").addEventListener("click", async ()=>{
  if(!currentConsumerId || !currentReportId) return showErr("Select a report first.");
  const selections = collectSelections();
  const btn = $("#btnAuditReport");
  const old = btn.textContent;
  btn.disabled = true;
  btn.textContent = "Auditing...";
  try{
    const payload = selections.length ? { selections } : {};
    const res = await fetch(`/api/consumers/${currentConsumerId}/report/${currentReportId}/audit`, {
      method:"POST",
      headers:{ "Content-Type":"application/json" },
      body: JSON.stringify(payload)
    }).then(r=>r.json());
    if(!res?.ok) return showErr(res?.error || "Failed to run audit.");
    if(res.url) window.open(res.url, "_blank");
    if(res.warning) showErr(res.warning);
  }catch(err){
    showErr(String(err));
  }finally{
    btn.textContent = old;
    btn.disabled = false;
  }
});

// Delete report
$("#btnDeleteReport").addEventListener("click", async ()=>{
  if(!currentConsumerId || !currentReportId) return showErr("Select a report first.");
  if(!confirm("Delete this report?")) return;
  const res = await api(`/api/consumers/${currentConsumerId}/report/${currentReportId}`, { method:"DELETE" });
  if(!res?.ok) return showErr(res?.error || "Failed to delete report.");
  await refreshReports();
  await loadConsumerState();
});

// ===================== Files & Activity =====================
async function loadConsumerState(){
  if (!currentConsumerId){ $("#activityList").innerHTML = ""; return; }
  const resp = await api(`/api/consumers/${currentConsumerId}/state`);
  if (!resp?.ok){ $("#activityList").innerHTML = `<div class="muted">No activity.</div>`; return; }
  const allEvents = resp.state?.events || [];
  const events = allEvents.filter(ev => ev.type !== "message");
  const files = resp.state?.files || [];
  CONSUMER_FILES = files;
  const list = [];

  if (files.length){
    list.push(`<div class="font-medium mb-1">Files</div>`);
    files.forEach(f=>{
      list.push(`
        <div class="glass card flex items-center justify-between p-2">
          <div class="wrap-anywhere">
            <div>${escapeHtml(f.originalName)}</div>
            <div class="text-xs muted">${(f.mimetype||"").split("/").pop() || ""} • ${(f.size/1024).toFixed(1)} KB • ${new Date(f.uploadedAt).toLocaleString()}</div>
          </div>
          <a class="btn text-sm" href="/api/consumers/${currentConsumerId}/state/files/${encodeURIComponent(f.storedName)}" target="_blank">Open</a>
        </div>
      `);
    });
  }

  list.push(`<div class="font-medium mt-2 mb-1">Activity</div>`);
  if (!events.length){
    list.push(`<div class="muted">No recent events.</div>`);
  } else {
    events.forEach(ev=>{ list.push(formatEvent(ev)); });
  }
  $("#activityList").innerHTML = list.join("");
}

$("#btnAddFile").addEventListener("click", ()=>{
  if(!currentConsumerId) return showErr("Select a consumer first.");
  $("#activityFile").value = "";
  $("#activityFile").click();
});
$("#activityFile").addEventListener("change", async (e)=>{
  const file = e.target.files?.[0];
  if(!file) return;
  try{
    const fd = new FormData();
    fd.append("file", file, file.name);
    const res = await fetch(`/api/consumers/${currentConsumerId}/state/upload`, {
      method: "POST",
      headers: authHeader(),
      body: fd
    });
    const data = await res.json().catch(()=> ({}));
    if(!data?.ok) throw new Error(data?.error || `Upload failed`);
    await loadConsumerState();
  }catch(err){
    showErr(String(err));
  }
});

async function loadMessages(){
  if(!currentConsumerId){ $("#msgList").innerHTML = ""; return; }
  const resp = await api(`/api/messages/${currentConsumerId}`);
  if(!resp?.ok){ $("#msgList").innerHTML = `<div class="muted">No messages.</div>`; return; }
  const msgs = resp.messages || [];
  if(!msgs.length){ $("#msgList").innerHTML = `<div class="muted">No messages.</div>`; return; }
  $("#msgList").innerHTML = msgs.map(m=>{
    const fromUser = m.payload?.from;
    const isClient = fromUser === 'client';
    const cls = isClient ? 'msg-client' : 'msg-host';
    const label = isClient ? 'Client' : escapeHtml(fromUser || 'Host');
    const when = new Date(m.at).toLocaleString();
    return `<div class="message ${cls}"><div class="text-xs muted">${label} • ${when}</div><div>${escapeHtml(m.payload?.text||'')}</div></div>`;
  }).join('');
}

$("#btnSendMsg").addEventListener("click", async ()=>{
  if(!currentConsumerId) return showErr("Select a consumer first.");
  const txt = $("#msgInput").value.trim();
  if(!txt) return;
  const res = await api(`/api/messages/${currentConsumerId}`, { method:'POST', headers:{'Content-Type':'application/json'}, body: JSON.stringify({ text: txt }) });
  if(!res?.ok) return showErr(res.error || "Failed to send message.");
  $("#msgInput").value = "";
  await loadMessages();
});

// ===================== Modes + Global Hotkeys =====================
// Minimal re-implementation here so we don't rely on inline scripts
const MODES = [
  {
    key: "identity",
    hotkey: "i",
    cardClass: "mode-identity",
    chip: "ID Theft",
    label: "Identity Theft",
  },
  {
    key: "breach",
    hotkey: "d",
    cardClass: "mode-breach",
    chip: "Breach",
    label: "Data Breach",
  },
  {
    key: "assault",
    hotkey: "s",
    cardClass: "mode-assault",
    chip: "Assault",
    label: "Sexual Assault",
  },
];
let activeMode = null;
function setMode(key){ activeMode = (activeMode===key)? null : key; updateModeButtons(); }
function updateModeButtons(){ document.querySelectorAll(".mode-btn").forEach(b=> b.classList.toggle("active", b.dataset.mode===activeMode)); }

(function initModesBar(){
  const bar = $("#modeBar");
  if (!bar) return;
  bar.innerHTML = "";
  MODES.forEach(m => {
    const btn = document.createElement("button");
    btn.type = "button";
    btn.className = `chip mode-btn chip-${m.key}`;
    btn.textContent = m.label;
    btn.dataset.mode = m.key;
    btn.addEventListener("click", () => setMode(m.key));
    bar.appendChild(btn);
  });
  updateModeButtons();
})();

function attachCardHandlers(root=document){
  root.querySelectorAll(".tl-card").forEach(card=>{
    if (card.__modesHooked) return;
    card.__modesHooked = true;

    // focus ring for hotkeys R/A
    card.addEventListener("pointerdown", ()=> focusCard(card));

    // main click behavior: toggle selection or special mode
    card.addEventListener("click", (e)=>{
      if (e.target.closest("input, label, button")) return;
      if (activeMode){
        toggleCardMode(card, activeMode);
      } else {
        toggleWholeCardSelection(card);
      }
    });

    const playBtn = card.querySelector('.tl-playbook');
    const playSel = card.querySelector('.tl-playbook-select');
    if (playBtn && playSel) {
      playSel.innerHTML = '<option value="">No playbook</option>' +
        Object.entries(PLAYBOOKS).map(([k,v])=>`<option value="${k}">${escapeHtml(v.name)}</option>`).join('');
      playBtn.addEventListener('click', (e)=>{
        e.stopPropagation();
        playSel.classList.toggle('hidden');
      });
      playSel.addEventListener('change', (e)=>{
        e.stopPropagation();
        playSel.classList.add('hidden');
        updateSelectionStateFromCard(card);
      });
    }

    // badge container safety
    if (!card.querySelector(".special-badges")) {
      const head = card.querySelector(".tl-head") || card.firstElementChild;
      const holder = document.createElement("div");
      holder.className = "special-badges flex gap-1";
      head.appendChild(holder);
    }

    // ensure badges match current classes
    updateCardBadges(card);
  });
}
let lastFocusedCard = null;
function focusCard(card){
  if (lastFocusedCard) lastFocusedCard.classList.remove("focus-ring");
  lastFocusedCard = card;
  card.classList.add("focus-ring");
}
function toggleWholeCardSelection(card){
  const any = Array.from(card.querySelectorAll('input.bureau')).some(cb=>cb.checked);
  setCardSelected(card, !any);
}

function toggleCardMode(card, modeKey){
  const info = MODES.find(m => m.key === modeKey);
  if (!info) return;

  // remove other mode classes before toggling desired one
  MODES.forEach(m => { if (m.cardClass !== info.cardClass) card.classList.remove(m.cardClass); });
  const added = card.classList.toggle(info.cardClass);

  if (added) {
    const bureaus = Array.from(card.querySelectorAll('input.bureau'));
    if (bureaus.length) {
      if (!bureaus.some(cb => cb.checked)) {
        // default to first available bureau
        bureaus[0].checked = true;
      }
    } else {
      console.warn('No bureaus available to select for card');
    }
  }

  updateCardBadges(card);
  updateSelectionStateFromCard(card);
}

function updateCardBadges(card){
  const wrap = card.querySelector(".special-badges");
  if (!wrap) return;
  wrap.innerHTML = "";
  MODES.forEach(m => {
    if (card.classList.contains(m.cardClass)) {
      const s = document.createElement("span");
      s.className = `chip chip-mini chip-${m.key}`;
      s.textContent = m.chip;
      wrap.appendChild(s);
    }
  });
}
window.__crm_helpers = {
  attachCardHandlers,
  focusCardRef: ()=> lastFocusedCard,
  toggleWholeCardSelection,
  clearMode: ()=>{ activeMode=null; updateModeButtons(); },
  setMode,
};

const tlList = $("#tlList");
const obs = new MutationObserver(()=> attachCardHandlers(tlList));
obs.observe(tlList, { childList:true, subtree:true });

// ===================== Init =====================
loadConsumers();
loadTracker();
updatePortalLink();

const companyName = localStorage.getItem("companyName");
if (companyName) {
  $("#navCompany").textContent = companyName;
}
<|MERGE_RESOLUTION|>--- conflicted
+++ resolved
@@ -35,15 +35,13 @@
 
 let CONSUMER_FILES = [];
 
-<<<<<<< HEAD
 const METRO2_VIOLATIONS = [
   "Balance inconsistent with status",
   "Missing date of first delinquency",
   "Incorrect past due amount",
   "Account status code mismatch"
 ];
-=======
->>>>>>> d84ec193
+
 
 const ocrCb = $("#cbUseOcr");
 
@@ -1140,7 +1138,6 @@
   f.eqf_account_number.value = tl.per_bureau?.Equifax?.account_number || "";
   f.manual_reason.value = tl.meta?.manual_reason || "";
 
-<<<<<<< HEAD
   const reasonSel = $("#tlReasonSelect");
   const reasonText = $("#tlReasonText");
   if(reasonSel){
@@ -1169,12 +1166,7 @@
       }catch{}
     };
     iframe.src = url;
-=======
-  const fileRec = CONSUMER_FILES.find(f => f.id === currentReportId);
-  if(fileRec){
-    const url = `/api/consumers/${currentConsumerId}/state/files/${encodeURIComponent(fileRec.storedName)}`;
-    $("#tlHtmlPreview").src = url;
->>>>>>> d84ec193
+
     $("#tlHtmlContainer").classList.remove("hidden");
   }else{
     $("#tlHtmlPreview").src = "";
@@ -1189,12 +1181,9 @@
   document.body.style.overflow = "";
   $("#tlHtmlPreview").src = "";
   $("#tlHtmlContainer").classList.add("hidden");
-<<<<<<< HEAD
   const sel = $("#tlReasonSelect");
   if(sel) sel.value = "";
-=======
-
->>>>>>> d84ec193
+
 }
 $("#tlHtmlInput")?.addEventListener("change", e=>{
   const file = e.target.files?.[0];
