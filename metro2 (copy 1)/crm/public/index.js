/* public/index.js */

import { PLAYBOOKS } from './playbooks.js';

const $ = (s) => document.querySelector(s);
const api = (u, o = {}) => fetch(u, o).then(r => r.json()).catch(e => ({ ok:false, error:String(e) }));

let DB = { consumers: [] };
let currentConsumerId = null;
let currentReportId = null;
let CURRENT_REPORT = null;
let tlPageSize = 6;
let tlPage = 1;
let tlTotalPages = 1;
let CURRENT_COLLECTORS = [];
const collectorSelection = {};
const trackerData = JSON.parse(localStorage.getItem("trackerData")||"{}");
const trackerSteps = JSON.parse(localStorage.getItem("trackerSteps") || '["Step 1","Step 2"]');

function updatePortalLink(){
  const links = ["#clientPortalLink", "#activityPortalLink"].map(sel => $(sel));
  links.forEach(a => {
    if(!a) return;
    if(currentConsumerId){
      a.href = `/portal/${currentConsumerId}`;
      a.classList.remove("hidden");
    } else {
      a.href = "#";
      a.classList.add("hidden");
    }
  });
}

// ----- UI helpers -----
function showErr(msg){
  const e = $("#err");
  if (!e) { alert(msg); return; }
  e.textContent = msg || "Something went wrong.";
  e.classList.remove("hidden");
  console.error("[UI][ERR]", msg);
}
function clearErr(){
  const e = $("#err");
  if (e) { e.textContent = ""; e.classList.add("hidden"); }
}
function escapeHtml(s){ return String(s||"").replace(/[&<>"']/g, c=>({ '&':'&amp;','<':'&lt;','>':'&gt;','"':'&quot;',"'":'&#39;' }[c])); }

function formatEvent(ev){
  const when = new Date(ev.at).toLocaleString();
  let title = escapeHtml(ev.type);
  let body = "";
  if(ev.type === "letters_generated"){
    const { count, requestType, tradelines, inquiries = 0, collectors = 0 } = ev.payload || {};
    title = "Letters generated";
    const inqPart = inquiries ? ` and ${escapeHtml(inquiries)} inquiry${inquiries===1?"":"s"}` : "";
    const colPart = collectors ? ` and ${escapeHtml(collectors)} collector${collectors===1?"":"s"}` : "";
    body = `<div class="text-xs mt-1">Generated ${escapeHtml(count)} letter${count===1?"":"s"} (${escapeHtml(requestType||"")}) for ${escapeHtml(tradelines)} tradeline${tradelines===1?"":"s"}${inqPart}${colPart}.</div>`;

  } else if(ev.type === "audit_generated"){
    const { reportId, file } = ev.payload || {};
    title = "Audit generated";
    const link = file ? `<a href="${escapeHtml(file)}" target="_blank" class="text-blue-600 underline">open</a>` : "";
    body = `<div class="text-xs mt-1">Report ${escapeHtml(reportId||"")} ${link}</div>`;
  } else if(ev.type === "breach_audit_generated"){
    const { file } = ev.payload || {};
    title = "Data breach audit generated";
    const link = file ? `<a href="${escapeHtml(file)}" target="_blank" class="text-blue-600 underline">open</a>` : "";
    body = `<div class="text-xs mt-1">${link}</div>`;
  } else if(ev.type === "letters_portal_sent"){
    const { file } = ev.payload || {};
    title = "Letters sent to portal";
    const link = file ? `<a href="${escapeHtml(file)}" target="_blank" class="text-blue-600 underline">open</a>` : "";
    body = `<div class="text-xs mt-1">${link}</div>`;
<<<<<<< HEAD
=======

>>>>>>> a7dfae05
  } else if(ev.type === "consumer_created"){
    const { name } = ev.payload || {};
    title = "Consumer created";
    if(name){
      body = `<div class="text-xs mt-1">${escapeHtml(name)}</div>`;
    }
  } else if(ev.type === "consumer_updated"){
    const { fields = [] } = ev.payload || {};
    title = "Consumer updated";
    if(fields.length){
      body = `<div class="text-xs mt-1">Updated ${escapeHtml(fields.join(", "))}</div>`;
    }
  } else if(ev.type === "consumer_deleted"){
    title = "Consumer deleted";
  } else if(ev.type === "report_uploaded"){
    const { filename, size } = ev.payload || {};
    title = "Report uploaded";
    const sizeKb = typeof size === "number" ? ` ${(size/1024).toFixed(1)} KB` : "";
    if(filename){
      body = `<div class="text-xs mt-1">${escapeHtml(filename)}${sizeKb}</div>`;
    }
  } else if(ev.type === "letter_reminder"){
    const { step, playbook, tradelineIndex, due } = ev.payload || {};
    title = "Letter reminder";
    let desc = step ? `Send "${escapeHtml(step)}"` : "Send next letter";
    if (playbook) desc += ` from ${escapeHtml(playbook)}`;
    if (tradelineIndex !== undefined) desc += ` for TL #${escapeHtml(tradelineIndex)}`;
    if (due) desc += ` (due ${new Date(due).toLocaleDateString()})`;
    body = `<div class="text-xs mt-1">${desc}</div>`;
  } else if(ev.payload){
    body = `<pre class="text-xs mt-1 overflow-auto">${escapeHtml(JSON.stringify(ev.payload, null, 2))}</pre>`;
  }
  return `
    <div class="glass card p-2">
      <div class="flex items-center justify-between">
        <div class="font-medium">${title}</div>
        <div class="text-xs muted">${when}</div>
      </div>
      ${body}
    </div>
  `;
}

// ===================== Consumers (search + pagination) =====================
const PAGE_SIZE = 10;
let consQuery = "";
let consPage = 1;

function filteredConsumers(){
  const q = consQuery.trim().toLowerCase();
  if (!q) return DB.consumers.slice();
  return DB.consumers.filter(c=>{
    return [c.name,c.email,c.phone,c.addr1,c.city,c.state,c.zip].some(v=> (v||"").toLowerCase().includes(q));
  });
}
function totalPages(){ return Math.max(1, Math.ceil(filteredConsumers().length / PAGE_SIZE)); }
function currentPageItems(){
  const items = filteredConsumers();
  const tp = totalPages();
  if (consPage > tp) consPage = tp;
  const start = (consPage-1)*PAGE_SIZE;
  return items.slice(start, start+PAGE_SIZE);
}

async function loadConsumers(){
  clearErr();
  const data = await api("/api/consumers");
  if (!data || !data.consumers) { showErr("Could not load consumers."); return; }
  DB = data;
  renderConsumers();
  restoreSelectedConsumer();
}
function renderConsumers(){
  const wrap = $("#consumerList");
  wrap.innerHTML = "";
  const tpl = $("#consumerItem").content;

  currentPageItems().forEach(c=>{
    const n = tpl.cloneNode(true);
    n.querySelector(".name").textContent = c.name || "(no name)";
    n.querySelector(".email").textContent = c.email || "";
    const card = n.querySelector(".consumer-card");
    card.addEventListener("click", ()=> selectConsumer(c.id));
    n.querySelector(".delete").addEventListener("click", async (e)=>{
      e.stopPropagation();
      if(!confirm(`Delete ${c.name}?`)) return;
      const res = await api(`/api/consumers/${c.id}`, { method:"DELETE" });
      if(!res?.ok) return showErr(res?.error || "Failed to delete consumer.");
      if(currentConsumerId === c.id){
        currentConsumerId = null;
        currentReportId = null;
        CURRENT_REPORT = null;
        $("#reportPicker").innerHTML = "";
        $("#tlList").innerHTML = "";
        $("#selConsumer").textContent = "—";
        $("#activityList").innerHTML = "";
        updatePortalLink();
        setSelectedConsumerId(null);

      }
      loadConsumers();
    });
    wrap.appendChild(n);
  });
  $("#consPage").textContent = String(consPage);
  $("#consPages").textContent = String(totalPages());
}
$("#consumerSearch").addEventListener("input", (e)=>{
  consQuery = e.target.value || "";
  consPage = 1;
  renderConsumers();
});
$("#consPrev").addEventListener("click", ()=>{
  if (consPage>1){ consPage--; renderConsumers(); }
});
$("#consNext").addEventListener("click", ()=>{
  if (consPage<totalPages()){ consPage++; renderConsumers(); }
});

$("#tlPrev").addEventListener("click", ()=>{
  if (tlPage>1){ tlPage--; renderTradelines(CURRENT_REPORT?.tradelines || []); }
});
$("#tlNext").addEventListener("click", ()=>{
  if (tlPage<tlTotalPages){ tlPage++; renderTradelines(CURRENT_REPORT?.tradelines || []); }
});
$("#tlPageSize").addEventListener("change", (e)=>{
  const val = e.target.value;
  tlPageSize = val === "all" ? Infinity : parseInt(val, 10) || 6;
  tlPage = 1;
  renderTradelines(CURRENT_REPORT?.tradelines || []);
});

async function selectConsumer(id){
  currentConsumerId = id;
  const c = DB.consumers.find(x=>x.id===id);
  $("#selConsumer").textContent = c ? c.name : "—";
   setSelectedConsumerId(id);

  updatePortalLink();
  await refreshReports();
  await loadConsumerState();
  await loadMessages();
  loadTracker();
}

function restoreSelectedConsumer(){
  const stored = getSelectedConsumerId();
  if(stored && DB.consumers.find(c=>c.id===stored)){
    selectConsumer(stored);
  }
}

// ===================== Reports =====================
async function refreshReports(){
  clearErr();
  if(!currentConsumerId){ $("#reportPicker").innerHTML = ""; return; }
  const data = await api(`/api/consumers/${currentConsumerId}/reports`);
  if(!data?.ok) return showErr(data?.error || "Could not load reports.");

  const sel = $("#reportPicker");
  sel.innerHTML = "";
  (data.reports || []).forEach(r=>{
    const opt = document.createElement("option");
    opt.value = r.id;
    opt.textContent = `${r.filename} (${r.summary.tradelines} TL) • ${new Date(r.uploadedAt).toLocaleString()}`;
    sel.appendChild(opt);
  });

  if (data.reports?.length) {
    currentReportId = data.reports[0].id;
    sel.value = currentReportId;
    await loadReportJSON();
  } else {
    currentReportId = null;
    CURRENT_REPORT = null;
    $("#tlList").innerHTML = `<div class="muted">No reports uploaded yet.</div>`;
  }
}
$("#reportPicker").addEventListener("change", async (e)=>{
  currentReportId = e.target.value || null;
  await loadReportJSON();
});

function loadTracker(){
  renderTrackerSteps();
  if(!currentConsumerId) return;
  const data = trackerData[currentConsumerId] || {};
  trackerSteps.forEach(step=>{
    const cb = document.querySelector(`#trackerSteps input[data-step="${step}"]`);
    if(cb) cb.checked = !!data[step];
  });
}
function saveTracker(){
  if(!currentConsumerId) return;
  const data = trackerData[currentConsumerId] || {};
  trackerSteps.forEach(step=>{
    const cb = document.querySelector(`#trackerSteps input[data-step="${step}"]`);
    if(cb) data[step] = cb.checked;
  });
  trackerData[currentConsumerId] = data;
  localStorage.setItem("trackerData", JSON.stringify(trackerData));
}
function renderTrackerSteps(){
  const wrap = document.querySelector("#trackerSteps");
  if(!wrap) return;
  wrap.innerHTML = "";
  if(trackerSteps.length === 0){
    wrap.innerHTML = '<div class="muted">No steps yet. Add one below.</div>';
    return;
  }

  trackerSteps.forEach((step,i)=>{
    const div = document.createElement("div");
    div.className = "flex items-center gap-1 step-item";
    div.innerHTML = `<label class="flex items-center gap-2"><input type="checkbox" data-step="${step}" /> <span>${step}</span></label><button class="remove-step" data-index="${i}" aria-label="Remove step">&times;</button>`;
    wrap.appendChild(div);
  });
  wrap.querySelectorAll("input[type=checkbox]").forEach(cb=>{
    cb.addEventListener("change", saveTracker);
  });
  wrap.querySelectorAll(".remove-step").forEach(btn=>{
    btn.addEventListener("click", e=>{
      const idx = parseInt(e.target.dataset.index);
      const removed = trackerSteps.splice(idx,1)[0];
      Object.values(trackerData).forEach(obj=>{ delete obj[removed]; });
      localStorage.setItem("trackerSteps", JSON.stringify(trackerSteps));
      localStorage.setItem("trackerData", JSON.stringify(trackerData));
      renderTrackerSteps();
      loadTracker();
    });
  });
}
  const addStepBtn = document.querySelector("#addStep");
  if(addStepBtn){
    addStepBtn.addEventListener("click", ()=>{
      // If an input already exists, ignore
      if(document.querySelector("#newStepName")) return;
      const wrap = document.querySelector("#stepControls");
      const inp = document.createElement("input");
      inp.id = "newStepName";
      inp.placeholder = "New step name";
      inp.className = "border rounded px-2 py-1 flex-1";
      wrap.insertBefore(inp, addStepBtn);
      inp.focus();
      const finish = ()=>{
        let name = (inp.value || "").trim();
        if(!name) name = `Step ${trackerSteps.length + 1}`;
        trackerSteps.push(name);
        localStorage.setItem("trackerSteps", JSON.stringify(trackerSteps));
        inp.remove();
        renderTrackerSteps();
        loadTracker();
      };
      inp.addEventListener("keydown", e=>{
        if(e.key === "Enter"){ e.preventDefault(); finish(); }
        if(e.key === "Escape"){ inp.remove(); }
      });
    });
  }
 

async function loadReportJSON(){
  clearErr();
  if(!currentConsumerId || !currentReportId) return;
  const data = await api(`/api/consumers/${currentConsumerId}/report/${currentReportId}`);
  if(!data?.ok) return showErr(data?.error || "Failed to load report JSON.");
  CURRENT_REPORT = data.report;
  tlPage = 1;
  hiddenTradelines.clear();
  Object.keys(selectionState).forEach(k=> delete selectionState[k]);
  renderFilterBar();
  renderTradelines(CURRENT_REPORT.tradelines || []);
  renderCollectors(CURRENT_REPORT.creditor_contacts || []);

}

// ===================== Filters (unchanged) =====================
const ALL_TAGS = ["Collections","Late Payments","Charge-Off","Student Loans","Medical Bills","Other"];
const activeFilters = new Set();
const hiddenTradelines = new Set();
const selectionState = {};

function hasWord(s, w){ return (s||"").toLowerCase().includes(w.toLowerCase()); }
function maybeNum(x){ return typeof x === "number" ? x : null; }
function deriveTags(tl){
  const tags = new Set();
  const name = (tl.meta?.creditor || "");
  const per = tl.per_bureau || {};
  const bureaus = ["TransUnion","Experian","Equifax"];

  if (bureaus.some(b => hasWord(per[b]?.payment_status, "collection") || hasWord(per[b]?.account_status, "collection"))
      || hasWord(name, "collection")) tags.add("Collections");


  if (bureaus.some(b => hasWord(per[b]?.payment_status, "late") || hasWord(per[b]?.payment_status, "delinquent"))
      || bureaus.some(b => (maybeNum(per[b]?.past_due) || 0) > 0)) tags.add("Late Payments");

  if (bureaus.some(b => hasWord(per[b]?.payment_status, "charge") && hasWord(per[b]?.payment_status, "off"))) tags.add("Charge-Off");

  const student = ["navient","nelnet","mohela","sallie","aidvantage","department of education","dept of education","edfinancial","fedloan","great lakes","student"];
  if (student.some(k => hasWord(name, k))
      || bureaus.some(b => hasWord(per[b]?.account_type_detail, "student"))) tags.add("Student Loans");

  const medical = ["medical","hospital","clinic","physician","health","radiology","anesthesia","ambulance"];
  if (medical.some(k => hasWord(name, k))) tags.add("Medical Bills");

  if (tags.size === 0) tags.add("Other");
  return Array.from(tags);
}

function renderFilterBar(){
  const bar = $("#filterBar");
  bar.innerHTML = "";
  ALL_TAGS.forEach(tag=>{
    const btn = document.createElement("button");
    btn.className = "chip" + (activeFilters.has(tag) ? " active":"");
    btn.textContent = tag;
    btn.addEventListener("click", ()=>{
      if (activeFilters.has(tag)) activeFilters.delete(tag); else activeFilters.add(tag);
      tlPage = 1;
      renderFilterBar();
      renderTradelines(CURRENT_REPORT?.tradelines || []);
    });
    bar.appendChild(btn);
  });
  $("#btnClearFilters").onclick = () => {
    activeFilters.clear();
    tlPage = 1;
    renderFilterBar();
    renderTradelines(CURRENT_REPORT?.tradelines || []);
  };
}
function passesFilter(tags){ if (activeFilters.size === 0) return true; return tags.some(t => activeFilters.has(t)); }

// ===================== Tradelines + Zoom =====================
function setCardSelected(card, on){
  card.classList.toggle("selected", !!on);
  card.querySelectorAll('input.bureau').forEach(cb => { cb.checked = !!on; });
  updateSelectionStateFromCard(card);
}

function updateSelectionStateFromCard(card){
  const idx = Number(card.dataset.index);
  const bureaus = Array.from(card.querySelectorAll('.bureau:checked')).map(cb=>cb.value);
  if (!bureaus.length) { delete selectionState[idx]; return; }

  // Preserve previously selected violations that may not be rendered
  const existing = selectionState[idx]?.violationIdxs || [];
  const visible = Array.from(card.querySelectorAll('.violation'));
  const visibleVals = visible.map(cb => Number(cb.value));
  const visibleChecked = visible.filter(cb => cb.checked).map(cb => Number(cb.value));
  const preserved = existing.filter(v => !visibleVals.includes(v));
  const violationIdxs = preserved.concat(visibleChecked);
  const specialMode = getSpecialModeForCard(card);
  const playbook = card.querySelector('.tl-playbook-select')?.value || null;
  selectionState[idx] = { bureaus, violationIdxs, specialMode, playbook };
}

function renderTradelines(tradelines){
  const container = $("#tlList");
  container.innerHTML = "";
  const tpl = $("#tlTemplate").content;

  const visible = [];
  tradelines.forEach((tl, idx)=>{
    if (hiddenTradelines.has(idx)) return;
    const tags = deriveTags(tl);
    if (!passesFilter(tags)) return;
    visible.push({ tl, idx, tags });
  });

  const pageSize = tlPageSize === Infinity ? (visible.length || 1) : tlPageSize;
  tlTotalPages = Math.max(1, Math.ceil(visible.length / pageSize));
  if (tlPage > tlTotalPages) tlPage = tlTotalPages;
  const start = (tlPage - 1) * pageSize;
  const pageItems = visible.slice(start, start + pageSize);

  pageItems.forEach(({ tl, idx, tags }) => {
    const node = tpl.cloneNode(true);
    const card = node.querySelector(".tl-card");
    card.dataset.index = idx;

    const negativeTags = ["Collections","Late Payments","Charge-Off"];
    if (tags.some(t=>negativeTags.includes(t))) card.classList.add("negative");

    node.querySelector(".tl-creditor").textContent = tl.meta?.creditor || "Unknown Creditor";
    node.querySelector(".tl-idx").textContent = idx;

    node.querySelector(".tl-tu-acct").textContent  = tl.per_bureau?.TransUnion?.account_number || "";
    node.querySelector(".tl-exp-acct").textContent = tl.per_bureau?.Experian?.account_number || "";
    node.querySelector(".tl-eqf-acct").textContent = tl.per_bureau?.Equifax?.account_number || "";

    const tagWrap = node.querySelector(".tl-tags");
    tagWrap.innerHTML = "";
    tags.forEach(t=>{
      const chip = document.createElement("span");
      chip.className = "chip";
      chip.textContent = t;
      tagWrap.appendChild(chip);
    });

    const vWrap = node.querySelector(".tl-violations");
    const prevBtn = node.querySelector(".tl-reason-prev");
    const nextBtn = node.querySelector(".tl-reason-next");
    const vs = tl.violations || [];
    let vStart = 0;
    function renderViolations(){
      if(!vs.length){
        vWrap.innerHTML = `<div class="text-sm muted">No auto-detected violations for this tradeline.</div>`;
        prevBtn.classList.add("hidden");
        nextBtn.classList.add("hidden");
        return;
      }
      vWrap.innerHTML = vs.slice(vStart, vStart + 3).map((v, vidx) => `
        <label class="flex items-start gap-2 p-2 rounded hover:bg-gray-50 cursor-pointer">
          <input type="checkbox" class="violation" value="${vidx + vStart}"/>
          <div>
            <div class="font-medium text-sm wrap-anywhere">${escapeHtml(v.category || "")} – ${escapeHtml(v.title || "")}</div>
            ${v.detail ? `<div class="text-sm text-gray-600 wrap-anywhere">${escapeHtml(v.detail)}</div>` : ""}
          </div>
        </label>`).join("");

      // Restore previously checked violations and hook change events
      const saved = selectionState[idx]?.violationIdxs || [];
      vWrap.querySelectorAll('.violation').forEach(cb => {
        const val = Number(cb.value);
        if (saved.includes(val)) cb.checked = true;
        cb.addEventListener('change', () => updateSelectionStateFromCard(card));
      });
      prevBtn.classList.toggle("hidden", vStart <= 0);
      nextBtn.classList.toggle("hidden", vStart + 3 >= vs.length);
    }
    renderViolations();
    prevBtn.addEventListener("click", ()=>{ if(vStart>0){ vStart -= 3; renderViolations(); }});
    nextBtn.addEventListener("click", ()=>{ if(vStart + 3 < vs.length){ vStart += 3; renderViolations(); }});

    node.querySelector(".tl-remove").addEventListener("click",(e)=>{
      e.stopPropagation();
      hiddenTradelines.add(idx);
      delete selectionState[idx];
      renderTradelines(tradelines);
    });

    const nameEl = node.querySelector(".tl-creditor");
    if (nameEl) {
      nameEl.classList.add("cursor-pointer");
      nameEl.addEventListener("click", (e) => {
        e.stopPropagation();
        openZoomModal(tl, idx);
      });
    }

    // restore saved selections
    const saved = selectionState[idx];
    if (saved) {
      saved.bureaus?.forEach(b => {
        const cb = node.querySelector(`.bureau[value="${b}"]`);
        if (cb) cb.checked = true;
      });
      if (saved.playbook){
        const sel = node.querySelector('.tl-playbook-select');
        if (sel) sel.value = saved.playbook;
      }
      if (saved.bureaus?.length) card.classList.add("selected");
      if (saved.specialMode){
        const info = MODES.find(m => m.key === saved.specialMode);
        if (info) card.classList.add(info.cardClass);
      }
      updateCardBadges(card);
    }

    card.querySelectorAll('input.bureau').forEach(cb=>{
      cb.addEventListener("change", ()=>{
        const any = Array.from(card.querySelectorAll('input.bureau')).some(x=>x.checked);
        card.classList.toggle("selected", any);
        updateSelectionStateFromCard(card);
      });
    });
    container.appendChild(node);
  });

  if (!container.children.length){
    container.innerHTML = `<div class="muted">No tradelines match the current filters.</div>`;
  }

  $("#tlPage").textContent = String(tlPage);
  $("#tlPages").textContent = String(tlTotalPages);

  // Let special-modes hook new cards
  window.__crm_helpers?.attachCardHandlers?.(container);
}

function renderCollectors(collectors){
  const wrap = $("#collectorList");
  if(!wrap) return;
  wrap.innerHTML = "";
  CURRENT_COLLECTORS = collectors || [];
  Object.keys(collectorSelection).forEach(k=> delete collectorSelection[k]);
    const tpl = $("#collectorTemplate")?.content;
    CURRENT_COLLECTORS.forEach((col, idx)=>{
      const node = tpl.cloneNode(true);
      node.querySelector(".collector-name").textContent = col.name || "Unknown";
      node.querySelector(".collector-address").textContent = col.address || "";
      node.querySelector(".collector-phone").textContent = col.phone || "";
      const cb = node.querySelector(".collector-pick");
      cb.checked = col.type === "debt_collector";
      collectorSelection[idx] = cb.checked;
      cb.addEventListener("change", ()=>{ collectorSelection[idx] = cb.checked; });
      wrap.appendChild(node);
    });
  }

function collectCollectorSelections(){
  return CURRENT_COLLECTORS.filter((_, idx)=> collectorSelection[idx]);
}


// Zoom modal builders
function renderPB(pb){
  if (!pb) return "<div class='text-sm muted'>No data.</div>";
  const get = (k) => escapeHtml(pb?.[k] ?? pb?.[`${k}_raw`] ?? "—");
  const row = (k,l) => `<tr><td class="bg-gray-50 border px-2 py-1">${l}</td><td class="border px-2 py-1">${get(k)}</td></tr>`;
  return `
    <table class="w-full text-sm border-collapse">
      <tbody class="[&_td]:border [&_th]:border">
        ${row("account_number","Account #")}
        ${row("account_status","Account Status")}
        ${row("payment_status","Payment Status")}
        ${row("balance","Balance")}
        ${row("past_due","Past Due")}
        ${row("credit_limit","Credit Limit")}
        ${row("high_credit","High Credit")}
        ${row("date_opened","Date Opened")}
        ${row("last_reported","Last Reported")}
        ${row("date_last_payment","Date Last Payment")}
        ${row("comments","Comments")}
      </tbody>
    </table>`;
}
function buildZoomHTML(tl){
  const per = tl.per_bureau || {};
  const vlist = (tl.violations||[]).map(v=>`
    <li class="mb-2">
      <div class="font-medium">${escapeHtml(v.category||"")} – ${escapeHtml(v.title||"")}</div>
      ${v.detail? `<div class="text-gray-600">${escapeHtml(v.detail)}</div>` : ""}
    </li>`).join("") || "<div class='text-sm muted'>No violations detected.</div>";

  return `
    <div class="space-y-3">
      <div class="text-lg font-semibold">${escapeHtml(tl.meta?.creditor || "Unknown Creditor")}</div>
      <div class="grid md:grid-cols-3 gap-3">
        <div class="glass card"><div class="font-medium mb-1">TransUnion</div>${renderPB(per.TransUnion)}</div>
        <div class="glass card"><div class="font-medium mb-1">Experian</div>${renderPB(per.Experian)}</div>
        <div class="glass card"><div class="font-medium mb-1">Equifax</div>${renderPB(per.Equifax)}</div>
      </div>
      <div class="glass card">
        <div class="font-medium mb-1">Violations</div>
        <ol class="list-decimal list-inside">${vlist}</ol>
      </div>
    </div>`;
}
function openZoomModal(tl, idx){
  const m = $("#zoomModal");
  $("#zoomBody").innerHTML = buildZoomHTML(tl);
  m.classList.remove("hidden"); m.classList.add("flex");
  document.body.style.overflow = "hidden";
}
function closeZoomModal(){
  const m = $("#zoomModal");
  m.classList.add("hidden"); m.classList.remove("flex");
  document.body.style.overflow = "";
}
$("#zoomClose").addEventListener("click", closeZoomModal);
$("#zoomModal").addEventListener("click", (e)=>{ if(e.target.id==="zoomModal") closeZoomModal(); });

// ===================== Selection → Generate =====================
function getRequestType(){
  const r = document.querySelector('input[name="rtype"]:checked');
  return r ? r.value : "correct";
}
function getSpecialModeForCard(card){
  if (card.classList.contains("mode-identity")) return "identity";
  if (card.classList.contains("mode-breach"))   return "breach";
  if (card.classList.contains("mode-assault"))  return "assault";
  return null;
}
function collectSelections(){
  return Object.entries(selectionState).map(([tradelineIndex, data]) => {
    const sel = {
      tradelineIndex: Number(tradelineIndex),
      bureaus: data.bureaus,
      specialMode: data.specialMode,
      playbook: data.playbook || undefined
    };
    if (data.violationIdxs && data.violationIdxs.length){
      sel.violationIdxs = data.violationIdxs;
    }
    return sel;
  });
}

$("#btnGenerate").addEventListener("click", async ()=>{
  clearErr();
  try{
    if(!currentConsumerId || !currentReportId) throw new Error("Select a consumer and a report first.");
    const selections = collectSelections();
    const includePI = $("#cbPersonalInfo").checked;
    const includeCol = $("#cbCollectors").checked;
    const colSelections = includeCol ? collectCollectorSelections() : [];
    if(!selections.length && !includePI && !colSelections.length) throw new Error("Pick at least one tradeline, collector, or select Personal Info.");
    const requestType = getRequestType();

    const resp = await fetch("/api/generate", {
      method: "POST",
      headers: { "Content-Type":"application/json" },
      body: JSON.stringify({ consumerId: currentConsumerId, reportId: currentReportId, selections, requestType, personalInfo: includePI, collectors: colSelections })

    });
    if(!resp.ok){
      const txt = await resp.text().catch(()=> "");
      throw new Error(`HTTP ${resp.status} ${txt || ""}`.trim());
    }
    const data = await resp.json().catch(()=> ({}));
    if(!data?.ok || !data?.redirect) throw new Error(data?.error || "Server did not return a redirect.");
    window.location.assign(data.redirect);
    setTimeout(()=>{
      if (!/\/letters(\?|$)/.test(location.href)) window.location.href = data.redirect;
    }, 120);
  }catch(e){
    showErr(e.message || String(e));
  }
});

// ===================== Toolbar =====================
$("#btnNewConsumer").addEventListener("click", ()=>{
  const m = $("#newModal");
  $("#newForm").reset();
  m.classList.remove("hidden");
  document.body.style.overflow = "hidden";
});
$("#newClose").addEventListener("click", ()=> closeNew());
$("#newCancel").addEventListener("click", ()=> closeNew());
function closeNew(){
  $("#newModal").classList.add("hidden");
  document.body.style.overflow = "";
}
$("#newForm").addEventListener("submit", async (e)=>{
  e.preventDefault();
  const payload = Object.fromEntries(new FormData(e.currentTarget).entries());
  const res = await api("/api/consumers", {
    method:"POST",
    headers:{ "Content-Type":"application/json" },
    body: JSON.stringify(payload)
  });
  if(!res?.ok) return showErr(res?.error || "Failed to create consumer.");
  closeNew();
  await loadConsumers();
  await selectConsumer(res.consumer.id);
});

$("#btnEditConsumer").addEventListener("click", ()=>{
  const m = $("#editModal");
  if(!currentConsumerId){ showErr("Select a consumer first."); return; }
  const c = DB.consumers.find(x=>x.id===currentConsumerId);
  if(!c){ showErr("Consumer not found."); return; }
  const f = $("#editForm");
  f.name.value = c.name || "";
  f.email.value = c.email || "";
  f.phone.value = c.phone || "";
  f.addr1.value = c.addr1 || "";
  f.addr2.value = c.addr2 || "";
  f.city.value = c.city || "";
  f.state.value = c.state || "";
  f.zip.value = c.zip || "";
  f.ssn_last4.value = c.ssn_last4 || "";
  f.dob.value = c.dob || "";
  f.sale.value = c.sale ?? "";
  f.paid.value = c.paid ?? "";
  f.status.value = c.status || "active";

  m.classList.remove("hidden");
  document.body.style.overflow = "hidden";
});
$("#editClose").addEventListener("click", ()=> closeEdit());
$("#editCancel").addEventListener("click", ()=> closeEdit());
function closeEdit(){
  $("#editModal").classList.add("hidden");
  document.body.style.overflow = "";
}
$("#editForm").addEventListener("submit", async (e)=>{
  e.preventDefault();
  const f = e.currentTarget;
  const payload = Object.fromEntries(new FormData(f).entries());
  const res = await api(`/api/consumers/${currentConsumerId}`, {
    method:"PUT",
    headers:{ "Content-Type":"application/json" },
    body: JSON.stringify(payload)
  });
  if(!res?.ok) return showErr(res?.error || "Failed to save.");
  closeEdit();
  await loadConsumers();
  const c = DB.consumers.find(x=>x.id===currentConsumerId);
  $("#selConsumer").textContent = c ? c.name : "—";
});

// Upload report
$("#btnUpload").addEventListener("click", ()=>{
  if(!currentConsumerId) return showErr("Select a consumer first.");
  $("#fileInput").value = "";
  $("#fileInput").click();
});
$("#fileInput").addEventListener("change", async (e)=>{
  clearErr();
  const file = e.target.files?.[0];
  if(!file) return;
  const btn = $("#btnUpload");
  const old = btn.textContent;
  btn.textContent = "Uploading…";
  btn.disabled = true;

  try{
    const fd = new FormData();
    fd.append("file", file, file.name);
    const res = await fetch(`/api/consumers/${currentConsumerId}/upload`, { method:"POST", body: fd });
    const data = await res.json().catch(()=> ({}));
    if(!data?.ok) throw new Error(data?.error || `Upload failed (HTTP ${res.status})`);
    await refreshReports();
    await loadConsumerState();
  }catch(err){
    showErr(String(err));
  }finally{
    btn.textContent = old;
    btn.disabled = false;
  }
});

// Data breach lookup
$("#btnDataBreach").addEventListener("click", async ()=>{
  if(!currentConsumerId) return showErr("Select a consumer first.");
  const c = DB.consumers.find(x=>x.id===currentConsumerId);
  if(!c?.email) return showErr("Selected consumer has no email.");
  const btn = $("#btnDataBreach");
  const old = btn.textContent;
  btn.disabled = true;
  btn.textContent = "Checking...";
  try{
    const res = await api(`/api/databreach`, {
      method: "POST",
      headers: { "Content-Type": "application/json" },
      body: JSON.stringify({ email: c.email, consumerId: c.id })
    });
    if(!res?.ok) return showErr(res?.error || "Breach check failed.");
    const list = res.breaches || [];
    c.breaches = list.map(b=>b.Name || b.name || "");
    const body = $("#breachBody");
    const content = list.length
      ? `<p>${escapeHtml(c.email)} found in:</p><ul>${list.map(b=>`<li>${escapeHtml(b.Name || b.name || "unknown")}</li>`).join("")}</ul>`
      : `<p>No breaches found for ${escapeHtml(c.email)}.</p>`;
    body.innerHTML = content;
    const modal = $("#breachModal");
    modal.classList.remove("hidden");
    modal.classList.add("flex");
  }catch(err){
    showErr(String(err));
  }finally{
    btn.textContent = old;
    btn.disabled = false;
  }
});

// Data breach modal handlers
$("#breachClose").addEventListener("click", ()=>{
  const m = $("#breachModal");
  m.classList.add("hidden");
  m.classList.remove("flex");
});

$("#breachSend").addEventListener("click", async ()=>{
  if(!currentConsumerId) return showErr("Select a consumer first.");
  const btn = $("#breachSend");
  const old = btn.textContent;
  btn.disabled = true;
  btn.textContent = "Generating...";
  try{
    const res = await fetch(`/api/consumers/${currentConsumerId}/databreach/audit`, { method:"POST" }).then(r=>r.json());
    if(!res?.ok) return showErr(res?.error || "Failed to generate audit.");
    if(res.url) window.open(res.url, "_blank");
    if(res.warning) showErr(res.warning);
    await loadConsumerState();
<<<<<<< HEAD
=======

>>>>>>> a7dfae05
  }catch(err){
    showErr(String(err));
  }finally{
    btn.textContent = old;
    btn.disabled = false;
  }
});

// Audit report
$("#btnAuditReport").addEventListener("click", async ()=>{
  if(!currentConsumerId || !currentReportId) return showErr("Select a report first.");
  const selections = collectSelections();
  const btn = $("#btnAuditReport");
  const old = btn.textContent;
  btn.disabled = true;
  btn.textContent = "Auditing...";
  try{
    const payload = selections.length ? { selections } : {};
    const res = await fetch(`/api/consumers/${currentConsumerId}/report/${currentReportId}/audit`, {
      method:"POST",
      headers:{ "Content-Type":"application/json" },
      body: JSON.stringify(payload)
    }).then(r=>r.json());
    if(!res?.ok) return showErr(res?.error || "Failed to run audit.");
    if(res.url) window.open(res.url, "_blank");
    if(res.warning) showErr(res.warning);
  }catch(err){
    showErr(String(err));
  }finally{
    btn.textContent = old;
    btn.disabled = false;
  }
});

// Delete report
$("#btnDeleteReport").addEventListener("click", async ()=>{
  if(!currentConsumerId || !currentReportId) return showErr("Select a report first.");
  if(!confirm("Delete this report?")) return;
  const res = await api(`/api/consumers/${currentConsumerId}/report/${currentReportId}`, { method:"DELETE" });
  if(!res?.ok) return showErr(res?.error || "Failed to delete report.");
  await refreshReports();
  await loadConsumerState();
});

// ===================== Files & Activity =====================
async function loadConsumerState(){
  if (!currentConsumerId){ $("#activityList").innerHTML = ""; return; }
  const resp = await api(`/api/consumers/${currentConsumerId}/state`);
  if (!resp?.ok){ $("#activityList").innerHTML = `<div class="muted">No activity.</div>`; return; }
  const allEvents = resp.state?.events || [];
  const events = allEvents.filter(ev => ev.type !== "message");
  const files = resp.state?.files || [];
  const list = [];

  if (files.length){
    list.push(`<div class="font-medium mb-1">Files</div>`);
    files.forEach(f=>{
      list.push(`
        <div class="glass card flex items-center justify-between p-2">
          <div class="wrap-anywhere">
            <div>${escapeHtml(f.originalName)}</div>
            <div class="text-xs muted">${(f.mimetype||"").split("/").pop() || ""} • ${(f.size/1024).toFixed(1)} KB • ${new Date(f.uploadedAt).toLocaleString()}</div>
          </div>
          <a class="btn text-sm" href="/api/consumers/${currentConsumerId}/state/files/${encodeURIComponent(f.storedName)}" target="_blank">Open</a>
        </div>
      `);
    });
  }

  list.push(`<div class="font-medium mt-2 mb-1">Activity</div>`);
  if (!events.length){
    list.push(`<div class="muted">No recent events.</div>`);
  } else {
    events.forEach(ev=>{ list.push(formatEvent(ev)); });
  }
  $("#activityList").innerHTML = list.join("");
}

$("#btnAddFile").addEventListener("click", ()=>{
  if(!currentConsumerId) return showErr("Select a consumer first.");
  $("#activityFile").value = "";
  $("#activityFile").click();
});
$("#activityFile").addEventListener("change", async (e)=>{
  const file = e.target.files?.[0];
  if(!file) return;
  try{
    const fd = new FormData();
    fd.append("file", file, file.name);
    const res = await fetch(`/api/consumers/${currentConsumerId}/state/upload`, { method:"POST", body: fd });
    const data = await res.json().catch(()=> ({}));
    if(!data?.ok) throw new Error(data?.error || `Upload failed`);
    await loadConsumerState();
  }catch(err){
    showErr(String(err));
  }
});

async function loadMessages(){
  if(!currentConsumerId){ $("#msgList").innerHTML = ""; return; }
  const resp = await api(`/api/messages/${currentConsumerId}`);
  if(!resp?.ok){ $("#msgList").innerHTML = `<div class="muted">No messages.</div>`; return; }
  const msgs = resp.messages || [];
  if(!msgs.length){ $("#msgList").innerHTML = `<div class="muted">No messages.</div>`; return; }
  $("#msgList").innerHTML = msgs.map(m=>{
    const from = m.payload?.from === 'host' ? 'msg-host' : 'msg-client';
    const when = new Date(m.at).toLocaleString();
    return `<div class="${from} p-2 rounded"><div class="text-xs muted">${when}</div><div>${escapeHtml(m.payload?.text||'')}</div></div>`;
  }).join('');
}

$("#btnSendMsg").addEventListener("click", async ()=>{
  if(!currentConsumerId) return showErr("Select a consumer first.");
  const txt = $("#msgInput").value.trim();
  if(!txt) return;
  const res = await api(`/api/messages/${currentConsumerId}`, { method:'POST', headers:{'Content-Type':'application/json'}, body: JSON.stringify({ text: txt, from:'host' }) });
  if(!res?.ok) return showErr(res.error || "Failed to send message.");
  $("#msgInput").value = "";
  await loadMessages();
});

// ===================== Modes + Global Hotkeys =====================
// Minimal re-implementation here so we don't rely on inline scripts
const MODES = [
  {
    key: "identity",
    hotkey: "i",
    cardClass: "mode-identity",
    chip: "ID Theft",
    label: "Identity Theft",
  },
  {
    key: "breach",
    hotkey: "d",
    cardClass: "mode-breach",
    chip: "Breach",
    label: "Data Breach",
  },
  {
    key: "assault",
    hotkey: "s",
    cardClass: "mode-assault",
    chip: "Assault",
    label: "Sexual Assault",
  },
];
let activeMode = null;
function setMode(key){ activeMode = (activeMode===key)? null : key; updateModeButtons(); }
function updateModeButtons(){ document.querySelectorAll(".mode-btn").forEach(b=> b.classList.toggle("active", b.dataset.mode===activeMode)); }

(function initModesBar(){
  const bar = $("#modeBar");
  if (!bar) return;
  bar.innerHTML = "";
  MODES.forEach(m => {
    const btn = document.createElement("button");
    btn.type = "button";
    btn.className = `chip mode-btn chip-${m.key}`;
    btn.textContent = m.label;
    btn.dataset.mode = m.key;
    btn.addEventListener("click", () => setMode(m.key));
    bar.appendChild(btn);
  });
  updateModeButtons();
})();

function attachCardHandlers(root=document){
  root.querySelectorAll(".tl-card").forEach(card=>{
    if (card.__modesHooked) return;
    card.__modesHooked = true;

    // focus ring for hotkeys R/A
    card.addEventListener("pointerdown", ()=> focusCard(card));

    // main click behavior: toggle selection or special mode
    card.addEventListener("click", (e)=>{
      if (e.target.closest("input, label, button")) return;
      if (activeMode){
        toggleCardMode(card, activeMode);
      } else {
        toggleWholeCardSelection(card);
      }
    });

    const playBtn = card.querySelector('.tl-playbook');
    const playSel = card.querySelector('.tl-playbook-select');
    if (playBtn && playSel) {
      playSel.innerHTML = '<option value="">No playbook</option>' +
        Object.entries(PLAYBOOKS).map(([k,v])=>`<option value="${k}">${escapeHtml(v.name)}</option>`).join('');
      playBtn.addEventListener('click', (e)=>{
        e.stopPropagation();
        playSel.classList.toggle('hidden');
      });
      playSel.addEventListener('change', (e)=>{
        e.stopPropagation();
        playSel.classList.add('hidden');
        updateSelectionStateFromCard(card);
      });
    }

    // badge container safety
    if (!card.querySelector(".special-badges")) {
      const head = card.querySelector(".tl-head") || card.firstElementChild;
      const holder = document.createElement("div");
      holder.className = "special-badges flex gap-1";
      head.appendChild(holder);
    }

    // ensure badges match current classes
    updateCardBadges(card);
  });
}
let lastFocusedCard = null;
function focusCard(card){
  if (lastFocusedCard) lastFocusedCard.classList.remove("focus-ring");
  lastFocusedCard = card;
  card.classList.add("focus-ring");
}
function toggleWholeCardSelection(card){
  const any = Array.from(card.querySelectorAll('input.bureau')).some(cb=>cb.checked);
  setCardSelected(card, !any);
}

function toggleCardMode(card, modeKey){
  const info = MODES.find(m => m.key === modeKey);
  if (!info) return;

  // remove other mode classes before toggling desired one
  MODES.forEach(m => { if (m.cardClass !== info.cardClass) card.classList.remove(m.cardClass); });
  card.classList.toggle(info.cardClass);
  updateCardBadges(card);
  updateSelectionStateFromCard(card);
}

function updateCardBadges(card){
  const wrap = card.querySelector(".special-badges");
  if (!wrap) return;
  wrap.innerHTML = "";
  MODES.forEach(m => {
    if (card.classList.contains(m.cardClass)) {
      const s = document.createElement("span");
      s.className = `chip chip-mini chip-${m.key}`;
      s.textContent = m.chip;
      wrap.appendChild(s);
    }
  });

  const mode = MODES.find(m => card.classList.contains(m.cardClass));
  if (mode){
    const s = document.createElement("span");
    s.className = `chip chip-mini chip-${mode.key}`;
    s.textContent = mode.chip;
    wrap.appendChild(s);
  }
}
window.__crm_helpers = {
  attachCardHandlers,
  focusCardRef: ()=> lastFocusedCard,
  toggleWholeCardSelection,
  clearMode: ()=>{ activeMode=null; updateModeButtons(); }
};

const tlList = $("#tlList");
const obs = new MutationObserver(()=> attachCardHandlers(tlList));
obs.observe(tlList, { childList:true, subtree:true });

// ===================== Init =====================
loadConsumers();
loadTracker();
updatePortalLink();

const companyName = localStorage.getItem("companyName");
if (companyName) {
  $("#navCompany").textContent = companyName;
}
<|MERGE_RESOLUTION|>--- conflicted
+++ resolved
@@ -71,10 +71,7 @@
     title = "Letters sent to portal";
     const link = file ? `<a href="${escapeHtml(file)}" target="_blank" class="text-blue-600 underline">open</a>` : "";
     body = `<div class="text-xs mt-1">${link}</div>`;
-<<<<<<< HEAD
-=======
-
->>>>>>> a7dfae05
+
   } else if(ev.type === "consumer_created"){
     const { name } = ev.payload || {};
     title = "Consumer created";
@@ -864,10 +861,7 @@
     if(res.url) window.open(res.url, "_blank");
     if(res.warning) showErr(res.warning);
     await loadConsumerState();
-<<<<<<< HEAD
-=======
-
->>>>>>> a7dfae05
+
   }catch(err){
     showErr(String(err));
   }finally{
