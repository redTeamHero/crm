/* public/index.js */

import { PLAYBOOKS } from './playbooks.js';

const $ = (s) => document.querySelector(s);
const api = (u, o = {}) => fetch(u, o).then(r => r.json()).catch(e => ({ ok:false, error:String(e) }));

const role = typeof window !== 'undefined' ? (window.userRole || 'host') : 'host';
if (typeof window !== 'undefined' && role === 'client') {
  window.location.href = '/client-portal-template.html';
}
if (typeof document !== 'undefined' && typeof document.addEventListener === 'function') {
  document.addEventListener('DOMContentLoaded', () => {
    if (role !== 'host') {
      ['btnInvite', 'btnNewConsumer', 'btnEditConsumer', 'btnDeleteReport'].forEach(id => {
        document.getElementById(id)?.classList.add('hidden');
      });
    }
  });
}

let DB = { consumers: [] };
let currentConsumerId = null;
let currentReportId = null;
let CURRENT_REPORT = null;
let tlPageSize = 6;
let tlPage = 1;
let tlTotalPages = 1;
let CURRENT_COLLECTORS = [];
const collectorSelection = {};
let trackerData = {};

let trackerSteps = [];

const ocrCb = $("#cbUseOcr");


function updatePortalLink(){
  const links = ["#clientPortalLink", "#activityPortalLink"].map(sel => $(sel));
  links.forEach(a => {
    if(!a) return;
    if(currentConsumerId){
      a.href = `/portal/${currentConsumerId}`;
      a.classList.remove("hidden");
    } else {
      a.href = "#";
      a.classList.add("hidden");
    }
  });
}

// ----- UI helpers -----
function showErr(msg){
  const e = $("#err");
  if (!e) { alert(msg); return; }
  e.textContent = msg || "Something went wrong.";
  e.classList.remove("hidden");
  console.error("[UI][ERR]", msg);
}
function clearErr(){
  const e = $("#err");
  if (e) { e.textContent = ""; e.classList.add("hidden"); }
}
function formatEvent(ev){
  const when = new Date(ev.at).toLocaleString();
  let title = escapeHtml(ev.type);
  let body = "";
  if(ev.type === "letters_generated"){
    const { count, requestType, tradelines, inquiries = 0, collectors = 0 } = ev.payload || {};
    title = "Letters generated";
    const inqPart = inquiries ? ` and ${escapeHtml(inquiries)} inquiry${inquiries===1?"":"s"}` : "";
    const colPart = collectors ? ` and ${escapeHtml(collectors)} collector${collectors===1?"":"s"}` : "";
    body = `<div class="text-xs mt-1">Generated ${escapeHtml(count)} letter${count===1?"":"s"} (${escapeHtml(requestType||"")}) for ${escapeHtml(tradelines)} tradeline${tradelines===1?"":"s"}${inqPart}${colPart}.</div>`;

  } else if(ev.type === "audit_generated"){
    const { reportId, file } = ev.payload || {};
    title = "Audit generated";
    const link = file ? `<a href="${escapeHtml(file)}" target="_blank" class="text-accent underline">open</a>` : "";
    body = `<div class="text-xs mt-1">Report ${escapeHtml(reportId||"")} ${link}</div>`;
  } else if(ev.type === "breach_audit_generated"){
    const { file } = ev.payload || {};
    title = "Data breach audit generated";
    const link = file ? `<a href="${escapeHtml(file)}" target="_blank" class="text-accent underline">open</a>` : "";
    body = `<div class="text-xs mt-1">${link}</div>`;
  } else if(ev.type === "letters_portal_sent"){
    const { file } = ev.payload || {};
    title = "Letters sent to portal";
    const link = file ? `<a href="${escapeHtml(file)}" target="_blank" class="text-accent underline">open</a>` : "";
    body = `<div class="text-xs mt-1">${link}</div>`;

  } else if(ev.type === "consumer_created"){
    const { name } = ev.payload || {};
    title = "Consumer created";
    if(name){
      body = `<div class="text-xs mt-1">${escapeHtml(name)}</div>`;
    }
  } else if(ev.type === "consumer_updated"){
    const { fields = [] } = ev.payload || {};
    title = "Consumer updated";
    if(fields.length){
      body = `<div class="text-xs mt-1">Updated ${escapeHtml(fields.join(", "))}</div>`;
    }
  } else if(ev.type === "consumer_deleted"){
    title = "Consumer deleted";
  } else if(ev.type === "report_uploaded"){
    const { filename, size } = ev.payload || {};
    title = "Report uploaded";
    const sizeKb = typeof size === "number" ? ` ${(size/1024).toFixed(1)} KB` : "";
    if(filename){
      body = `<div class="text-xs mt-1">${escapeHtml(filename)}${sizeKb}</div>`;
    }
  } else if(ev.type === "letter_reminder"){
    const { step, playbook, tradelineIndex, due } = ev.payload || {};
    title = "Letter reminder";
    let desc = step ? `Send "${escapeHtml(step)}"` : "Send next letter";
    if (playbook) desc += ` from ${escapeHtml(playbook)}`;
    if (tradelineIndex !== undefined) desc += ` for TL #${escapeHtml(tradelineIndex)}`;
    if (due) desc += ` (due ${new Date(due).toLocaleDateString()})`;
    body = `<div class="text-xs mt-1">${desc}</div>`;
  } else if(ev.payload){
    body = `<pre class="text-xs mt-1 overflow-auto">${escapeHtml(JSON.stringify(ev.payload, null, 2))}</pre>`;
  }
  return `
    <div class="glass card p-2">
      <div class="flex items-center justify-between">
        <div class="font-medium">${title}</div>
        <div class="text-xs muted">${when}</div>
      </div>
      ${body}
    </div>
  `;
}

// ===================== Consumers (search + pagination) =====================
const PAGE_SIZE = 10;
let consQuery = "";
let consPage = 1;

function filteredConsumers(){
  const q = consQuery.trim().toLowerCase();
  if (!q) return DB.consumers.slice();
  return DB.consumers.filter(c=>{
    return [c.name,c.email,c.phone,c.addr1,c.city,c.state,c.zip].some(v=> (v||"").toLowerCase().includes(q));
  });
}
function totalPages(){ return Math.max(1, Math.ceil(filteredConsumers().length / PAGE_SIZE)); }
function currentPageItems(){
  const items = filteredConsumers();
  const tp = totalPages();
  if (consPage > tp) consPage = tp;
  const start = (consPage-1)*PAGE_SIZE;
  return items.slice(start, start+PAGE_SIZE);
}

async function loadConsumers(restore = true){
  clearErr();
  const data = await api("/api/consumers");
  if (!data || !data.consumers) { showErr("Could not load consumers."); return; }
  DB = data;
  renderConsumers();
  if (restore) restoreSelectedConsumer();
}
function renderConsumers(){
  const wrap = $("#consumerList");
  wrap.innerHTML = "";
  const tpl = $("#consumerItem").content;

  currentPageItems().forEach(c=>{
    const n = tpl.cloneNode(true);
    n.querySelector(".name").textContent = c.name || "(no name)";
    n.querySelector(".email").textContent = c.email || "";
    const card = n.querySelector(".consumer-card");
    card.addEventListener("click", ()=> selectConsumer(c.id));
    n.querySelector(".delete").addEventListener("click", async (e)=>{
      e.stopPropagation();
      if(!confirm(`Delete ${c.name}?`)) return;
      const res = await api(`/api/consumers/${c.id}`, { method:"DELETE" });
      if(!res?.ok) return showErr(res?.error || "Failed to delete consumer.");
      if(currentConsumerId === c.id){
        currentConsumerId = null;
        currentReportId = null;
        CURRENT_REPORT = null;
        $("#reportPicker").innerHTML = "";
        $("#tlList").innerHTML = "";
        $("#selConsumer").textContent = "—";
        $("#activityList").innerHTML = "";
        updatePortalLink();
        setSelectedConsumerId(null);

      }
      loadConsumers();
    });
    wrap.appendChild(n);
  });
  $("#consPage").textContent = String(consPage);
  $("#consPages").textContent = String(totalPages());
}
$("#consumerSearch").addEventListener("input", (e)=>{
  consQuery = e.target.value || "";
  consPage = 1;
  renderConsumers();
});
$("#consPrev").addEventListener("click", ()=>{
  if (consPage>1){ consPage--; renderConsumers(); }
});
$("#consNext").addEventListener("click", ()=>{
  if (consPage<totalPages()){ consPage++; renderConsumers(); }
});

$("#tlPrev").addEventListener("click", ()=>{
  if (tlPage>1){ tlPage--; renderTradelines(CURRENT_REPORT?.tradelines || []); }
});
$("#tlNext").addEventListener("click", ()=>{
  if (tlPage<tlTotalPages){ tlPage++; renderTradelines(CURRENT_REPORT?.tradelines || []); }
});
$("#tlPageSize").addEventListener("change", (e)=>{
  const val = e.target.value;
  tlPageSize = val === "all" ? Infinity : parseInt(val, 10) || 6;
  tlPage = 1;
  renderTradelines(CURRENT_REPORT?.tradelines || []);
});

$("#btnSelectAll").addEventListener("click", ()=>{
  const cards = Array.from(document.querySelectorAll(".tl-card"));
  if (!cards.length) return;
  const allSelected = cards.every(c => c.classList.contains("selected"));
  cards.forEach(c => {
    setCardSelected(c, !allSelected);
    if (!allSelected) autoSelectBestViolation(c);
  });
  updateSelectAllButton();
});

$("#btnSelectNegative")?.addEventListener("click", ()=>{
  const cards = Array.from(document.querySelectorAll(".tl-card.negative"));
  if (!cards.length) return;
  const allSelected = cards.every(c => c.classList.contains("selected"));
  cards.forEach(c => {
    setCardSelected(c, !allSelected);
    if (!allSelected) autoSelectBestViolation(c);
  });
  updateSelectAllButton();
});

async function selectConsumer(id){
  currentConsumerId = id;
  const c = DB.consumers.find(x=>x.id===id);
  $("#selConsumer").textContent = c ? c.name : "—";
   setSelectedConsumerId(id);

  updatePortalLink();
  await refreshReports();
  await loadConsumerState();
  await loadMessages();
  await loadTracker();
}

function restoreSelectedConsumer(){
  const stored = getSelectedConsumerId();
  if(stored && DB.consumers.find(c=>c.id===stored)){
    selectConsumer(stored);
  }
}

// ===================== Reports =====================
async function refreshReports(){
  clearErr();
  if(!currentConsumerId){ $("#reportPicker").innerHTML = ""; return; }
  const data = await api(`/api/consumers/${currentConsumerId}/reports`);
  if(!data?.ok) return showErr(data?.error || "Could not load reports.");

  const sel = $("#reportPicker");
  sel.innerHTML = "";
  (data.reports || []).forEach(r=>{
    const opt = document.createElement("option");
    opt.value = r.id;
    opt.textContent = `${r.filename} (${r.summary.tradelines} TL) • ${new Date(r.uploadedAt).toLocaleString()}`;
    sel.appendChild(opt);
  });

  if (data.reports?.length) {
    currentReportId = data.reports[0].id;
    sel.value = currentReportId;
    await loadReportJSON();
  } else {
    currentReportId = null;
    CURRENT_REPORT = null;
    $("#tlList").innerHTML = `<div class="muted">No reports uploaded yet.</div>`;
  }
}
$("#reportPicker").addEventListener("change", async (e)=>{
  currentReportId = e.target.value || null;
  await loadReportJSON();
});

async function loadTracker(){
  clearErr();
  const url = currentConsumerId ? `/api/consumers/${currentConsumerId}/tracker` : '/api/tracker/steps';
  const data = await api(url);
  if(!data || !data.steps){ showErr('Could not load tracker.'); return; }
  trackerSteps = data.steps || [];
  if(currentConsumerId){
    trackerData[currentConsumerId] = data.completed || {};
  }
  renderTrackerSteps();
  if(currentConsumerId){
    trackerSteps.forEach(step=>{
      const cb = document.querySelector(`#trackerSteps input[data-step="${step}"]`);
      if(cb) cb.checked = !!trackerData[currentConsumerId][step];
    });
  }
}
async function saveTracker(){
  if(!currentConsumerId) return;
  const completed = {};
  trackerSteps.forEach(step=>{
    const cb = document.querySelector(`#trackerSteps input[data-step="${step}"]`);
    if(cb) completed[step] = cb.checked;
  });
  trackerData[currentConsumerId] = completed;
  try{
    const resp = await fetch(`/api/consumers/${currentConsumerId}/tracker`, {
      method:'POST',
      headers:{'Content-Type':'application/json'},
      body: JSON.stringify({ completed })
    });
    const d = await resp.json().catch(()=>({}));
    if(!d?.ok) throw new Error(d?.error || 'Failed to sync tracker');
  }catch(e){
    showErr(e.message || 'Failed to sync tracker');
  }
}
async function syncTrackerSteps(){
  try{
    const resp = await fetch('/api/tracker/steps', {
      method:'PUT',
      headers:{'Content-Type':'application/json'},
      body: JSON.stringify({ steps: trackerSteps })
    });
    const d = await resp.json().catch(()=>({}));
    if(!d?.ok) throw new Error(d?.error || 'Failed to save steps');
  }catch(e){
    showErr(e.message || 'Failed to save steps');
  }

}
function renderTrackerSteps(){
  const wrap = document.querySelector("#trackerSteps");
  if(!wrap) return;
  wrap.innerHTML = "";
  if(trackerSteps.length === 0){
    wrap.innerHTML = '<div class="muted">No steps yet. Add one below.</div>';
    return;
  }

  trackerSteps.forEach((step,i)=>{
    const div = document.createElement("div");
    div.className = "flex items-center gap-1 step-item";
    div.innerHTML = `<label class="flex items-center gap-2"><input type="checkbox" data-step="${step}" /> <span>${step}</span></label><button class="remove-step" data-index="${i}" aria-label="Remove step">&times;</button>`;
    wrap.appendChild(div);
  });
  wrap.querySelectorAll("input[type=checkbox]").forEach(cb=>{
    cb.addEventListener("change", toggleTracker);
  });
  wrap.querySelectorAll(".remove-step").forEach(btn=>{
    btn.addEventListener("click", async e=>{
      const idx = parseInt(e.target.dataset.index);
      const removed = trackerSteps.splice(idx,1)[0];
      Object.values(trackerData).forEach(obj=>{ delete obj[removed]; });
      syncTrackerSteps();

      renderTrackerSteps();
      loadTracker();
    });
  });
}
  const addStepBtn = document.querySelector("#addStep");
  if(addStepBtn){
    addStepBtn.addEventListener("click", ()=>{
      // If an input already exists, ignore
      if(document.querySelector("#newStepName")) return;
      const wrap = document.querySelector("#stepControls");
      const inp = document.createElement("input");
      inp.id = "newStepName";
      inp.placeholder = "New step name";
      inp.className = "border rounded px-2 py-1 flex-1";
      wrap.insertBefore(inp, addStepBtn);
      inp.focus();
      const finish = async ()=>{
        let name = (inp.value || "").trim();
        if(!name) name = `Step ${trackerSteps.length + 1}`;
        trackerSteps.push(name);
        syncTrackerSteps();

        inp.remove();
        await api("/api/tracker/steps", {
          method: "POST",
          headers: { "Content-Type":"application/json" },
          body: JSON.stringify({ steps: trackerSteps })
        });
        renderTrackerSteps();
        loadTracker();
      };
      inp.addEventListener("keydown", e=>{
        if(e.key === "Enter"){ e.preventDefault(); finish(); }
        if(e.key === "Escape"){ inp.remove(); }
      });
    });
  }
 

async function loadReportJSON(){
  clearErr();
  if(!currentConsumerId || !currentReportId) return;
  const data = await api(`/api/consumers/${currentConsumerId}/report/${currentReportId}`);
  if(!data?.ok) return showErr(data?.error || "Failed to load report JSON.");
  CURRENT_REPORT = data.report;
  CURRENT_REPORT.tradelines = dedupeTradelines(CURRENT_REPORT.tradelines || []);
  tlPage = 1;
  hiddenTradelines.clear();
  Object.keys(selectionState).forEach(k=> delete selectionState[k]);
  renderFilterBar();
  renderTradelines(CURRENT_REPORT.tradelines);
  renderCollectors(CURRENT_REPORT.creditor_contacts || []);

}

// ===================== Filters (unchanged) =====================
const ALL_TAGS = ["Collections","Late Payments","Charge-Off","Student Loans","Medical Bills","Other"];
const activeFilters = new Set();
const hiddenTradelines = new Set();
const selectionState = {};

function hasWord(s, w){ return (s||"").toLowerCase().includes(w.toLowerCase()); }
function maybeNum(x){ return typeof x === "number" ? x : null; }
function dedupeTradelines(lines){
  const seen = new Set();
  return (lines||[]).filter(tl=>{
    const name = (tl.meta?.creditor || "").trim();
    if (!name || name.toLowerCase() === "risk factors") return false;
    const per = tl.per_bureau || {};
    const hasData = ["TransUnion","Experian","Equifax"].some(b => Object.keys(per[b]||{}).length);
    const hasViolations = (tl.violations||[]).length > 0;
    if (!hasData && !hasViolations) return false;
    const key = [
      name,

      tl.per_bureau?.TransUnion?.account_number || "",
      tl.per_bureau?.Experian?.account_number || "",
      tl.per_bureau?.Equifax?.account_number || ""
    ].join("|");
    if (seen.has(key)) return false;
    seen.add(key);
    return true;
  });
}

export function mergeBureauViolations(vs){
  const map = new Map();
  (vs || []).forEach(v => {
    const m = v.title?.match(/^(.*?)(?:\s*\((TransUnion|Experian|Equifax)\))?$/) || [];
    const base = (m[1] || v.title || "").trim();
<<<<<<< HEAD
    const detailClean = (v.detail || "").replace(/\s*\((TransUnion|Experian|Equifax)\)$/,'').trim();
    const evKey = detailClean || JSON.stringify(v.evidence || {});
    const id = v.id || v.code || "";
    const bureaus = v.bureaus || [v.evidence?.bureau || v.bureau || m[2]].filter(Boolean);
    const list = bureaus.length ? bureaus : [""];

    list.forEach(bureau => {
      const key = `${id}|${v.category||""}|${base}|${evKey}|${bureau}`;
      if(!map.has(key)) map.set(key,{category:v.category,title:base,bureaus:new Set(),details:new Set(),severity:v.severity||0});
      const entry = map.get(key);
      if(bureau) entry.bureaus.add(bureau);
      if(detailClean) entry.details.add(detailClean);
      if((v.severity||0) > entry.severity) entry.severity = v.severity||0;
    });
=======
    const bureau = v.evidence?.bureau || m[2];
    const detailClean = (v.detail || "").replace(/\s*\((TransUnion|Experian|Equifax)\)$/,'').trim();
    const evKey = detailClean || JSON.stringify(v.evidence || {});
    const id = v.id || v.code || "";
    const key = `${id}|${v.category||""}|${base}|${evKey}|${bureau||""}`;
    if(!map.has(key)) map.set(key,{category:v.category,title:base,bureaus:new Set(),details:new Set(),severity:v.severity||0});
    const entry = map.get(key);
    if(bureau) entry.bureaus.add(bureau);
    if(detailClean) entry.details.add(detailClean);
    if((v.severity||0) > entry.severity) entry.severity = v.severity||0;
>>>>>>> 92918050
  });
  return Array.from(map.values()).map(e=>({
    category:e.category,
    title: e.title,
    detail: Array.from(e.details).join(' '),
    severity: e.severity,
    bureaus: Array.from(e.bureaus)
  }));
}

function deriveTags(tl){
  const tags = new Set();
  const name = (tl.meta?.creditor || "");
  const per = tl.per_bureau || {};
  const bureaus = ["TransUnion","Experian","Equifax"];

  if (bureaus.some(b => hasWord(per[b]?.payment_status, "collection") || hasWord(per[b]?.account_status, "collection"))
      || hasWord(name, "collection")) tags.add("Collections");


  if (bureaus.some(b => hasWord(per[b]?.payment_status, "late") || hasWord(per[b]?.payment_status, "delinquent"))
      || bureaus.some(b => (maybeNum(per[b]?.past_due) || 0) > 0)) tags.add("Late Payments");

  if (bureaus.some(b => hasWord(per[b]?.payment_status, "charge") && hasWord(per[b]?.payment_status, "off"))) tags.add("Charge-Off");

  const student = ["navient","nelnet","mohela","sallie","aidvantage","department of education","dept of education","edfinancial","fedloan","great lakes","student"];
  if (student.some(k => hasWord(name, k))
      || bureaus.some(b => hasWord(per[b]?.account_type_detail, "student"))) tags.add("Student Loans");

  const medical = ["medical","hospital","clinic","physician","health","radiology","anesthesia","ambulance"];
  if (medical.some(k => hasWord(name, k))) tags.add("Medical Bills");

  if (tags.size === 0) tags.add("Other");
  return Array.from(tags).map(t => t.trim());
}

function renderFilterBar(){
  const bar = $("#filterBar");
  bar.innerHTML = "";
  ALL_TAGS.forEach(tag=>{
    const btn = document.createElement("button");
    btn.className = "chip" + (activeFilters.has(tag) ? " active":"");
    btn.textContent = tag;
    btn.addEventListener("click", ()=>{
      if (activeFilters.has(tag)) activeFilters.delete(tag); else activeFilters.add(tag);
      tlPage = 1;
      renderFilterBar();
      renderTradelines(CURRENT_REPORT?.tradelines || []);
    });
    bar.appendChild(btn);
  });
  $("#btnClearFilters").onclick = () => {
    activeFilters.clear();
    tlPage = 1;
    renderFilterBar();
    renderTradelines(CURRENT_REPORT?.tradelines || []);
  };
}
function passesFilter(tags){ if (activeFilters.size === 0) return true; return tags.some(t => activeFilters.has(t)); }

// ===================== Tradelines + Zoom =====================
function updateSelectAllButton(){
  const btnAll = $("#btnSelectAll");
  const btnNeg = $("#btnSelectNegative");
  const cards = Array.from(document.querySelectorAll(".tl-card"));
  if (btnAll){
    const allSelected = cards.length > 0 && cards.every(c => c.classList.contains("selected"));
    btnAll.textContent = allSelected ? "Deselect All" : "Select All";
  }
  if (btnNeg){
    const negatives = cards.filter(c => c.classList.contains("negative"));
    const allNegSelected = negatives.length > 0 && negatives.every(c => c.classList.contains("selected"));
    btnNeg.textContent = allNegSelected ? "Deselect Negative" : "Select Negative";
  }
}

function setCardSelected(card, on){
  card.classList.toggle("selected", !!on);
  card.querySelectorAll('input.bureau').forEach(cb => { cb.checked = !!on; });
  updateSelectionStateFromCard(card);
}

function updateSelectionStateFromCard(card){
  const idx = Number(card.dataset.index);
  const bureaus = Array.from(card.querySelectorAll('.bureau:checked')).map(cb=>cb.value);
  if (!bureaus.length) { delete selectionState[idx]; updateSelectAllButton(); return; }

  // Preserve previously selected violations that may not be rendered
  const existing = selectionState[idx]?.violationIdxs || [];
  const visible = Array.from(card.querySelectorAll('.violation'));
  const visibleVals = visible.map(cb => Number(cb.value));
  const visibleChecked = visible.filter(cb => cb.checked).map(cb => Number(cb.value));
  const preserved = existing.filter(v => !visibleVals.includes(v));
  const violationIdxs = preserved.concat(visibleChecked);
  const specialMode = getSpecialModeForCard(card);
  const playbook = card.querySelector('.tl-playbook-select')?.value || null;
  selectionState[idx] = { bureaus, violationIdxs, specialMode, playbook };
  updateSelectAllButton();
}

function autoSelectBestViolation(card){
  const idx = Number(card.dataset.index);
  const tl = CURRENT_REPORT?.tradelines?.[idx];
  if (!tl) return;
  const vs = mergeBureauViolations(tl.violations || []);
  if (!vs.length) return;
  let bestIdx = 0;
  let bestSeverity = -Infinity;
  vs.forEach((v,i)=>{
    const sev = v.severity || 0;
    if (sev > bestSeverity){
      bestSeverity = sev;
      bestIdx = i;
    }
  });
  card.querySelectorAll('.violation').forEach(cb => {
    cb.checked = Number(cb.value) === bestIdx;
  });
  updateSelectionStateFromCard(card);
}

function renderTradelines(tradelines){
  const container = $("#tlList");
  container.innerHTML = "";
  const tpl = $("#tlTemplate").content;

  const visible = [];
  tradelines.forEach((tl, idx)=>{
    if (hiddenTradelines.has(idx)) return;

    // Skip tradelines with no meaningful bureau data or account numbers.
    // Some parsed reports include placeholder entries with empty `per_bureau`
    // sections and no account numbers, which resulted in blank cards that only
    // displayed generic violations like "Missing Date of First Delinquency".
    // Filtering these out up front keeps the visible list focused on usable
    // tradelines.
    const pb = tl.per_bureau || {};
    const hasBureauData = ["TransUnion","Experian","Equifax"]
      .some(b => Object.keys(pb[b] || {}).length);
    const hasAcct = Object.values(tl.meta?.account_numbers || {}).some(v => v);
    const hasVios = (tl.violations || []).length > 0;
    if (!hasBureauData && !hasAcct && !hasVios) return;


    const tags = deriveTags(tl);
    if (!passesFilter(tags)) return;
    visible.push({ tl, idx, tags });
  });

  const pageSize = tlPageSize === Infinity ? (visible.length || 1) : tlPageSize;
  tlTotalPages = Math.max(1, Math.ceil(visible.length / pageSize));
  if (tlPage > tlTotalPages) tlPage = tlTotalPages;
  const start = (tlPage - 1) * pageSize;
  const pageItems = visible.slice(start, start + pageSize);

  pageItems.forEach(({ tl, idx, tags }) => {
    const node = tpl.cloneNode(true);
    const card = node.querySelector(".tl-card");
    card.dataset.index = idx;

    const negativeTags = ["Collections","Late Payments","Charge-Off"];
    if (tags.some(t=>negativeTags.includes(t))) card.classList.add("negative");

    node.querySelector(".tl-creditor").textContent = tl.meta?.creditor || "Unknown Creditor";
    node.querySelector(".tl-idx").textContent = idx;

    node.querySelector(".tl-tu-acct").textContent  = tl.per_bureau?.TransUnion?.account_number || "";
    node.querySelector(".tl-exp-acct").textContent = tl.per_bureau?.Experian?.account_number || "";
    node.querySelector(".tl-eqf-acct").textContent = tl.per_bureau?.Equifax?.account_number || "";

    const tagWrap = node.querySelector(".tl-tags");
    tagWrap.innerHTML = "";
    tags.forEach(t=>{
      const chip = document.createElement("span");
      chip.className = "chip";
      chip.textContent = t;
      tagWrap.appendChild(chip);
    });

    const vWrap = node.querySelector(".tl-violations");
    const prevBtn = node.querySelector(".tl-reason-prev");
    const nextBtn = node.querySelector(".tl-reason-next");
    const vs = mergeBureauViolations(tl.violations || []);
    const maxSeverity = vs.reduce((m, v) => Math.max(m, v.severity || 0), 0);
    if (maxSeverity) card.classList.add(`severity-${maxSeverity}`);
    const pageSize = vs.length > 5 ? 3 : vs.length;
    let vStart = 0;
    let countEl = node.querySelector('.tl-violations-count');
    if(!countEl){
      countEl = document.createElement('div');
      countEl.className = 'text-xs muted mt-1';
      vWrap.parentNode.insertBefore(countEl, vWrap);
    }
    function renderViolations(){
      if(!vs.length){
        vWrap.innerHTML = `<div class="text-sm muted">No auto-detected violations for this tradeline.</div>`;
        countEl.textContent = '0 violations';
        prevBtn.classList.add("hidden");
        nextBtn.classList.add("hidden");
        return;
      }
      const end = Math.min(vStart + pageSize, vs.length);
      vWrap.innerHTML = vs.slice(vStart, end).map((v, vidx) => `
        <label class="violation-item flex items-start gap-2 p-2 rounded hover:bg-gray-50 cursor-pointer severity-${v.severity || 1}">
          <input type="checkbox" class="violation" value="${vidx + vStart}"/>
          <div>
            <div class="font-medium text-sm wrap-anywhere">${escapeHtml(v.category || "")} – ${escapeHtml(v.title || "")}${v.severity ? `<span class="severity-tag severity-${v.severity}">S${v.severity}</span>` : ""}</div>
            ${v.bureaus && v.bureaus.length ? `<div class="text-xs mt-1">${v.bureaus.map(b=>'<span class="badge badge-bureau">'+escapeHtml(b)+'</span>').join(' ')}</div>` : ""}
            ${v.detail ? `<div class="text-sm text-gray-600 wrap-anywhere">${escapeHtml(v.detail)}</div>` : ""}
          </div>
        </label>`).join("");

      // Restore previously checked violations and hook change events
      const saved = selectionState[idx]?.violationIdxs || [];
      vWrap.querySelectorAll('.violation').forEach(cb => {
        const val = Number(cb.value);
        if (saved.includes(val)) cb.checked = true;
        cb.addEventListener('change', () => updateSelectionStateFromCard(card));
      });
      countEl.textContent = `Showing ${vStart + 1}-${end} of ${vs.length} violation${vs.length===1?"":"s"}`;
      if(vs.length > pageSize){
        prevBtn.classList.remove('hidden');
        nextBtn.classList.remove('hidden');
        prevBtn.disabled = vStart <= 0;
        nextBtn.disabled = end >= vs.length;
      } else {
        prevBtn.classList.add('hidden');
        nextBtn.classList.add('hidden');
      }
    }
    renderViolations();
    prevBtn.addEventListener("click", ()=>{ if(vStart>0){ vStart -= pageSize; renderViolations(); }});
    nextBtn.addEventListener("click", ()=>{ if(vStart + pageSize < vs.length){ vStart += pageSize; renderViolations(); }});

    node.querySelector(".tl-remove").addEventListener("click",(e)=>{
      e.stopPropagation();
      hiddenTradelines.add(idx);
      delete selectionState[idx];
      renderTradelines(tradelines);
    });

    const nameEl = node.querySelector(".tl-creditor");
    if (nameEl) {
      nameEl.classList.add("cursor-pointer");
      nameEl.addEventListener("click", (e) => {
        e.stopPropagation();
        openZoomModal(tl, idx);
      });
    }

    // restore saved selections
    const saved = selectionState[idx];
    if (saved) {
      saved.bureaus?.forEach(b => {
        const cb = node.querySelector(`.bureau[value="${b}"]`);
        if (cb) cb.checked = true;
      });
      if (saved.playbook){
        const sel = node.querySelector('.tl-playbook-select');
        if (sel) sel.value = saved.playbook;
      }
      if (saved.bureaus?.length) card.classList.add("selected");
      if (saved.specialMode){
        const info = MODES.find(m => m.key === saved.specialMode);
        if (info) card.classList.add(info.cardClass);
      }
      updateCardBadges(card);
    }

    card.querySelectorAll('input.bureau').forEach(cb=>{
      cb.addEventListener("change", ()=>{
        const any = Array.from(card.querySelectorAll('input.bureau')).some(x=>x.checked);
        card.classList.toggle("selected", any);
        updateSelectionStateFromCard(card);
      });
    });
    container.appendChild(node);
  });

  if (!container.children.length){
    container.innerHTML = `<div class="muted">No tradelines match the current filters.</div>`;
  }

  updateSelectAllButton();

  $("#tlPage").textContent = String(tlPage);
  $("#tlPages").textContent = String(tlTotalPages);

  // Let special-modes hook new cards
  window.__crm_helpers?.attachCardHandlers?.(container);
}

function renderCollectors(collectors){
  const wrap = $("#collectorList");
  if(!wrap) return;
  wrap.innerHTML = "";
  CURRENT_COLLECTORS = collectors || [];
  Object.keys(collectorSelection).forEach(k=> delete collectorSelection[k]);
    const tpl = $("#collectorTemplate")?.content;
    CURRENT_COLLECTORS.forEach((col, idx)=>{
      const node = tpl.cloneNode(true);
      node.querySelector(".collector-name").textContent = col.name || "Unknown";
      node.querySelector(".collector-address").textContent = col.address || "";
      node.querySelector(".collector-phone").textContent = col.phone || "";
      const cb = node.querySelector(".collector-pick");
      cb.checked = col.type === "debt_collector";
      collectorSelection[idx] = cb.checked;
      cb.addEventListener("change", ()=>{ collectorSelection[idx] = cb.checked; });
      wrap.appendChild(node);
    });
  }

function collectCollectorSelections(){
  return CURRENT_COLLECTORS.filter((_, idx)=> collectorSelection[idx]);
}


// Zoom modal builders
function renderPB(pb){
  if (!pb) return "<div class='text-sm muted'>No data.</div>";
  const currencyFields = new Set(["balance","past_due","credit_limit","high_credit"]);
  const get = (k) => pb?.[k] ?? pb?.[`${k}_raw`];
  const row = (k,l) => {
    let val = get(k);
    val = currencyFields.has(k) ? formatCurrency(val) : escapeHtml(val ?? "—");
    return `<tr><td class="bg-gray-50 border px-2 py-1">${l}</td><td class="border px-2 py-1">${val}</td></tr>`;
  };
  return `
    <table class="w-full text-sm border-collapse">
      <tbody class="[&_td]:border [&_th]:border">
        ${row("account_number","Account #")}
        ${row("account_status","Account Status")}
        ${row("payment_status","Payment Status")}
        ${row("balance","Balance")}
        ${row("past_due","Past Due")}
        ${row("credit_limit","Credit Limit")}
        ${row("high_credit","High Credit")}
        ${row("date_opened","Date Opened")}
        ${row("last_reported","Last Reported")}
        ${row("date_last_payment","Date Last Payment")}
        ${row("comments","Comments")}
      </tbody>
    </table>`;
}
function buildZoomHTML(tl){
  const per = tl.per_bureau || {};
  const vlist = mergeBureauViolations(tl.violations||[]).map(v=>`
    <li class="mb-2">
      <div class="font-medium">${escapeHtml(v.category||"")} – ${escapeHtml(v.title||"")}${v.bureaus && v.bureaus.length ? ' '+v.bureaus.map(b=>'<span class="badge badge-bureau">'+escapeHtml(b)+'</span>').join(' ') : ''}</div>
      ${v.detail? `<div class="text-gray-600">${escapeHtml(v.detail)}</div>` : ""}
    </li>`).join("") || "<div class='text-sm muted'>No violations detected.</div>";

  return `
    <div class="space-y-3">
      <div class="text-lg font-semibold">${escapeHtml(tl.meta?.creditor || "Unknown Creditor")}</div>
      <div class="grid md:grid-cols-3 gap-3">
        <div class="glass card"><div class="font-medium mb-1">TransUnion</div>${renderPB(per.TransUnion)}</div>
        <div class="glass card"><div class="font-medium mb-1">Experian</div>${renderPB(per.Experian)}</div>
        <div class="glass card"><div class="font-medium mb-1">Equifax</div>${renderPB(per.Equifax)}</div>
      </div>
      <div class="glass card">
        <div class="font-medium mb-1">Violations</div>
        <ol class="list-decimal list-inside">${vlist}</ol>
      </div>
    </div>`;
}
function openZoomModal(tl, idx){
  const m = $("#zoomModal");
  $("#zoomBody").innerHTML = buildZoomHTML(tl);
  m.classList.remove("hidden"); m.classList.add("flex");
  document.body.style.overflow = "hidden";
}
function closeZoomModal(){
  const m = $("#zoomModal");
  m.classList.add("hidden"); m.classList.remove("flex");
  document.body.style.overflow = "";
}
$("#zoomClose").addEventListener("click", closeZoomModal);
$("#zoomModal").addEventListener("click", (e)=>{ if(e.target.id==="zoomModal") closeZoomModal(); });

// ===================== Selection → Generate =====================
function getRequestType(){
  const r = document.querySelector('input[name="rtype"]:checked');
  return r ? r.value : "correct";
}
function getSpecialModeForCard(card){
  if (card.classList.contains("mode-identity")) return "identity";
  if (card.classList.contains("mode-breach"))   return "breach";
  if (card.classList.contains("mode-assault"))  return "assault";
  return null;
}
function collectSelections(){

  const useOcr = ocrCb?.checked || false;
  const incomplete = [];
  const selections = [];
  for (const [tradelineIndex, data] of Object.entries(selectionState)){
    if (data.specialMode && (!data.bureaus || data.bureaus.length === 0)){
      incomplete.push(tradelineIndex);
      continue;
    }
    const sel = {
      tradelineIndex: Number(tradelineIndex),
      bureaus: data.bureaus,
      specialMode: data.specialMode,
      playbook: data.playbook || undefined
    };
    if (data.violationIdxs && data.violationIdxs.length){
      sel.violationIdxs = data.violationIdxs;
    }
    const card = document.querySelector(`.tl-card[data-index="${tradelineIndex}"]`);
    if (card){
      const creditor = card.querySelector('.tl-creditor')?.textContent?.trim();
      const accountNumbers = {
        TransUnion: card.querySelector('.tl-tu-acct')?.textContent?.trim(),
        Experian: card.querySelector('.tl-exp-acct')?.textContent?.trim(),
        Equifax: card.querySelector('.tl-eqf-acct')?.textContent?.trim()
      };
      if (creditor) sel.creditor = creditor;
      const acctClean = Object.fromEntries(Object.entries(accountNumbers).filter(([,v])=>v));
      if (Object.keys(acctClean).length) sel.accountNumbers = acctClean;
    }
    if (useOcr){
      sel.useOcr = true;
    }
    selections.push(sel);
  }
  if (incomplete.length){
    showErr(`Select at least one bureau for special mode card${incomplete.length>1?'s':''}: ${incomplete.join(', ')}. Incomplete selections were skipped.`);
  }
  return selections;
}
export { collectSelections, selectionState, showErr };

$("#btnGenerate").addEventListener("click", async ()=>{
  clearErr();
  try{
    if(!currentConsumerId || !currentReportId) throw new Error("Select a consumer and a report first.");
    const selections = collectSelections();
    const includePI = $("#cbPersonalInfo").checked;
    const includeCol = $("#cbCollectors").checked;
    const colSelections = includeCol ? collectCollectorSelections() : [];
    if(!selections.length && !includePI && !colSelections.length) throw new Error("Pick at least one tradeline, collector, or select Personal Info.");
    const requestType = getRequestType();

    const resp = await fetch("/api/generate", {
      method: "POST",
      headers: { "Content-Type":"application/json" },
      body: JSON.stringify({
        consumerId: currentConsumerId,
        reportId: currentReportId,
        selections,
        requestType,
        personalInfo: includePI,
        collectors: colSelections,
        useOcr: ocrCb?.checked || false,
      })

    });
    if(!resp.ok){
      const txt = await resp.text().catch(()=> "");
      throw new Error(`HTTP ${resp.status} ${txt || ""}`.trim());
    }
    const data = await resp.json().catch(()=> ({}));
    if(!data?.ok || !data?.redirect) throw new Error(data?.error || "Server did not return a redirect.");
    window.location.assign(data.redirect);
    setTimeout(()=>{
      if (!/\/letters(\?|$)/.test(location.href)) window.location.href = data.redirect;
    }, 120);
  }catch(e){
    showErr(e.message || String(e));
  }
});

// ===================== Toolbar =====================
$("#btnNewConsumer").addEventListener("click", ()=>{
  const m = $("#newModal");
  $("#newForm").reset();
  m.classList.remove("hidden");
  document.body.style.overflow = "hidden";
});
$("#newClose").addEventListener("click", ()=> closeNew());
$("#newCancel").addEventListener("click", ()=> closeNew());
function closeNew(){
  $("#newModal").classList.add("hidden");
  document.body.style.overflow = "";
}
$("#newForm").addEventListener("submit", async (e)=>{
  e.preventDefault();
  const payload = Object.fromEntries(new FormData(e.currentTarget).entries());
  const res = await api("/api/consumers", {
    method:"POST",
    headers:{ "Content-Type":"application/json" },
    body: JSON.stringify(payload)
  });
  if(!res?.ok) return showErr(res?.error || "Failed to create consumer.");
  closeNew();
  await loadConsumers(false);
  await selectConsumer(res.consumer.id);
});

$("#btnEditConsumer").addEventListener("click", ()=>{
  const m = $("#editModal");
  if(!currentConsumerId){ showErr("Select a consumer first."); return; }
  const c = DB.consumers.find(x=>x.id===currentConsumerId);
  if(!c){ showErr("Consumer not found."); return; }
  const f = $("#editForm");
  f.name.value = c.name || "";
  f.email.value = c.email || "";
  f.phone.value = c.phone || "";
  f.addr1.value = c.addr1 || "";
  f.addr2.value = c.addr2 || "";
  f.city.value = c.city || "";
  f.state.value = c.state || "";
  f.zip.value = c.zip || "";
  f.ssn_last4.value = c.ssn_last4 || "";
  f.dob.value = c.dob || "";
  f.sale.value = c.sale ?? "";
  f.paid.value = c.paid ?? "";
  f.status.value = c.status || "active";

  m.classList.remove("hidden");
  document.body.style.overflow = "hidden";
});
$("#editClose").addEventListener("click", ()=> closeEdit());
$("#editCancel").addEventListener("click", ()=> closeEdit());
function closeEdit(){
  $("#editModal").classList.add("hidden");
  document.body.style.overflow = "";
}
$("#editForm").addEventListener("submit", async (e)=>{
  e.preventDefault();
  const f = e.currentTarget;
  const payload = Object.fromEntries(new FormData(f).entries());
  const res = await api(`/api/consumers/${currentConsumerId}`, {
    method:"PUT",
    headers:{ "Content-Type":"application/json" },
    body: JSON.stringify(payload)
  });
  if(!res?.ok) return showErr(res?.error || "Failed to save.");
  closeEdit();
  await loadConsumers(false);
  const c = DB.consumers.find(x=>x.id===currentConsumerId);
  $("#selConsumer").textContent = c ? c.name : "—";
});

// Upload report
$("#btnUpload").addEventListener("click", ()=>{
  if(!currentConsumerId) return showErr("Select a consumer first.");
  $("#fileInput").value = "";
  $("#fileInput").click();
});
$("#fileInput").addEventListener("change", async (e)=>{
  clearErr();
  const file = e.target.files?.[0];
  if(!file) return;
  const btn = $("#btnUpload");
  const old = btn.textContent;
  btn.textContent = "Uploading…";
  btn.disabled = true;

  try{
    const fd = new FormData();
    fd.append("file", file, file.name);
    const res = await fetch(`/api/consumers/${currentConsumerId}/upload`, {
      method: "POST",
      headers: authHeader(),
      body: fd
    });
    const data = await res.json().catch(()=> ({}));
    if(!data?.ok) throw new Error(data?.error || `Upload failed (HTTP ${res.status})`);
    if (data.creditScore) {
      localStorage.setItem("creditScore", JSON.stringify(data.creditScore));
      window.dispatchEvent(new StorageEvent("storage", { key: "creditScore" }));
    }
    await refreshReports();
    await loadConsumerState();
  }catch(err){
    showErr(String(err));
  }finally{
    btn.textContent = old;
    btn.disabled = false;
  }
});

// Data breach lookup
$("#btnDataBreach").addEventListener("click", async ()=>{
  if(!currentConsumerId) return showErr("Select a consumer first.");
  const c = DB.consumers.find(x=>x.id===currentConsumerId);
  if(!c?.email) return showErr("Selected consumer has no email.");
  const btn = $("#btnDataBreach");
  const old = btn.textContent;
  btn.disabled = true;
  btn.textContent = "Checking...";
  try{
    const res = await api(`/api/databreach`, {
      method: "POST",
      headers: { "Content-Type": "application/json" },
      body: JSON.stringify({ email: c.email, consumerId: c.id })
    });
    if(!res?.ok) return showErr(res?.error || "Breach check failed.");
    const list = res.breaches || [];
    c.breaches = list.map(b=>b.Name || b.name || "");
    const body = $("#breachBody");
    const content = list.length
      ? `<p>${escapeHtml(c.email)} found in:</p><ul>${list.map(b=>`<li>${escapeHtml(b.Name || b.name || "unknown")}</li>`).join("")}</ul>`
      : `<p>No breaches found for ${escapeHtml(c.email)}.</p>`;
    body.innerHTML = content;
    const modal = $("#breachModal");
    modal.classList.remove("hidden");
    modal.classList.add("flex");
  }catch(err){
    showErr(String(err));
  }finally{
    btn.textContent = old;
    btn.disabled = false;
  }
});

// Data breach modal handlers
$("#breachClose").addEventListener("click", ()=>{
  const m = $("#breachModal");
  m.classList.add("hidden");
  m.classList.remove("flex");
});

$("#breachSend").addEventListener("click", async ()=>{
  if(!currentConsumerId) return showErr("Select a consumer first.");
  const btn = $("#breachSend");
  const old = btn.textContent;
  btn.disabled = true;
  btn.textContent = "Generating...";
  try{
    const res = await fetch(`/api/consumers/${currentConsumerId}/databreach/audit`, { method:"POST" }).then(r=>r.json());
    if(!res?.ok) return showErr(res?.error || "Failed to generate audit.");
    if(res.url) window.open(res.url, "_blank");
    if(res.warning) showErr(res.warning);
    await loadConsumerState();

  }catch(err){
    showErr(String(err));
  }finally{
    btn.textContent = old;
    btn.disabled = false;
  }
});

// Audit report
$("#btnAuditReport").addEventListener("click", async ()=>{
  if(!currentConsumerId || !currentReportId) return showErr("Select a report first.");
  const selections = collectSelections();
  const btn = $("#btnAuditReport");
  const old = btn.textContent;
  btn.disabled = true;
  btn.textContent = "Auditing...";
  try{
    const payload = selections.length ? { selections } : {};
    const res = await fetch(`/api/consumers/${currentConsumerId}/report/${currentReportId}/audit`, {
      method:"POST",
      headers:{ "Content-Type":"application/json" },
      body: JSON.stringify(payload)
    }).then(r=>r.json());
    if(!res?.ok) return showErr(res?.error || "Failed to run audit.");
    if(res.url) window.open(res.url, "_blank");
    if(res.warning) showErr(res.warning);
  }catch(err){
    showErr(String(err));
  }finally{
    btn.textContent = old;
    btn.disabled = false;
  }
});

// Delete report
$("#btnDeleteReport").addEventListener("click", async ()=>{
  if(!currentConsumerId || !currentReportId) return showErr("Select a report first.");
  if(!confirm("Delete this report?")) return;
  const res = await api(`/api/consumers/${currentConsumerId}/report/${currentReportId}`, { method:"DELETE" });
  if(!res?.ok) return showErr(res?.error || "Failed to delete report.");
  await refreshReports();
  await loadConsumerState();
});

// ===================== Files & Activity =====================
async function loadConsumerState(){
  if (!currentConsumerId){ $("#activityList").innerHTML = ""; return; }
  const resp = await api(`/api/consumers/${currentConsumerId}/state`);
  if (!resp?.ok){ $("#activityList").innerHTML = `<div class="muted">No activity.</div>`; return; }
  const allEvents = resp.state?.events || [];
  const events = allEvents.filter(ev => ev.type !== "message");
  const files = resp.state?.files || [];
  const list = [];

  if (files.length){
    list.push(`<div class="font-medium mb-1">Files</div>`);
    files.forEach(f=>{
      list.push(`
        <div class="glass card flex items-center justify-between p-2">
          <div class="wrap-anywhere">
            <div>${escapeHtml(f.originalName)}</div>
            <div class="text-xs muted">${(f.mimetype||"").split("/").pop() || ""} • ${(f.size/1024).toFixed(1)} KB • ${new Date(f.uploadedAt).toLocaleString()}</div>
          </div>
          <a class="btn text-sm" href="/api/consumers/${currentConsumerId}/state/files/${encodeURIComponent(f.storedName)}" target="_blank">Open</a>
        </div>
      `);
    });
  }

  list.push(`<div class="font-medium mt-2 mb-1">Activity</div>`);
  if (!events.length){
    list.push(`<div class="muted">No recent events.</div>`);
  } else {
    events.forEach(ev=>{ list.push(formatEvent(ev)); });
  }
  $("#activityList").innerHTML = list.join("");
}

$("#btnAddFile").addEventListener("click", ()=>{
  if(!currentConsumerId) return showErr("Select a consumer first.");
  $("#activityFile").value = "";
  $("#activityFile").click();
});
$("#activityFile").addEventListener("change", async (e)=>{
  const file = e.target.files?.[0];
  if(!file) return;
  try{
    const fd = new FormData();
    fd.append("file", file, file.name);
    const res = await fetch(`/api/consumers/${currentConsumerId}/state/upload`, {
      method: "POST",
      headers: authHeader(),
      body: fd
    });
    const data = await res.json().catch(()=> ({}));
    if(!data?.ok) throw new Error(data?.error || `Upload failed`);
    await loadConsumerState();
  }catch(err){
    showErr(String(err));
  }
});

async function loadMessages(){
  if(!currentConsumerId){ $("#msgList").innerHTML = ""; return; }
  const resp = await api(`/api/messages/${currentConsumerId}`);
  if(!resp?.ok){ $("#msgList").innerHTML = `<div class="muted">No messages.</div>`; return; }
  const msgs = resp.messages || [];
  if(!msgs.length){ $("#msgList").innerHTML = `<div class="muted">No messages.</div>`; return; }
  $("#msgList").innerHTML = msgs.map(m=>{
    const fromUser = m.payload?.from;
    const isClient = fromUser === 'client';
    const cls = isClient ? 'msg-client' : 'msg-host';
    const label = isClient ? 'Client' : escapeHtml(fromUser || 'Host');
    const when = new Date(m.at).toLocaleString();
    return `<div class="message ${cls}"><div class="text-xs muted">${label} • ${when}</div><div>${escapeHtml(m.payload?.text||'')}</div></div>`;
  }).join('');
}

$("#btnSendMsg").addEventListener("click", async ()=>{
  if(!currentConsumerId) return showErr("Select a consumer first.");
  const txt = $("#msgInput").value.trim();
  if(!txt) return;
  const res = await api(`/api/messages/${currentConsumerId}`, { method:'POST', headers:{'Content-Type':'application/json'}, body: JSON.stringify({ text: txt }) });
  if(!res?.ok) return showErr(res.error || "Failed to send message.");
  $("#msgInput").value = "";
  await loadMessages();
});

// ===================== Modes + Global Hotkeys =====================
// Minimal re-implementation here so we don't rely on inline scripts
const MODES = [
  {
    key: "identity",
    hotkey: "i",
    cardClass: "mode-identity",
    chip: "ID Theft",
    label: "Identity Theft",
  },
  {
    key: "breach",
    hotkey: "d",
    cardClass: "mode-breach",
    chip: "Breach",
    label: "Data Breach",
  },
  {
    key: "assault",
    hotkey: "s",
    cardClass: "mode-assault",
    chip: "Assault",
    label: "Sexual Assault",
  },
];
let activeMode = null;
function setMode(key){ activeMode = (activeMode===key)? null : key; updateModeButtons(); }
function updateModeButtons(){ document.querySelectorAll(".mode-btn").forEach(b=> b.classList.toggle("active", b.dataset.mode===activeMode)); }

(function initModesBar(){
  const bar = $("#modeBar");
  if (!bar) return;
  bar.innerHTML = "";
  MODES.forEach(m => {
    const btn = document.createElement("button");
    btn.type = "button";
    btn.className = `chip mode-btn chip-${m.key}`;
    btn.textContent = m.label;
    btn.dataset.mode = m.key;
    btn.addEventListener("click", () => setMode(m.key));
    bar.appendChild(btn);
  });
  updateModeButtons();
})();

function attachCardHandlers(root=document){
  root.querySelectorAll(".tl-card").forEach(card=>{
    if (card.__modesHooked) return;
    card.__modesHooked = true;

    // focus ring for hotkeys R/A
    card.addEventListener("pointerdown", ()=> focusCard(card));

    // main click behavior: toggle selection or special mode
    card.addEventListener("click", (e)=>{
      if (e.target.closest("input, label, button")) return;
      if (activeMode){
        toggleCardMode(card, activeMode);
      } else {
        toggleWholeCardSelection(card);
      }
    });

    const playBtn = card.querySelector('.tl-playbook');
    const playSel = card.querySelector('.tl-playbook-select');
    if (playBtn && playSel) {
      playSel.innerHTML = '<option value="">No playbook</option>' +
        Object.entries(PLAYBOOKS).map(([k,v])=>`<option value="${k}">${escapeHtml(v.name)}</option>`).join('');
      playBtn.addEventListener('click', (e)=>{
        e.stopPropagation();
        playSel.classList.toggle('hidden');
      });
      playSel.addEventListener('change', (e)=>{
        e.stopPropagation();
        playSel.classList.add('hidden');
        updateSelectionStateFromCard(card);
      });
    }

    // badge container safety
    if (!card.querySelector(".special-badges")) {
      const head = card.querySelector(".tl-head") || card.firstElementChild;
      const holder = document.createElement("div");
      holder.className = "special-badges flex gap-1";
      head.appendChild(holder);
    }

    // ensure badges match current classes
    updateCardBadges(card);
  });
}
let lastFocusedCard = null;
function focusCard(card){
  if (lastFocusedCard) lastFocusedCard.classList.remove("focus-ring");
  lastFocusedCard = card;
  card.classList.add("focus-ring");
}
function toggleWholeCardSelection(card){
  const any = Array.from(card.querySelectorAll('input.bureau')).some(cb=>cb.checked);
  setCardSelected(card, !any);
}

function toggleCardMode(card, modeKey){
  const info = MODES.find(m => m.key === modeKey);
  if (!info) return;

  // remove other mode classes before toggling desired one
  MODES.forEach(m => { if (m.cardClass !== info.cardClass) card.classList.remove(m.cardClass); });
  const added = card.classList.toggle(info.cardClass);

  if (added) {
    const bureaus = Array.from(card.querySelectorAll('input.bureau'));
    if (bureaus.length) {
      if (!bureaus.some(cb => cb.checked)) {
        // default to first available bureau
        bureaus[0].checked = true;
      }
    } else {
      console.warn('No bureaus available to select for card');
    }
  }

  updateCardBadges(card);
  updateSelectionStateFromCard(card);
}

function updateCardBadges(card){
  const wrap = card.querySelector(".special-badges");
  if (!wrap) return;
  wrap.innerHTML = "";
  MODES.forEach(m => {
    if (card.classList.contains(m.cardClass)) {
      const s = document.createElement("span");
      s.className = `chip chip-mini chip-${m.key}`;
      s.textContent = m.chip;
      wrap.appendChild(s);
    }
  });
}
window.__crm_helpers = {
  attachCardHandlers,
  focusCardRef: ()=> lastFocusedCard,
  toggleWholeCardSelection,
  clearMode: ()=>{ activeMode=null; updateModeButtons(); },
  setMode,
};

const tlList = $("#tlList");
const obs = new MutationObserver(()=> attachCardHandlers(tlList));
obs.observe(tlList, { childList:true, subtree:true });

// ===================== Init =====================
loadConsumers();
loadTracker();
updatePortalLink();

const companyName = localStorage.getItem("companyName");
if (companyName) {
  $("#navCompany").textContent = companyName;
}
<|MERGE_RESOLUTION|>--- conflicted
+++ resolved
@@ -460,7 +460,6 @@
   (vs || []).forEach(v => {
     const m = v.title?.match(/^(.*?)(?:\s*\((TransUnion|Experian|Equifax)\))?$/) || [];
     const base = (m[1] || v.title || "").trim();
-<<<<<<< HEAD
     const detailClean = (v.detail || "").replace(/\s*\((TransUnion|Experian|Equifax)\)$/,'').trim();
     const evKey = detailClean || JSON.stringify(v.evidence || {});
     const id = v.id || v.code || "";
@@ -475,18 +474,7 @@
       if(detailClean) entry.details.add(detailClean);
       if((v.severity||0) > entry.severity) entry.severity = v.severity||0;
     });
-=======
-    const bureau = v.evidence?.bureau || m[2];
-    const detailClean = (v.detail || "").replace(/\s*\((TransUnion|Experian|Equifax)\)$/,'').trim();
-    const evKey = detailClean || JSON.stringify(v.evidence || {});
-    const id = v.id || v.code || "";
-    const key = `${id}|${v.category||""}|${base}|${evKey}|${bureau||""}`;
-    if(!map.has(key)) map.set(key,{category:v.category,title:base,bureaus:new Set(),details:new Set(),severity:v.severity||0});
-    const entry = map.get(key);
-    if(bureau) entry.bureaus.add(bureau);
-    if(detailClean) entry.details.add(detailClean);
-    if((v.severity||0) > entry.severity) entry.severity = v.severity||0;
->>>>>>> 92918050
+
   });
   return Array.from(map.values()).map(e=>({
     category:e.category,
