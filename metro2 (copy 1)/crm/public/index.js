/* public/index.js */

import { PLAYBOOKS } from './playbooks.js';

const $ = (s) => document.querySelector(s);
const api = (u, o = {}) => fetch(u, o).then(r => r.json()).catch(e => ({ ok:false, error:String(e) }));

let DB = { consumers: [] };
let currentConsumerId = null;
let currentReportId = null;
let CURRENT_REPORT = null;
const TL_PAGE_SIZE = 12;
let tlPage = 1;
let tlTotalPages = 1;
let CURRENT_INQUIRIES = [];
const inquirySelection = {};
<<<<<<< HEAD
let CURRENT_COLLECTORS = [];
const collectorSelection = {};
=======
>>>>>>> 5ec4bb91

// ----- UI helpers -----
function showErr(msg){
  const e = $("#err");
  if (!e) { alert(msg); return; }
  e.textContent = msg || "Something went wrong.";
  e.classList.remove("hidden");
  console.error("[UI][ERR]", msg);
}
function clearErr(){
  const e = $("#err");
  if (e) { e.textContent = ""; e.classList.add("hidden"); }
}
function escapeHtml(s){ return String(s||"").replace(/[&<>"']/g, c=>({ '&':'&amp;','<':'&lt;','>':'&gt;','"':'&quot;',"'":'&#39;' }[c])); }

function formatEvent(ev){
  const when = new Date(ev.at).toLocaleString();
  let title = escapeHtml(ev.type);
  let body = "";
  if(ev.type === "letters_generated"){
<<<<<<< HEAD
    const { count, requestType, tradelines, inquiries = 0, collectors = 0 } = ev.payload || {};
    title = "Letters generated";
    const inqPart = inquiries ? ` and ${escapeHtml(inquiries)} inquiry${inquiries===1?"":"s"}` : "";
    const colPart = collectors ? ` and ${escapeHtml(collectors)} collector${collectors===1?"":"s"}` : "";
    body = `<div class="text-xs mt-1">Generated ${escapeHtml(count)} letter${count===1?"":"s"} (${escapeHtml(requestType||"")}) for ${escapeHtml(tradelines)} tradeline${tradelines===1?"":"s"}${inqPart}${colPart}.</div>`;
=======
    const { count, requestType, tradelines, inquiries = 0 } = ev.payload || {};
    title = "Letters generated";
    const inqPart = inquiries ? ` and ${escapeHtml(inquiries)} inquiry${inquiries===1?"":"s"}` : "";
    body = `<div class="text-xs mt-1">Generated ${escapeHtml(count)} letter${count===1?"":"s"} (${escapeHtml(requestType||"")}) for ${escapeHtml(tradelines)} tradeline${tradelines===1?"":"s"}${inqPart}.</div>`;
>>>>>>> 5ec4bb91
  } else if(ev.type === "audit_generated"){
    const { reportId, file } = ev.payload || {};
    title = "Audit generated";
    const link = file ? `<a href="${escapeHtml(file)}" target="_blank" class="text-blue-600 underline">open</a>` : "";
    body = `<div class="text-xs mt-1">Report ${escapeHtml(reportId||"")} ${link}</div>`;
  } else if(ev.type === "consumer_created"){
    const { name } = ev.payload || {};
    title = "Consumer created";
    if(name){
      body = `<div class="text-xs mt-1">${escapeHtml(name)}</div>`;
    }
  } else if(ev.type === "consumer_updated"){
    const { fields = [] } = ev.payload || {};
    title = "Consumer updated";
    if(fields.length){
      body = `<div class="text-xs mt-1">Updated ${escapeHtml(fields.join(", "))}</div>`;
    }
  } else if(ev.type === "consumer_deleted"){
    title = "Consumer deleted";
  } else if(ev.type === "report_uploaded"){
    const { filename, size } = ev.payload || {};
    title = "Report uploaded";
    const sizeKb = typeof size === "number" ? ` ${(size/1024).toFixed(1)} KB` : "";
    if(filename){
      body = `<div class="text-xs mt-1">${escapeHtml(filename)}${sizeKb}</div>`;
    }
  } else if(ev.type === "letter_reminder"){
    const { step, playbook, tradelineIndex, due } = ev.payload || {};
    title = "Letter reminder";
    let desc = step ? `Send "${escapeHtml(step)}"` : "Send next letter";
    if (playbook) desc += ` from ${escapeHtml(playbook)}`;
    if (tradelineIndex !== undefined) desc += ` for TL #${escapeHtml(tradelineIndex)}`;
    if (due) desc += ` (due ${new Date(due).toLocaleDateString()})`;
    body = `<div class="text-xs mt-1">${desc}</div>`;
  } else if(ev.payload){
    body = `<pre class="text-xs mt-1 overflow-auto">${escapeHtml(JSON.stringify(ev.payload, null, 2))}</pre>`;
  }
  return `
    <div class="glass card p-2">
      <div class="flex items-center justify-between">
        <div class="font-medium">${title}</div>
        <div class="text-xs muted">${when}</div>
      </div>
      ${body}
    </div>
  `;
}

// ===================== Consumers (search + pagination) =====================
const PAGE_SIZE = 10;
let consQuery = "";
let consPage = 1;

function filteredConsumers(){
  const q = consQuery.trim().toLowerCase();
  if (!q) return DB.consumers.slice();
  return DB.consumers.filter(c=>{
    return [c.name,c.email,c.phone,c.addr1,c.city,c.state,c.zip].some(v=> (v||"").toLowerCase().includes(q));
  });
}
function totalPages(){ return Math.max(1, Math.ceil(filteredConsumers().length / PAGE_SIZE)); }
function currentPageItems(){
  const items = filteredConsumers();
  const tp = totalPages();
  if (consPage > tp) consPage = tp;
  const start = (consPage-1)*PAGE_SIZE;
  return items.slice(start, start+PAGE_SIZE);
}

async function loadConsumers(){
  clearErr();
  const data = await api("/api/consumers");
  if (!data || !data.consumers) { showErr("Could not load consumers."); return; }
  DB = data;
  renderConsumers();
}
function renderConsumers(){
  const wrap = $("#consumerList");
  wrap.innerHTML = "";
  const tpl = $("#consumerItem").content;

  currentPageItems().forEach(c=>{
    const n = tpl.cloneNode(true);
    n.querySelector(".name").textContent = c.name || "(no name)";
    n.querySelector(".email").textContent = c.email || "";
    n.querySelector(".select").addEventListener("click", ()=> selectConsumer(c.id));
    n.querySelector(".delete").addEventListener("click", async ()=>{
      if(!confirm(`Delete ${c.name}?`)) return;
      const res = await api(`/api/consumers/${c.id}`, { method:"DELETE" });
      if(!res?.ok) return showErr(res?.error || "Failed to delete consumer.");
      if(currentConsumerId === c.id){
        currentConsumerId = null;
        currentReportId = null;
        CURRENT_REPORT = null;
        $("#reportPicker").innerHTML = "";
        $("#tlList").innerHTML = "";
        $("#selConsumer").textContent = "—";
        $("#activityList").innerHTML = "";
      }
      loadConsumers();
    });
    wrap.appendChild(n);
  });
  $("#consPage").textContent = String(consPage);
  $("#consPages").textContent = String(totalPages());
}
$("#consumerSearch").addEventListener("input", (e)=>{
  consQuery = e.target.value || "";
  consPage = 1;
  renderConsumers();
});
$("#consPrev").addEventListener("click", ()=>{
  if (consPage>1){ consPage--; renderConsumers(); }
});
$("#consNext").addEventListener("click", ()=>{
  if (consPage<totalPages()){ consPage++; renderConsumers(); }
});

$("#tlPrev").addEventListener("click", ()=>{
  if (tlPage>1){ tlPage--; renderTradelines(CURRENT_REPORT?.tradelines || []); }
});
$("#tlNext").addEventListener("click", ()=>{
  if (tlPage<tlTotalPages){ tlPage++; renderTradelines(CURRENT_REPORT?.tradelines || []); }
});

async function selectConsumer(id){
  currentConsumerId = id;
  const c = DB.consumers.find(x=>x.id===id);
  $("#selConsumer").textContent = c ? c.name : "—";
  await refreshReports();
  await loadConsumerState();
}

// ===================== Reports =====================
async function refreshReports(){
  clearErr();
  if(!currentConsumerId){ $("#reportPicker").innerHTML = ""; return; }
  const data = await api(`/api/consumers/${currentConsumerId}/reports`);
  if(!data?.ok) return showErr(data?.error || "Could not load reports.");

  const sel = $("#reportPicker");
  sel.innerHTML = "";
  (data.reports || []).forEach(r=>{
    const opt = document.createElement("option");
    opt.value = r.id;
    opt.textContent = `${r.filename} (${r.summary.tradelines} TL) • ${new Date(r.uploadedAt).toLocaleString()}`;
    sel.appendChild(opt);
  });

  if (data.reports?.length) {
    currentReportId = data.reports[0].id;
    sel.value = currentReportId;
    await loadReportJSON();
  } else {
    currentReportId = null;
    CURRENT_REPORT = null;
    $("#tlList").innerHTML = `<div class="muted">No reports uploaded yet.</div>`;
  }
}
$("#reportPicker").addEventListener("change", async (e)=>{
  currentReportId = e.target.value || null;
  await loadReportJSON();
});

async function loadReportJSON(){
  clearErr();
  if(!currentConsumerId || !currentReportId) return;
  const data = await api(`/api/consumers/${currentConsumerId}/report/${currentReportId}`);
  if(!data?.ok) return showErr(data?.error || "Failed to load report JSON.");
  CURRENT_REPORT = data.report;
  tlPage = 1;
  hiddenTradelines.clear();
  Object.keys(selectionState).forEach(k=> delete selectionState[k]);
  renderFilterBar();
  renderTradelines(CURRENT_REPORT.tradelines || []);
  renderInquiries(CURRENT_REPORT.inquiries || []);
<<<<<<< HEAD
  renderCollectors(CURRENT_REPORT.creditor_contacts || []);
=======
>>>>>>> 5ec4bb91
}

// ===================== Filters (unchanged) =====================
const ALL_TAGS = ["Collections","Inquiries","Late Payments","Charge-Off","Student Loans","Medical Bills","Other"];
const activeFilters = new Set();
const hiddenTradelines = new Set();
const selectionState = {};

function hasWord(s, w){ return (s||"").toLowerCase().includes(w.toLowerCase()); }
function maybeNum(x){ return typeof x === "number" ? x : null; }
function deriveTags(tl){
  const tags = new Set();
  const name = (tl.meta?.creditor || "");
  const per = tl.per_bureau || {};
  const bureaus = ["TransUnion","Experian","Equifax"];

  if (bureaus.some(b => hasWord(per[b]?.payment_status, "collection") || hasWord(per[b]?.account_status, "collection"))
      || hasWord(name, "collection")) tags.add("Collections");

  if ((tl.violations||[]).some(v => hasWord(v.title, "inquiry"))) tags.add("Inquiries");

  if (bureaus.some(b => hasWord(per[b]?.payment_status, "late") || hasWord(per[b]?.payment_status, "delinquent"))
      || bureaus.some(b => (maybeNum(per[b]?.past_due) || 0) > 0)) tags.add("Late Payments");

  if (bureaus.some(b => hasWord(per[b]?.payment_status, "charge") && hasWord(per[b]?.payment_status, "off"))) tags.add("Charge-Off");

  const student = ["navient","nelnet","mohela","sallie","aidvantage","department of education","dept of education","edfinancial","fedloan","great lakes","student"];
  if (student.some(k => hasWord(name, k))
      || bureaus.some(b => hasWord(per[b]?.account_type_detail, "student"))) tags.add("Student Loans");

  const medical = ["medical","hospital","clinic","physician","health","radiology","anesthesia","ambulance"];
  if (medical.some(k => hasWord(name, k))) tags.add("Medical Bills");

  if (tags.size === 0) tags.add("Other");
  return Array.from(tags);
}

function renderFilterBar(){
  const bar = $("#filterBar");
  bar.innerHTML = "";
  ALL_TAGS.forEach(tag=>{
    const btn = document.createElement("button");
    btn.className = "chip" + (activeFilters.has(tag) ? " active":"");
    btn.textContent = tag;
    btn.addEventListener("click", ()=>{
      if (activeFilters.has(tag)) activeFilters.delete(tag); else activeFilters.add(tag);
      tlPage = 1;
      renderFilterBar();
      renderTradelines(CURRENT_REPORT?.tradelines || []);
    });
    bar.appendChild(btn);
  });
  $("#btnClearFilters").onclick = () => {
    activeFilters.clear();
    tlPage = 1;
    renderFilterBar();
    renderTradelines(CURRENT_REPORT?.tradelines || []);
  };
}
function passesFilter(tags){ if (activeFilters.size === 0) return true; return tags.some(t => activeFilters.has(t)); }

// ===================== Tradelines + Zoom =====================
function setCardSelected(card, on){
  card.classList.toggle("selected", !!on);
  card.querySelectorAll('input.bureau').forEach(cb => { cb.checked = !!on; });
  updateSelectionStateFromCard(card);
}

function updateSelectionStateFromCard(card){
  const idx = Number(card.dataset.index);
  const bureaus = Array.from(card.querySelectorAll('.bureau:checked')).map(cb=>cb.value);
  if (!bureaus.length) { delete selectionState[idx]; return; }
  const violationIdxs = Array.from(card.querySelectorAll('.violation:checked')).map(cb=>Number(cb.value));
  const specialMode = getSpecialModeForCard(card);
  const playbook = card.querySelector('.tl-playbook-select')?.value || null;
  selectionState[idx] = { bureaus, violationIdxs, specialMode, playbook };
}

function renderTradelines(tradelines){
  const container = $("#tlList");
  container.innerHTML = "";
  const tpl = $("#tlTemplate").content;

  const visible = [];
  tradelines.forEach((tl, idx)=>{
    if (hiddenTradelines.has(idx)) return;
    const tags = deriveTags(tl);
    if (!passesFilter(tags)) return;
    visible.push({ tl, idx, tags });
  });

  tlTotalPages = Math.max(1, Math.ceil(visible.length / TL_PAGE_SIZE));
  if (tlPage > tlTotalPages) tlPage = tlTotalPages;
  const start = (tlPage - 1) * TL_PAGE_SIZE;
  const pageItems = visible.slice(start, start + TL_PAGE_SIZE);

  pageItems.forEach(({ tl, idx, tags }) => {
    const node = tpl.cloneNode(true);
    const card = node.querySelector(".tl-card");
    card.dataset.index = idx;

    const negativeTags = ["Collections","Late Payments","Charge-Off"];
    if (tags.some(t=>negativeTags.includes(t))) card.classList.add("negative");

    node.querySelector(".tl-creditor").textContent = tl.meta?.creditor || "Unknown Creditor";
    node.querySelector(".tl-idx").textContent = idx;

    node.querySelector(".tl-tu-acct").textContent  = tl.per_bureau?.TransUnion?.account_number || "";
    node.querySelector(".tl-exp-acct").textContent = tl.per_bureau?.Experian?.account_number || "";
    node.querySelector(".tl-eqf-acct").textContent = tl.per_bureau?.Equifax?.account_number || "";

    const tagWrap = node.querySelector(".tl-tags");
    tagWrap.innerHTML = "";
    tags.forEach(t=>{
      const chip = document.createElement("span");
      chip.className = "chip";
      chip.textContent = t;
      tagWrap.appendChild(chip);
    });

    const vWrap = node.querySelector(".tl-violations");
    const vs = tl.violations || [];
    vWrap.innerHTML = vs.length
      ? vs.map((v, vidx) => `
        <label class="flex items-start gap-2 p-2 rounded hover:bg-gray-50 cursor-pointer">
          <input type="checkbox" class="violation" value="${vidx}"/>
          <div>
            <div class="font-medium text-sm wrap-anywhere">${escapeHtml(v.category || "")} – ${escapeHtml(v.title || "")}</div>
            ${v.detail ? `<div class="text-sm text-gray-600 wrap-anywhere">${escapeHtml(v.detail)}</div>` : ""}
          </div>
        </label>`).join("")
      : `<div class="text-sm muted">No auto-detected violations for this tradeline.</div>`;

    node.querySelector(".tl-remove").addEventListener("click",(e)=>{
      e.stopPropagation();
      hiddenTradelines.add(idx);
      delete selectionState[idx];
      renderTradelines(tradelines);
    });

    const nameEl = node.querySelector(".tl-creditor");
    if (nameEl) {
      nameEl.classList.add("cursor-pointer");
      nameEl.addEventListener("click", (e) => {
        e.stopPropagation();
        openZoomModal(tl, idx);
      });
    }

    // restore saved selections
    const saved = selectionState[idx];
    if (saved) {
      saved.bureaus?.forEach(b => {
        const cb = node.querySelector(`.bureau[value="${b}"]`);
        if (cb) cb.checked = true;
      });
      saved.violationIdxs?.forEach(v => {
        const vb = node.querySelector(`.violation[value="${v}"]`);
        if (vb) vb.checked = true;
      });
      if (saved.playbook){
        const sel = node.querySelector('.tl-playbook-select');
        if (sel) sel.value = saved.playbook;
      }
      if (saved.bureaus?.length) card.classList.add("selected");
      if (saved.specialMode){
        const info = MODES.find(m => m.key === saved.specialMode);
        if (info) card.classList.add(info.cardClass);
      }
      updateCardBadges(card);
    }

    card.querySelectorAll('input.bureau').forEach(cb=>{
      cb.addEventListener("change", ()=>{
        const any = Array.from(card.querySelectorAll('input.bureau')).some(x=>x.checked);
        card.classList.toggle("selected", any);
        updateSelectionStateFromCard(card);
      });
    });
    card.querySelectorAll('input.violation').forEach(cb=>{
      cb.addEventListener("change", ()=> updateSelectionStateFromCard(card));
    });

    container.appendChild(node);
  });

  if (!container.children.length){
    container.innerHTML = `<div class="muted">No tradelines match the current filters.</div>`;
  }

  $("#tlPage").textContent = String(tlPage);
  $("#tlPages").textContent = String(tlTotalPages);

  // Let special-modes hook new cards
  window.__crm_helpers?.attachCardHandlers?.(container);
}

function renderInquiries(inquiries){
  const wrap = $("#inqList");
  if(!wrap) return;
  wrap.innerHTML = "";
  CURRENT_INQUIRIES = inquiries || [];
  Object.keys(inquirySelection).forEach(k=> delete inquirySelection[k]);
  const tpl = $("#inqTemplate")?.content;
  CURRENT_INQUIRIES.forEach((inq, idx)=>{
    const node = tpl.cloneNode(true);
    node.querySelector(".inq-creditor").textContent = inq.creditor || "Unknown";
    node.querySelector(".inq-bureau").textContent = inq.bureau || "";
    node.querySelector(".inq-date").textContent = inq.date || "";
    const cb = node.querySelector(".inq-dispute");
    cb.checked = inq.dispute !== false;
    inquirySelection[idx] = cb.checked;
    cb.addEventListener("change", ()=>{ inquirySelection[idx] = cb.checked; });
    wrap.appendChild(node);
  });
}

<<<<<<< HEAD
function renderCollectors(collectors){
  const wrap = $("#collectorList");
  if(!wrap) return;
  wrap.innerHTML = "";
  CURRENT_COLLECTORS = collectors || [];
  Object.keys(collectorSelection).forEach(k=> delete collectorSelection[k]);
  const tpl = $("#collectorTemplate")?.content;
  CURRENT_COLLECTORS.forEach((col, idx)=>{
    const node = tpl.cloneNode(true);
    node.querySelector(".collector-name").textContent = col.name || "Unknown";
    node.querySelector(".collector-phone").textContent = col.phone || "";
    node.querySelector(".collector-type").textContent = col.type || "";
    const cb = node.querySelector(".collector-pick");
    cb.checked = col.type === "debt_collector";
    collectorSelection[idx] = cb.checked;
    cb.addEventListener("change", ()=>{ collectorSelection[idx] = cb.checked; });
    wrap.appendChild(node);
  });
}

=======
>>>>>>> 5ec4bb91
function collectInquirySelections(){
  return CURRENT_INQUIRIES.filter((_, idx)=> inquirySelection[idx]);
}

<<<<<<< HEAD
function collectCollectorSelections(){
  return CURRENT_COLLECTORS.filter((_, idx)=> collectorSelection[idx]);
}

=======
>>>>>>> 5ec4bb91
// Zoom modal builders
function renderPB(pb){
  if (!pb) return "<div class='text-sm muted'>No data.</div>";
  const get = (k) => escapeHtml(pb?.[k] ?? pb?.[`${k}_raw`] ?? "—");
  const row = (k,l) => `<tr><td class="bg-gray-50 border px-2 py-1">${l}</td><td class="border px-2 py-1">${get(k)}</td></tr>`;
  return `
    <table class="w-full text-sm border-collapse">
      <tbody class="[&_td]:border [&_th]:border">
        ${row("account_number","Account #")}
        ${row("account_status","Account Status")}
        ${row("payment_status","Payment Status")}
        ${row("balance","Balance")}
        ${row("past_due","Past Due")}
        ${row("credit_limit","Credit Limit")}
        ${row("high_credit","High Credit")}
        ${row("date_opened","Date Opened")}
        ${row("last_reported","Last Reported")}
        ${row("date_last_payment","Date Last Payment")}
        ${row("comments","Comments")}
      </tbody>
    </table>`;
}
function buildZoomHTML(tl){
  const per = tl.per_bureau || {};
  const vlist = (tl.violations||[]).map(v=>`
    <li class="mb-2">
      <div class="font-medium">${escapeHtml(v.category||"")} – ${escapeHtml(v.title||"")}</div>
      ${v.detail? `<div class="text-gray-600">${escapeHtml(v.detail)}</div>` : ""}
    </li>`).join("") || "<div class='text-sm muted'>No violations detected.</div>";

  return `
    <div class="space-y-3">
      <div class="text-lg font-semibold">${escapeHtml(tl.meta?.creditor || "Unknown Creditor")}</div>
      <div class="grid md:grid-cols-3 gap-3">
        <div class="glass card"><div class="font-medium mb-1">TransUnion</div>${renderPB(per.TransUnion)}</div>
        <div class="glass card"><div class="font-medium mb-1">Experian</div>${renderPB(per.Experian)}</div>
        <div class="glass card"><div class="font-medium mb-1">Equifax</div>${renderPB(per.Equifax)}</div>
      </div>
      <div class="glass card">
        <div class="font-medium mb-1">Violations</div>
        <ol class="list-decimal list-inside">${vlist}</ol>
      </div>
    </div>`;
}
function openZoomModal(tl, idx){
  const m = $("#zoomModal");
  $("#zoomBody").innerHTML = buildZoomHTML(tl);
  m.classList.remove("hidden"); m.classList.add("flex");
  document.body.style.overflow = "hidden";
}
function closeZoomModal(){
  const m = $("#zoomModal");
  m.classList.add("hidden"); m.classList.remove("flex");
  document.body.style.overflow = "";
}
$("#zoomClose").addEventListener("click", closeZoomModal);
$("#zoomModal").addEventListener("click", (e)=>{ if(e.target.id==="zoomModal") closeZoomModal(); });

// ===================== Selection → Generate =====================
function getRequestType(){
  const r = document.querySelector('input[name="rtype"]:checked');
  return r ? r.value : "correct";
}
function getSpecialModeForCard(card){
  if (card.classList.contains("mode-identity")) return "identity";
  if (card.classList.contains("mode-breach"))   return "breach";
  if (card.classList.contains("mode-assault"))  return "assault";
  return null;
}
function collectSelections(){
  return Object.entries(selectionState).map(([tradelineIndex, data]) => ({
    tradelineIndex: Number(tradelineIndex),
    bureaus: data.bureaus,
    violationIdxs: data.violationIdxs,
    specialMode: data.specialMode,
    playbook: data.playbook || undefined
  }));
}

$("#btnGenerate").addEventListener("click", async ()=>{
  clearErr();
  try{
    if(!currentConsumerId || !currentReportId) throw new Error("Select a consumer and a report first.");
    const selections = collectSelections();
    const includePI = $("#cbPersonalInfo").checked;
    const includeInq = $("#cbInquiries").checked;
<<<<<<< HEAD
    const includeCol = $("#cbCollectors").checked;
    const inqSelections = includeInq ? collectInquirySelections() : [];
    const colSelections = includeCol ? collectCollectorSelections() : [];
    if(!selections.length && !includePI && !inqSelections.length && !colSelections.length) throw new Error("Pick at least one tradeline, inquiry, collector, or select Personal Info.");
=======
    const inqSelections = includeInq ? collectInquirySelections() : [];
    if(!selections.length && !includePI && !inqSelections.length) throw new Error("Pick at least one tradeline, inquiry, or select Personal Info.");
>>>>>>> 5ec4bb91
    const requestType = getRequestType();

    const resp = await fetch("/api/generate", {
      method: "POST",
      headers: { "Content-Type":"application/json" },
<<<<<<< HEAD
      body: JSON.stringify({ consumerId: currentConsumerId, reportId: currentReportId, selections, requestType, personalInfo: includePI, inquiries: inqSelections, collectors: colSelections })
=======
      body: JSON.stringify({ consumerId: currentConsumerId, reportId: currentReportId, selections, requestType, personalInfo: includePI, inquiries: inqSelections })
>>>>>>> 5ec4bb91
    });
    if(!resp.ok){
      const txt = await resp.text().catch(()=> "");
      throw new Error(`HTTP ${resp.status} ${txt || ""}`.trim());
    }
    const data = await resp.json().catch(()=> ({}));
    if(!data?.ok || !data?.redirect) throw new Error(data?.error || "Server did not return a redirect.");
    window.location.assign(data.redirect);
    setTimeout(()=>{
      if (!/\/letters(\?|$)/.test(location.href)) window.location.href = data.redirect;
    }, 120);
  }catch(e){
    showErr(e.message || String(e));
  }
});

// ===================== Toolbar =====================
$("#btnNewConsumer").addEventListener("click", async ()=>{
  const name = prompt("Consumer name?");
  if(!name) return;
  const res = await api("/api/consumers", {
    method:"POST",
    headers:{ "Content-Type":"application/json" },
    body: JSON.stringify({ name })
  });
  if(!res?.ok) return showErr(res?.error || "Failed to create consumer.");
  await loadConsumers();
  await selectConsumer(res.consumer.id);
});

$("#btnEditConsumer").addEventListener("click", ()=>{
  const m = $("#editModal");
  if(!currentConsumerId){ showErr("Select a consumer first."); return; }
  const c = DB.consumers.find(x=>x.id===currentConsumerId);
  if(!c){ showErr("Consumer not found."); return; }
  const f = $("#editForm");
  f.name.value = c.name || "";
  f.email.value = c.email || "";
  f.phone.value = c.phone || "";
  f.addr1.value = c.addr1 || "";
  f.addr2.value = c.addr2 || "";
  f.city.value = c.city || "";
  f.state.value = c.state || "";
  f.zip.value = c.zip || "";
  f.ssn_last4.value = c.ssn_last4 || "";
  f.dob.value = c.dob || "";
  m.classList.remove("hidden");
  document.body.style.overflow = "hidden";
});
$("#editClose").addEventListener("click", ()=> closeEdit());
$("#editCancel").addEventListener("click", ()=> closeEdit());
function closeEdit(){
  $("#editModal").classList.add("hidden");
  document.body.style.overflow = "";
}
$("#editForm").addEventListener("submit", async (e)=>{
  e.preventDefault();
  const f = e.currentTarget;
  const payload = Object.fromEntries(new FormData(f).entries());
  const res = await api(`/api/consumers/${currentConsumerId}`, {
    method:"PUT",
    headers:{ "Content-Type":"application/json" },
    body: JSON.stringify(payload)
  });
  if(!res?.ok) return showErr(res?.error || "Failed to save.");
  closeEdit();
  await loadConsumers();
  const c = DB.consumers.find(x=>x.id===currentConsumerId);
  $("#selConsumer").textContent = c ? c.name : "—";
});

// Upload report
$("#btnUpload").addEventListener("click", ()=>{
  if(!currentConsumerId) return showErr("Select a consumer first.");
  $("#fileInput").value = "";
  $("#fileInput").click();
});
$("#fileInput").addEventListener("change", async (e)=>{
  clearErr();
  const file = e.target.files?.[0];
  if(!file) return;
  const btn = $("#btnUpload");
  const old = btn.textContent;
  btn.textContent = "Uploading…";
  btn.disabled = true;

  try{
    const fd = new FormData();
    fd.append("file", file, file.name);
    const res = await fetch(`/api/consumers/${currentConsumerId}/upload`, { method:"POST", body: fd });
    const data = await res.json().catch(()=> ({}));
    if(!data?.ok) throw new Error(data?.error || `Upload failed (HTTP ${res.status})`);
    await refreshReports();
    await loadConsumerState();
  }catch(err){
    showErr(String(err));
  }finally{
    btn.textContent = old;
    btn.disabled = false;
  }
});

// Audit report
$("#btnAuditReport").addEventListener("click", async ()=>{
  if(!currentConsumerId || !currentReportId) return showErr("Select a report first.");
  const selections = collectSelections();
  if(!selections.length) return showErr("Pick at least one tradeline and bureau to audit.");
  const btn = $("#btnAuditReport");
  const old = btn.textContent;
  btn.disabled = true;
  btn.textContent = "Auditing...";
  try{
    const res = await fetch(`/api/consumers/${currentConsumerId}/report/${currentReportId}/audit`, {
      method:"POST",
      headers:{ "Content-Type":"application/json" },
      body: JSON.stringify({ selections })
    }).then(r=>r.json());
    if(!res?.ok) return showErr(res?.error || "Failed to run audit.");
    if(res.url) window.open(res.url, "_blank");
    if(res.warning) showErr(res.warning);
  }catch(err){
    showErr(String(err));
  }finally{
    btn.textContent = old;
    btn.disabled = false;
  }
});

// Delete report
$("#btnDeleteReport").addEventListener("click", async ()=>{
  if(!currentConsumerId || !currentReportId) return showErr("Select a report first.");
  if(!confirm("Delete this report?")) return;
  const res = await api(`/api/consumers/${currentConsumerId}/report/${currentReportId}`, { method:"DELETE" });
  if(!res?.ok) return showErr(res?.error || "Failed to delete report.");
  await refreshReports();
  await loadConsumerState();
});

// ===================== Files & Activity =====================
async function loadConsumerState(){
  if (!currentConsumerId){ $("#activityList").innerHTML = ""; return; }
  const resp = await api(`/api/consumers/${currentConsumerId}/state`);
  if (!resp?.ok){ $("#activityList").innerHTML = `<div class="muted">No activity.</div>`; return; }
  const { events=[], files=[] } = resp.state || {};
  const list = [];

  if (files.length){
    list.push(`<div class="font-medium mb-1">Files</div>`);
    files.forEach(f=>{
      list.push(`
        <div class="glass card flex items-center justify-between p-2">
          <div class="wrap-anywhere">
            <div>${escapeHtml(f.originalName)}</div>
            <div class="text-xs muted">${(f.mimetype||"").split("/").pop() || ""} • ${(f.size/1024).toFixed(1)} KB • ${new Date(f.uploadedAt).toLocaleString()}</div>
          </div>
          <a class="btn text-sm" href="/api/consumers/${currentConsumerId}/state/files/${encodeURIComponent(f.storedName)}" target="_blank">Open</a>
        </div>
      `);
    });
  }

  list.push(`<div class="font-medium mt-2 mb-1">Activity</div>`);
  if (!events.length){
    list.push(`<div class="muted">No recent events.</div>`);
  } else {
    events.forEach(ev=>{ list.push(formatEvent(ev)); });
  }
  $("#activityList").innerHTML = list.join("");
}

$("#btnAddFile").addEventListener("click", ()=>{
  if(!currentConsumerId) return showErr("Select a consumer first.");
  $("#activityFile").value = "";
  $("#activityFile").click();
});
$("#activityFile").addEventListener("change", async (e)=>{
  const file = e.target.files?.[0];
  if(!file) return;
  try{
    const fd = new FormData();
    fd.append("file", file, file.name);
    const res = await fetch(`/api/consumers/${currentConsumerId}/state/upload`, { method:"POST", body: fd });
    const data = await res.json().catch(()=> ({}));
    if(!data?.ok) throw new Error(data?.error || `Upload failed`);
    await loadConsumerState();
  }catch(err){
    showErr(String(err));
  }
});

// ===================== Modes + Global Hotkeys =====================
// Minimal re-implementation here so we don't rely on inline scripts
const MODES = [
  {
    key: "identity",
    hotkey: "i",
    cardClass: "mode-identity",
    chip: "ID Theft",
    label: "Identity Theft",
  },
  {
    key: "breach",
    hotkey: "d",
    cardClass: "mode-breach",
    chip: "Breach",
    label: "Data Breach",
  },
  {
    key: "assault",
    hotkey: "s",
    cardClass: "mode-assault",
    chip: "Assault",
    label: "Sexual Assault",
  },
];
let activeMode = null;
function setMode(key){ activeMode = (activeMode===key)? null : key; updateModeButtons(); }
function updateModeButtons(){ document.querySelectorAll(".mode-btn").forEach(b=> b.classList.toggle("active", b.dataset.mode===activeMode)); }

(function initModesBar(){
  const bar = $("#modeBar");
  if (!bar) return;
  bar.innerHTML = "";
  MODES.forEach(m => {
    const btn = document.createElement("button");
    btn.type = "button";
    btn.className = `chip mode-btn chip-${m.key}`;
    btn.textContent = m.label;
    btn.dataset.mode = m.key;
    btn.addEventListener("click", () => setMode(m.key));
    bar.appendChild(btn);
  });
  updateModeButtons();
})();

function attachCardHandlers(root=document){
  root.querySelectorAll(".tl-card").forEach(card=>{
    if (card.__modesHooked) return;
    card.__modesHooked = true;

    // focus ring for hotkeys R/A
    card.addEventListener("pointerdown", ()=> focusCard(card));

    // main click behavior: toggle selection or special mode
    card.addEventListener("click", (e)=>{
      if (e.target.closest("input, label, button")) return;
      if (activeMode){
        toggleCardMode(card, activeMode);
      } else {
        toggleWholeCardSelection(card);
      }
    });

    const playBtn = card.querySelector('.tl-playbook');
    const playSel = card.querySelector('.tl-playbook-select');
    if (playBtn && playSel) {
      playSel.innerHTML = '<option value="">No playbook</option>' +
        Object.entries(PLAYBOOKS).map(([k,v])=>`<option value="${k}">${escapeHtml(v.name)}</option>`).join('');
      playBtn.addEventListener('click', (e)=>{
        e.stopPropagation();
        playSel.classList.toggle('hidden');
      });
      playSel.addEventListener('change', (e)=>{
        e.stopPropagation();
        playSel.classList.add('hidden');
        updateSelectionStateFromCard(card);
      });
    }

    // badge container safety
    if (!card.querySelector(".special-badges")) {
      const head = card.querySelector(".tl-head") || card.firstElementChild;
      const holder = document.createElement("div");
      holder.className = "special-badges flex gap-1";
      head.appendChild(holder);
    }

    // ensure badges match current classes
    updateCardBadges(card);
  });
}
let lastFocusedCard = null;
function focusCard(card){
  if (lastFocusedCard) lastFocusedCard.classList.remove("focus-ring");
  lastFocusedCard = card;
  card.classList.add("focus-ring");
}
function toggleWholeCardSelection(card){
  const any = Array.from(card.querySelectorAll('input.bureau')).some(cb=>cb.checked);
  setCardSelected(card, !any);
}

function toggleCardMode(card, modeKey){
  const info = MODES.find(m => m.key === modeKey);
  if (!info) return;

  // remove other mode classes before toggling desired one
  MODES.forEach(m => { if (m.cardClass !== info.cardClass) card.classList.remove(m.cardClass); });
  card.classList.toggle(info.cardClass);
  updateCardBadges(card);
  updateSelectionStateFromCard(card);
}

function updateCardBadges(card){
  const wrap = card.querySelector(".special-badges");
  if (!wrap) return;
  wrap.innerHTML = "";
  MODES.forEach(m => {
    if (card.classList.contains(m.cardClass)) {
      const s = document.createElement("span");
      s.className = `chip chip-mini chip-${m.key}`;
      s.textContent = m.chip;
      wrap.appendChild(s);
    }
  });

  const mode = MODES.find(m => card.classList.contains(m.cardClass));
  if (mode){
    const s = document.createElement("span");
    s.className = `chip chip-mini chip-${mode.key}`;
    s.textContent = mode.chip;
    wrap.appendChild(s);
  }
}
window.__crm_helpers = {
  attachCardHandlers,
  focusCardRef: ()=> lastFocusedCard,
  toggleWholeCardSelection,
  clearMode: ()=>{ activeMode=null; updateModeButtons(); }
};

const tlList = $("#tlList");
const obs = new MutationObserver(()=> attachCardHandlers(tlList));
obs.observe(tlList, { childList:true, subtree:true });

// Global hotkeys
function isTypingTarget(el){ return el && (el.tagName==="INPUT"||el.tagName==="TEXTAREA"||el.isContentEditable); }
document.addEventListener("keydown",(e)=>{
  if (isTypingTarget(document.activeElement)) return;
  const k = e.key.toLowerCase();

  if (k==="h"){ e.preventDefault(); openHelp(); return; }
  if (k==="n"){ e.preventDefault(); $("#btnNewConsumer")?.click(); return; }
  if (k==="u"){ e.preventDefault(); $("#btnUpload")?.click(); return; }
  if (k==="e"){ e.preventDefault(); $("#btnEditConsumer")?.click(); return; }
  if (k==="g"){ e.preventDefault(); $("#btnGenerate")?.click(); return; }

  if (k==="r"){ // remove focused card
    e.preventDefault();
    const card = window.__crm_helpers?.focusCardRef?.();
    if (card) card.querySelector(".tl-remove")?.click();
    return;
  }
  if (k==="a"){ // toggle all bureaus
    e.preventDefault();
    const card = window.__crm_helpers?.focusCardRef?.();
    if (card) window.__crm_helpers.toggleWholeCardSelection(card);
    return;
  }

  if (k==="c"){ // context clear
    e.preventDefault();
    if (!$("#editModal").classList.contains("hidden")){
      // clear edit form
      $("#editForm").querySelectorAll("input").forEach(i=> i.value="");
      return;
    }
    // clear filters + mode
    activeFilters.clear(); tlPage = 1; renderFilterBar(); renderTradelines(CURRENT_REPORT?.tradelines||[]);
    window.__crm_helpers?.clearMode?.();
    return;
  }

  if (k === "escape"){
    e.preventDefault();
    setMode(null);
    return;
  }

  // Modes (i/d/s)
  const m = MODES.find(x=>x.hotkey===k);
  if (m){ e.preventDefault(); setMode(m.key); return; }
});

// Help modal simple control
function openHelp(){
  const modal = $("#helpModal");
  modal.classList.remove("hidden"); modal.classList.add("flex");
  document.body.style.overflow = "hidden";
}
$("#helpClose").addEventListener("click", ()=>{
  const modal = $("#helpModal");
  modal.classList.add("hidden"); modal.classList.remove("flex");
  document.body.style.overflow = "";
});
$("#helpModal").addEventListener("click", (e)=>{ if(e.target.id==="helpModal"){ $("#helpClose").click(); } });

// Library modal
async function openLibrary(){
  const modal = $("#libraryModal");
  try{
    const resp = await fetch("/api/library");
    const data = await resp.json().catch(()=>({}));
    const list = data.library || {};
    const wrap = $("#libraryList");
    wrap.innerHTML = Object.entries(list).map(([name, info])=>{
      return `<div><span class="font-medium">${escapeHtml(name)}</span> - ${escapeHtml(info.type||"")}${info.phone?` • ${escapeHtml(info.phone)}`:""}</div>`;
    }).join("") || "<div class='muted'>No entries.</div>";
  }catch{
    $("#libraryList").innerHTML = "<div class='muted'>Failed to load.</div>";
  }
  modal.classList.remove("hidden"); modal.classList.add("flex");
  document.body.style.overflow = "hidden";
}
$("#btnLibrary").addEventListener("click", openLibrary);
$("#libraryClose").addEventListener("click", ()=>{
  const modal = $("#libraryModal");
  modal.classList.add("hidden"); modal.classList.remove("flex");
  document.body.style.overflow = "";
});
$("#libraryModal").addEventListener("click", (e)=>{ if(e.target.id==="libraryModal"){ $("#libraryClose").click(); } });

// ===================== Init =====================
loadConsumers();
<|MERGE_RESOLUTION|>--- conflicted
+++ resolved
@@ -14,11 +14,8 @@
 let tlTotalPages = 1;
 let CURRENT_INQUIRIES = [];
 const inquirySelection = {};
-<<<<<<< HEAD
 let CURRENT_COLLECTORS = [];
 const collectorSelection = {};
-=======
->>>>>>> 5ec4bb91
 
 // ----- UI helpers -----
 function showErr(msg){
@@ -39,18 +36,16 @@
   let title = escapeHtml(ev.type);
   let body = "";
   if(ev.type === "letters_generated"){
-<<<<<<< HEAD
     const { count, requestType, tradelines, inquiries = 0, collectors = 0 } = ev.payload || {};
     title = "Letters generated";
     const inqPart = inquiries ? ` and ${escapeHtml(inquiries)} inquiry${inquiries===1?"":"s"}` : "";
     const colPart = collectors ? ` and ${escapeHtml(collectors)} collector${collectors===1?"":"s"}` : "";
     body = `<div class="text-xs mt-1">Generated ${escapeHtml(count)} letter${count===1?"":"s"} (${escapeHtml(requestType||"")}) for ${escapeHtml(tradelines)} tradeline${tradelines===1?"":"s"}${inqPart}${colPart}.</div>`;
-=======
+
     const { count, requestType, tradelines, inquiries = 0 } = ev.payload || {};
     title = "Letters generated";
     const inqPart = inquiries ? ` and ${escapeHtml(inquiries)} inquiry${inquiries===1?"":"s"}` : "";
     body = `<div class="text-xs mt-1">Generated ${escapeHtml(count)} letter${count===1?"":"s"} (${escapeHtml(requestType||"")}) for ${escapeHtml(tradelines)} tradeline${tradelines===1?"":"s"}${inqPart}.</div>`;
->>>>>>> 5ec4bb91
   } else if(ev.type === "audit_generated"){
     const { reportId, file } = ev.payload || {};
     title = "Audit generated";
@@ -227,10 +222,8 @@
   renderFilterBar();
   renderTradelines(CURRENT_REPORT.tradelines || []);
   renderInquiries(CURRENT_REPORT.inquiries || []);
-<<<<<<< HEAD
   renderCollectors(CURRENT_REPORT.creditor_contacts || []);
-=======
->>>>>>> 5ec4bb91
+
 }
 
 // ===================== Filters (unchanged) =====================
@@ -448,7 +441,6 @@
   });
 }
 
-<<<<<<< HEAD
 function renderCollectors(collectors){
   const wrap = $("#collectorList");
   if(!wrap) return;
@@ -469,19 +461,16 @@
   });
 }
 
-=======
->>>>>>> 5ec4bb91
+
 function collectInquirySelections(){
   return CURRENT_INQUIRIES.filter((_, idx)=> inquirySelection[idx]);
 }
 
-<<<<<<< HEAD
 function collectCollectorSelections(){
   return CURRENT_COLLECTORS.filter((_, idx)=> collectorSelection[idx]);
 }
 
-=======
->>>>>>> 5ec4bb91
+
 // Zoom modal builders
 function renderPB(pb){
   if (!pb) return "<div class='text-sm muted'>No data.</div>";
@@ -568,25 +557,20 @@
     const selections = collectSelections();
     const includePI = $("#cbPersonalInfo").checked;
     const includeInq = $("#cbInquiries").checked;
-<<<<<<< HEAD
     const includeCol = $("#cbCollectors").checked;
     const inqSelections = includeInq ? collectInquirySelections() : [];
     const colSelections = includeCol ? collectCollectorSelections() : [];
     if(!selections.length && !includePI && !inqSelections.length && !colSelections.length) throw new Error("Pick at least one tradeline, inquiry, collector, or select Personal Info.");
-=======
     const inqSelections = includeInq ? collectInquirySelections() : [];
     if(!selections.length && !includePI && !inqSelections.length) throw new Error("Pick at least one tradeline, inquiry, or select Personal Info.");
->>>>>>> 5ec4bb91
     const requestType = getRequestType();
 
     const resp = await fetch("/api/generate", {
       method: "POST",
       headers: { "Content-Type":"application/json" },
-<<<<<<< HEAD
       body: JSON.stringify({ consumerId: currentConsumerId, reportId: currentReportId, selections, requestType, personalInfo: includePI, inquiries: inqSelections, collectors: colSelections })
-=======
+
       body: JSON.stringify({ consumerId: currentConsumerId, reportId: currentReportId, selections, requestType, personalInfo: includePI, inquiries: inqSelections })
->>>>>>> 5ec4bb91
     });
     if(!resp.ok){
       const txt = await resp.text().catch(()=> "");
