/* public/index.js */

import { PLAYBOOKS } from './playbooks.js';

const $ = (s) => document.querySelector(s);
const api = (u, o = {}) => fetch(u, o).then(r => r.json()).catch(e => ({ ok:false, error:String(e) }));

let DB = { consumers: [] };
let currentConsumerId = null;
let currentReportId = null;
let CURRENT_REPORT = null;
let tlPageSize = 6;
let tlPage = 1;
let tlTotalPages = 1;
let CURRENT_COLLECTORS = [];
const collectorSelection = {};
const trackerData = JSON.parse(localStorage.getItem("trackerData")||"{}");
<<<<<<< HEAD
const trackerSteps = JSON.parse(localStorage.getItem("trackerSteps") || "[]");
=======
const trackerSteps = JSON.parse(localStorage.getItem("trackerSteps") || '["Step 1","Step 2"]');
>>>>>>> cf1b52fd

// ----- UI helpers -----
function showErr(msg){
  const e = $("#err");
  if (!e) { alert(msg); return; }
  e.textContent = msg || "Something went wrong.";
  e.classList.remove("hidden");
  console.error("[UI][ERR]", msg);
}
function clearErr(){
  const e = $("#err");
  if (e) { e.textContent = ""; e.classList.add("hidden"); }
}
function escapeHtml(s){ return String(s||"").replace(/[&<>"']/g, c=>({ '&':'&amp;','<':'&lt;','>':'&gt;','"':'&quot;',"'":'&#39;' }[c])); }

function formatEvent(ev){
  const when = new Date(ev.at).toLocaleString();
  let title = escapeHtml(ev.type);
  let body = "";
  if(ev.type === "letters_generated"){
    const { count, requestType, tradelines, inquiries = 0, collectors = 0 } = ev.payload || {};
    title = "Letters generated";
    const inqPart = inquiries ? ` and ${escapeHtml(inquiries)} inquiry${inquiries===1?"":"s"}` : "";
    const colPart = collectors ? ` and ${escapeHtml(collectors)} collector${collectors===1?"":"s"}` : "";
    body = `<div class="text-xs mt-1">Generated ${escapeHtml(count)} letter${count===1?"":"s"} (${escapeHtml(requestType||"")}) for ${escapeHtml(tradelines)} tradeline${tradelines===1?"":"s"}${inqPart}${colPart}.</div>`;

  } else if(ev.type === "audit_generated"){
    const { reportId, file } = ev.payload || {};
    title = "Audit generated";
    const link = file ? `<a href="${escapeHtml(file)}" target="_blank" class="text-blue-600 underline">open</a>` : "";
    body = `<div class="text-xs mt-1">Report ${escapeHtml(reportId||"")} ${link}</div>`;
  } else if(ev.type === "consumer_created"){
    const { name } = ev.payload || {};
    title = "Consumer created";
    if(name){
      body = `<div class="text-xs mt-1">${escapeHtml(name)}</div>`;
    }
  } else if(ev.type === "consumer_updated"){
    const { fields = [] } = ev.payload || {};
    title = "Consumer updated";
    if(fields.length){
      body = `<div class="text-xs mt-1">Updated ${escapeHtml(fields.join(", "))}</div>`;
    }
  } else if(ev.type === "consumer_deleted"){
    title = "Consumer deleted";
  } else if(ev.type === "report_uploaded"){
    const { filename, size } = ev.payload || {};
    title = "Report uploaded";
    const sizeKb = typeof size === "number" ? ` ${(size/1024).toFixed(1)} KB` : "";
    if(filename){
      body = `<div class="text-xs mt-1">${escapeHtml(filename)}${sizeKb}</div>`;
    }
  } else if(ev.type === "letter_reminder"){
    const { step, playbook, tradelineIndex, due } = ev.payload || {};
    title = "Letter reminder";
    let desc = step ? `Send "${escapeHtml(step)}"` : "Send next letter";
    if (playbook) desc += ` from ${escapeHtml(playbook)}`;
    if (tradelineIndex !== undefined) desc += ` for TL #${escapeHtml(tradelineIndex)}`;
    if (due) desc += ` (due ${new Date(due).toLocaleDateString()})`;
    body = `<div class="text-xs mt-1">${desc}</div>`;
  } else if(ev.payload){
    body = `<pre class="text-xs mt-1 overflow-auto">${escapeHtml(JSON.stringify(ev.payload, null, 2))}</pre>`;
  }
  return `
    <div class="glass card p-2">
      <div class="flex items-center justify-between">
        <div class="font-medium">${title}</div>
        <div class="text-xs muted">${when}</div>
      </div>
      ${body}
    </div>
  `;
}

// ===================== Consumers (search + pagination) =====================
const PAGE_SIZE = 10;
let consQuery = "";
let consPage = 1;

function filteredConsumers(){
  const q = consQuery.trim().toLowerCase();
  if (!q) return DB.consumers.slice();
  return DB.consumers.filter(c=>{
    return [c.name,c.email,c.phone,c.addr1,c.city,c.state,c.zip].some(v=> (v||"").toLowerCase().includes(q));
  });
}
function totalPages(){ return Math.max(1, Math.ceil(filteredConsumers().length / PAGE_SIZE)); }
function currentPageItems(){
  const items = filteredConsumers();
  const tp = totalPages();
  if (consPage > tp) consPage = tp;
  const start = (consPage-1)*PAGE_SIZE;
  return items.slice(start, start+PAGE_SIZE);
}

async function loadConsumers(){
  clearErr();
  const data = await api("/api/consumers");
  if (!data || !data.consumers) { showErr("Could not load consumers."); return; }
  DB = data;
  renderConsumers();
}
function renderConsumers(){
  const wrap = $("#consumerList");
  wrap.innerHTML = "";
  const tpl = $("#consumerItem").content;

  currentPageItems().forEach(c=>{
    const n = tpl.cloneNode(true);
    n.querySelector(".name").textContent = c.name || "(no name)";
    n.querySelector(".email").textContent = c.email || "";
    const card = n.querySelector(".consumer-card");
    card.addEventListener("click", ()=> selectConsumer(c.id));
    n.querySelector(".delete").addEventListener("click", async (e)=>{
      e.stopPropagation();
      if(!confirm(`Delete ${c.name}?`)) return;
      const res = await api(`/api/consumers/${c.id}`, { method:"DELETE" });
      if(!res?.ok) return showErr(res?.error || "Failed to delete consumer.");
      if(currentConsumerId === c.id){
        currentConsumerId = null;
        currentReportId = null;
        CURRENT_REPORT = null;
        $("#reportPicker").innerHTML = "";
        $("#tlList").innerHTML = "";
        $("#selConsumer").textContent = "—";
        $("#activityList").innerHTML = "";
      }
      loadConsumers();
    });
    wrap.appendChild(n);
  });
  $("#consPage").textContent = String(consPage);
  $("#consPages").textContent = String(totalPages());
}
$("#consumerSearch").addEventListener("input", (e)=>{
  consQuery = e.target.value || "";
  consPage = 1;
  renderConsumers();
});
$("#consPrev").addEventListener("click", ()=>{
  if (consPage>1){ consPage--; renderConsumers(); }
});
$("#consNext").addEventListener("click", ()=>{
  if (consPage<totalPages()){ consPage++; renderConsumers(); }
});

$("#tlPrev").addEventListener("click", ()=>{
  if (tlPage>1){ tlPage--; renderTradelines(CURRENT_REPORT?.tradelines || []); }
});
$("#tlNext").addEventListener("click", ()=>{
  if (tlPage<tlTotalPages){ tlPage++; renderTradelines(CURRENT_REPORT?.tradelines || []); }
});
$("#tlPageSize").addEventListener("change", (e)=>{
  const val = e.target.value;
  tlPageSize = val === "all" ? Infinity : parseInt(val, 10) || 6;
  tlPage = 1;
  renderTradelines(CURRENT_REPORT?.tradelines || []);
});

async function selectConsumer(id){
  currentConsumerId = id;
  const c = DB.consumers.find(x=>x.id===id);
  $("#selConsumer").textContent = c ? c.name : "—";
  await refreshReports();
  await loadConsumerState();
  loadTracker();
}

// ===================== Reports =====================
async function refreshReports(){
  clearErr();
  if(!currentConsumerId){ $("#reportPicker").innerHTML = ""; return; }
  const data = await api(`/api/consumers/${currentConsumerId}/reports`);
  if(!data?.ok) return showErr(data?.error || "Could not load reports.");

  const sel = $("#reportPicker");
  sel.innerHTML = "";
  (data.reports || []).forEach(r=>{
    const opt = document.createElement("option");
    opt.value = r.id;
    opt.textContent = `${r.filename} (${r.summary.tradelines} TL) • ${new Date(r.uploadedAt).toLocaleString()}`;
    sel.appendChild(opt);
  });

  if (data.reports?.length) {
    currentReportId = data.reports[0].id;
    sel.value = currentReportId;
    await loadReportJSON();
  } else {
    currentReportId = null;
    CURRENT_REPORT = null;
    $("#tlList").innerHTML = `<div class="muted">No reports uploaded yet.</div>`;
  }
}
$("#reportPicker").addEventListener("change", async (e)=>{
  currentReportId = e.target.value || null;
  await loadReportJSON();
});

function loadTracker(){
  renderTrackerSteps();
  if(!currentConsumerId) return;
  const data = trackerData[currentConsumerId] || {};
  trackerSteps.forEach(step=>{
    const cb = document.querySelector(`#trackerSteps input[data-step="${step}"]`);
    if(cb) cb.checked = !!data[step];
  });
}
function saveTracker(){
  if(!currentConsumerId) return;
  const data = trackerData[currentConsumerId] || {};
  trackerSteps.forEach(step=>{
    const cb = document.querySelector(`#trackerSteps input[data-step="${step}"]`);
    if(cb) data[step] = cb.checked;
  });
  trackerData[currentConsumerId] = data;
  localStorage.setItem("trackerData", JSON.stringify(trackerData));
}
function renderTrackerSteps(){
  const wrap = document.querySelector("#trackerSteps");
  if(!wrap) return;
  wrap.innerHTML = "";
<<<<<<< HEAD
  if(trackerSteps.length === 0){
    wrap.innerHTML = '<div class="muted">No steps yet. Add one below.</div>';
    return;
  }
=======
>>>>>>> cf1b52fd
  trackerSteps.forEach((step,i)=>{
    const div = document.createElement("div");
    div.className = "flex items-center gap-1 step-item";
    div.innerHTML = `<label class="flex items-center gap-2"><input type="checkbox" data-step="${step}" /> <span>${step}</span></label><button class="remove-step" data-index="${i}" aria-label="Remove step">&times;</button>`;
    wrap.appendChild(div);
  });
  wrap.querySelectorAll("input[type=checkbox]").forEach(cb=>{
    cb.addEventListener("change", saveTracker);
  });
  wrap.querySelectorAll(".remove-step").forEach(btn=>{
    btn.addEventListener("click", e=>{
      const idx = parseInt(e.target.dataset.index);
      const removed = trackerSteps.splice(idx,1)[0];
      Object.values(trackerData).forEach(obj=>{ delete obj[removed]; });
      localStorage.setItem("trackerSteps", JSON.stringify(trackerSteps));
      localStorage.setItem("trackerData", JSON.stringify(trackerData));
      renderTrackerSteps();
      loadTracker();
    });
  });
}
<<<<<<< HEAD
const addStepBtn = document.querySelector("#addStep");
const newStepInput = document.querySelector("#newStepName");
if(addStepBtn){
  addStepBtn.addEventListener("click", ()=>{
    let name = (newStepInput?.value || "").trim();
    if(!name) name = `Step ${trackerSteps.length + 1}`;
    trackerSteps.push(name);
    localStorage.setItem("trackerSteps", JSON.stringify(trackerSteps));
    if(newStepInput) newStepInput.value = "";
    renderTrackerSteps();
    loadTracker();
  });
}
if(newStepInput){
  newStepInput.addEventListener("keydown", e=>{
    if(e.key === "Enter"){ e.preventDefault(); addStepBtn?.click(); }
  });
}
=======
document.querySelector("#addStep").addEventListener("click", ()=>{
  const inp = document.querySelector("#newStepName");
  let name = (inp.value || "").trim();
  if(!name) name = `Step ${trackerSteps.length + 1}`;
  trackerSteps.push(name);
  localStorage.setItem("trackerSteps", JSON.stringify(trackerSteps));
  inp.value = "";
  renderTrackerSteps();
  loadTracker();
});
document.querySelector("#newStepName").addEventListener("keydown", e=>{
  if(e.key === "Enter"){ e.preventDefault(); document.querySelector("#addStep").click(); }
});
>>>>>>> cf1b52fd

async function loadReportJSON(){
  clearErr();
  if(!currentConsumerId || !currentReportId) return;
  const data = await api(`/api/consumers/${currentConsumerId}/report/${currentReportId}`);
  if(!data?.ok) return showErr(data?.error || "Failed to load report JSON.");
  CURRENT_REPORT = data.report;
  tlPage = 1;
  hiddenTradelines.clear();
  Object.keys(selectionState).forEach(k=> delete selectionState[k]);
  renderFilterBar();
  renderTradelines(CURRENT_REPORT.tradelines || []);
  renderCollectors(CURRENT_REPORT.creditor_contacts || []);

}

// ===================== Filters (unchanged) =====================
const ALL_TAGS = ["Collections","Late Payments","Charge-Off","Student Loans","Medical Bills","Other"];
const activeFilters = new Set();
const hiddenTradelines = new Set();
const selectionState = {};

function hasWord(s, w){ return (s||"").toLowerCase().includes(w.toLowerCase()); }
function maybeNum(x){ return typeof x === "number" ? x : null; }
function deriveTags(tl){
  const tags = new Set();
  const name = (tl.meta?.creditor || "");
  const per = tl.per_bureau || {};
  const bureaus = ["TransUnion","Experian","Equifax"];

  if (bureaus.some(b => hasWord(per[b]?.payment_status, "collection") || hasWord(per[b]?.account_status, "collection"))
      || hasWord(name, "collection")) tags.add("Collections");


  if (bureaus.some(b => hasWord(per[b]?.payment_status, "late") || hasWord(per[b]?.payment_status, "delinquent"))
      || bureaus.some(b => (maybeNum(per[b]?.past_due) || 0) > 0)) tags.add("Late Payments");

  if (bureaus.some(b => hasWord(per[b]?.payment_status, "charge") && hasWord(per[b]?.payment_status, "off"))) tags.add("Charge-Off");

  const student = ["navient","nelnet","mohela","sallie","aidvantage","department of education","dept of education","edfinancial","fedloan","great lakes","student"];
  if (student.some(k => hasWord(name, k))
      || bureaus.some(b => hasWord(per[b]?.account_type_detail, "student"))) tags.add("Student Loans");

  const medical = ["medical","hospital","clinic","physician","health","radiology","anesthesia","ambulance"];
  if (medical.some(k => hasWord(name, k))) tags.add("Medical Bills");

  if (tags.size === 0) tags.add("Other");
  return Array.from(tags);
}

function renderFilterBar(){
  const bar = $("#filterBar");
  bar.innerHTML = "";
  ALL_TAGS.forEach(tag=>{
    const btn = document.createElement("button");
    btn.className = "chip" + (activeFilters.has(tag) ? " active":"");
    btn.textContent = tag;
    btn.addEventListener("click", ()=>{
      if (activeFilters.has(tag)) activeFilters.delete(tag); else activeFilters.add(tag);
      tlPage = 1;
      renderFilterBar();
      renderTradelines(CURRENT_REPORT?.tradelines || []);
    });
    bar.appendChild(btn);
  });
  $("#btnClearFilters").onclick = () => {
    activeFilters.clear();
    tlPage = 1;
    renderFilterBar();
    renderTradelines(CURRENT_REPORT?.tradelines || []);
  };
}
function passesFilter(tags){ if (activeFilters.size === 0) return true; return tags.some(t => activeFilters.has(t)); }

// ===================== Tradelines + Zoom =====================
function setCardSelected(card, on){
  card.classList.toggle("selected", !!on);
  card.querySelectorAll('input.bureau').forEach(cb => { cb.checked = !!on; });
  updateSelectionStateFromCard(card);
}

function updateSelectionStateFromCard(card){
  const idx = Number(card.dataset.index);
  const bureaus = Array.from(card.querySelectorAll('.bureau:checked')).map(cb=>cb.value);
  if (!bureaus.length) { delete selectionState[idx]; return; }
  const violationIdxs = Array.from(card.querySelectorAll('.violation:checked')).map(cb=>Number(cb.value));
  const specialMode = getSpecialModeForCard(card);
  const playbook = card.querySelector('.tl-playbook-select')?.value || null;
  selectionState[idx] = { bureaus, violationIdxs, specialMode, playbook };
}

function renderTradelines(tradelines){
  const container = $("#tlList");
  container.innerHTML = "";
  const tpl = $("#tlTemplate").content;

  const visible = [];
  tradelines.forEach((tl, idx)=>{
    if (hiddenTradelines.has(idx)) return;
    const tags = deriveTags(tl);
    if (!passesFilter(tags)) return;
    visible.push({ tl, idx, tags });
  });

  const pageSize = tlPageSize === Infinity ? (visible.length || 1) : tlPageSize;
  tlTotalPages = Math.max(1, Math.ceil(visible.length / pageSize));
  if (tlPage > tlTotalPages) tlPage = tlTotalPages;
  const start = (tlPage - 1) * pageSize;
  const pageItems = visible.slice(start, start + pageSize);

  pageItems.forEach(({ tl, idx, tags }) => {
    const node = tpl.cloneNode(true);
    const card = node.querySelector(".tl-card");
    card.dataset.index = idx;

    const negativeTags = ["Collections","Late Payments","Charge-Off"];
    if (tags.some(t=>negativeTags.includes(t))) card.classList.add("negative");

    node.querySelector(".tl-creditor").textContent = tl.meta?.creditor || "Unknown Creditor";
    node.querySelector(".tl-idx").textContent = idx;

    node.querySelector(".tl-tu-acct").textContent  = tl.per_bureau?.TransUnion?.account_number || "";
    node.querySelector(".tl-exp-acct").textContent = tl.per_bureau?.Experian?.account_number || "";
    node.querySelector(".tl-eqf-acct").textContent = tl.per_bureau?.Equifax?.account_number || "";

    const tagWrap = node.querySelector(".tl-tags");
    tagWrap.innerHTML = "";
    tags.forEach(t=>{
      const chip = document.createElement("span");
      chip.className = "chip";
      chip.textContent = t;
      tagWrap.appendChild(chip);
    });

    const vWrap = node.querySelector(".tl-violations");
    const prevBtn = node.querySelector(".tl-reason-prev");
    const nextBtn = node.querySelector(".tl-reason-next");
    const vs = tl.violations || [];
    let vStart = 0;
    function renderViolations(){
      if(!vs.length){
        vWrap.innerHTML = `<div class="text-sm muted">No auto-detected violations for this tradeline.</div>`;
        prevBtn.classList.add("hidden");
        nextBtn.classList.add("hidden");
        return;
      }
      vWrap.innerHTML = vs.slice(vStart, vStart + 3).map((v, vidx) => `
        <label class="flex items-start gap-2 p-2 rounded hover:bg-gray-50 cursor-pointer">
          <input type="checkbox" class="violation" value="${vidx + vStart}"/>
          <div>
            <div class="font-medium text-sm wrap-anywhere">${escapeHtml(v.category || "")} – ${escapeHtml(v.title || "")}</div>
            ${v.detail ? `<div class="text-sm text-gray-600 wrap-anywhere">${escapeHtml(v.detail)}</div>` : ""}
          </div>
        </label>`).join("");
      prevBtn.classList.toggle("hidden", vStart <= 0);
      nextBtn.classList.toggle("hidden", vStart + 3 >= vs.length);
    }
    renderViolations();
    prevBtn.addEventListener("click", ()=>{ if(vStart>0){ vStart -= 3; renderViolations(); }});
    nextBtn.addEventListener("click", ()=>{ if(vStart + 3 < vs.length){ vStart += 3; renderViolations(); }});

    node.querySelector(".tl-remove").addEventListener("click",(e)=>{
      e.stopPropagation();
      hiddenTradelines.add(idx);
      delete selectionState[idx];
      renderTradelines(tradelines);
    });

    const nameEl = node.querySelector(".tl-creditor");
    if (nameEl) {
      nameEl.classList.add("cursor-pointer");
      nameEl.addEventListener("click", (e) => {
        e.stopPropagation();
        openZoomModal(tl, idx);
      });
    }

    // restore saved selections
    const saved = selectionState[idx];
    if (saved) {
      saved.bureaus?.forEach(b => {
        const cb = node.querySelector(`.bureau[value="${b}"]`);
        if (cb) cb.checked = true;
      });
      saved.violationIdxs?.forEach(v => {
        const vb = node.querySelector(`.violation[value="${v}"]`);
        if (vb) vb.checked = true;
      });
      if (saved.playbook){
        const sel = node.querySelector('.tl-playbook-select');
        if (sel) sel.value = saved.playbook;
      }
      if (saved.bureaus?.length) card.classList.add("selected");
      if (saved.specialMode){
        const info = MODES.find(m => m.key === saved.specialMode);
        if (info) card.classList.add(info.cardClass);
      }
      updateCardBadges(card);
    }

    card.querySelectorAll('input.bureau').forEach(cb=>{
      cb.addEventListener("change", ()=>{
        const any = Array.from(card.querySelectorAll('input.bureau')).some(x=>x.checked);
        card.classList.toggle("selected", any);
        updateSelectionStateFromCard(card);
      });
    });
    card.querySelectorAll('input.violation').forEach(cb=>{
      cb.addEventListener("change", ()=> updateSelectionStateFromCard(card));
    });

    container.appendChild(node);
  });

  if (!container.children.length){
    container.innerHTML = `<div class="muted">No tradelines match the current filters.</div>`;
  }

  $("#tlPage").textContent = String(tlPage);
  $("#tlPages").textContent = String(tlTotalPages);

  // Let special-modes hook new cards
  window.__crm_helpers?.attachCardHandlers?.(container);
}

function renderCollectors(collectors){
  const wrap = $("#collectorList");
  if(!wrap) return;
  wrap.innerHTML = "";
  CURRENT_COLLECTORS = collectors || [];
  Object.keys(collectorSelection).forEach(k=> delete collectorSelection[k]);
  const tpl = $("#collectorTemplate")?.content;
  CURRENT_COLLECTORS.forEach((col, idx)=>{
    const node = tpl.cloneNode(true);
    node.querySelector(".collector-name").textContent = col.name || "Unknown";
    node.querySelector(".collector-phone").textContent = col.phone || "";
    node.querySelector(".collector-type").textContent = col.type || "";
    const cb = node.querySelector(".collector-pick");
    cb.checked = col.type === "debt_collector";
    collectorSelection[idx] = cb.checked;
    cb.addEventListener("change", ()=>{ collectorSelection[idx] = cb.checked; });
    wrap.appendChild(node);
  });
}

function collectCollectorSelections(){
  return CURRENT_COLLECTORS.filter((_, idx)=> collectorSelection[idx]);
}


// Zoom modal builders
function renderPB(pb){
  if (!pb) return "<div class='text-sm muted'>No data.</div>";
  const get = (k) => escapeHtml(pb?.[k] ?? pb?.[`${k}_raw`] ?? "—");
  const row = (k,l) => `<tr><td class="bg-gray-50 border px-2 py-1">${l}</td><td class="border px-2 py-1">${get(k)}</td></tr>`;
  return `
    <table class="w-full text-sm border-collapse">
      <tbody class="[&_td]:border [&_th]:border">
        ${row("account_number","Account #")}
        ${row("account_status","Account Status")}
        ${row("payment_status","Payment Status")}
        ${row("balance","Balance")}
        ${row("past_due","Past Due")}
        ${row("credit_limit","Credit Limit")}
        ${row("high_credit","High Credit")}
        ${row("date_opened","Date Opened")}
        ${row("last_reported","Last Reported")}
        ${row("date_last_payment","Date Last Payment")}
        ${row("comments","Comments")}
      </tbody>
    </table>`;
}
function buildZoomHTML(tl){
  const per = tl.per_bureau || {};
  const vlist = (tl.violations||[]).map(v=>`
    <li class="mb-2">
      <div class="font-medium">${escapeHtml(v.category||"")} – ${escapeHtml(v.title||"")}</div>
      ${v.detail? `<div class="text-gray-600">${escapeHtml(v.detail)}</div>` : ""}
    </li>`).join("") || "<div class='text-sm muted'>No violations detected.</div>";

  return `
    <div class="space-y-3">
      <div class="text-lg font-semibold">${escapeHtml(tl.meta?.creditor || "Unknown Creditor")}</div>
      <div class="grid md:grid-cols-3 gap-3">
        <div class="glass card"><div class="font-medium mb-1">TransUnion</div>${renderPB(per.TransUnion)}</div>
        <div class="glass card"><div class="font-medium mb-1">Experian</div>${renderPB(per.Experian)}</div>
        <div class="glass card"><div class="font-medium mb-1">Equifax</div>${renderPB(per.Equifax)}</div>
      </div>
      <div class="glass card">
        <div class="font-medium mb-1">Violations</div>
        <ol class="list-decimal list-inside">${vlist}</ol>
      </div>
    </div>`;
}
function openZoomModal(tl, idx){
  const m = $("#zoomModal");
  $("#zoomBody").innerHTML = buildZoomHTML(tl);
  m.classList.remove("hidden"); m.classList.add("flex");
  document.body.style.overflow = "hidden";
}
function closeZoomModal(){
  const m = $("#zoomModal");
  m.classList.add("hidden"); m.classList.remove("flex");
  document.body.style.overflow = "";
}
$("#zoomClose").addEventListener("click", closeZoomModal);
$("#zoomModal").addEventListener("click", (e)=>{ if(e.target.id==="zoomModal") closeZoomModal(); });

// ===================== Selection → Generate =====================
function getRequestType(){
  const r = document.querySelector('input[name="rtype"]:checked');
  return r ? r.value : "correct";
}
function getSpecialModeForCard(card){
  if (card.classList.contains("mode-identity")) return "identity";
  if (card.classList.contains("mode-breach"))   return "breach";
  if (card.classList.contains("mode-assault"))  return "assault";
  return null;
}
function collectSelections(){
  return Object.entries(selectionState).map(([tradelineIndex, data]) => ({
    tradelineIndex: Number(tradelineIndex),
    bureaus: data.bureaus,
    violationIdxs: data.violationIdxs,
    specialMode: data.specialMode,
    playbook: data.playbook || undefined
  }));
}

$("#btnGenerate").addEventListener("click", async ()=>{
  clearErr();
  try{
    if(!currentConsumerId || !currentReportId) throw new Error("Select a consumer and a report first.");
    const selections = collectSelections();
    const includePI = $("#cbPersonalInfo").checked;
    const includeCol = $("#cbCollectors").checked;
    const colSelections = includeCol ? collectCollectorSelections() : [];
    if(!selections.length && !includePI && !colSelections.length) throw new Error("Pick at least one tradeline, collector, or select Personal Info.");
    const requestType = getRequestType();

    const resp = await fetch("/api/generate", {
      method: "POST",
      headers: { "Content-Type":"application/json" },
      body: JSON.stringify({ consumerId: currentConsumerId, reportId: currentReportId, selections, requestType, personalInfo: includePI, collectors: colSelections })

    });
    if(!resp.ok){
      const txt = await resp.text().catch(()=> "");
      throw new Error(`HTTP ${resp.status} ${txt || ""}`.trim());
    }
    const data = await resp.json().catch(()=> ({}));
    if(!data?.ok || !data?.redirect) throw new Error(data?.error || "Server did not return a redirect.");
    window.location.assign(data.redirect);
    setTimeout(()=>{
      if (!/\/letters(\?|$)/.test(location.href)) window.location.href = data.redirect;
    }, 120);
  }catch(e){
    showErr(e.message || String(e));
  }
});

// ===================== Toolbar =====================
$("#btnNewConsumer").addEventListener("click", async ()=>{
  const name = prompt("Consumer name?");
  if(!name) return;
  const res = await api("/api/consumers", {
    method:"POST",
    headers:{ "Content-Type":"application/json" },
    body: JSON.stringify({ name })
  });
  if(!res?.ok) return showErr(res?.error || "Failed to create consumer.");
  await loadConsumers();
  await selectConsumer(res.consumer.id);
});

$("#btnEditConsumer").addEventListener("click", ()=>{
  const m = $("#editModal");
  if(!currentConsumerId){ showErr("Select a consumer first."); return; }
  const c = DB.consumers.find(x=>x.id===currentConsumerId);
  if(!c){ showErr("Consumer not found."); return; }
  const f = $("#editForm");
  f.name.value = c.name || "";
  f.email.value = c.email || "";
  f.phone.value = c.phone || "";
  f.addr1.value = c.addr1 || "";
  f.addr2.value = c.addr2 || "";
  f.city.value = c.city || "";
  f.state.value = c.state || "";
  f.zip.value = c.zip || "";
  f.ssn_last4.value = c.ssn_last4 || "";
  f.dob.value = c.dob || "";
  m.classList.remove("hidden");
  document.body.style.overflow = "hidden";
});
$("#editClose").addEventListener("click", ()=> closeEdit());
$("#editCancel").addEventListener("click", ()=> closeEdit());
function closeEdit(){
  $("#editModal").classList.add("hidden");
  document.body.style.overflow = "";
}
$("#editForm").addEventListener("submit", async (e)=>{
  e.preventDefault();
  const f = e.currentTarget;
  const payload = Object.fromEntries(new FormData(f).entries());
  const res = await api(`/api/consumers/${currentConsumerId}`, {
    method:"PUT",
    headers:{ "Content-Type":"application/json" },
    body: JSON.stringify(payload)
  });
  if(!res?.ok) return showErr(res?.error || "Failed to save.");
  closeEdit();
  await loadConsumers();
  const c = DB.consumers.find(x=>x.id===currentConsumerId);
  $("#selConsumer").textContent = c ? c.name : "—";
});

// Upload report
$("#btnUpload").addEventListener("click", ()=>{
  if(!currentConsumerId) return showErr("Select a consumer first.");
  $("#fileInput").value = "";
  $("#fileInput").click();
});
$("#fileInput").addEventListener("change", async (e)=>{
  clearErr();
  const file = e.target.files?.[0];
  if(!file) return;
  const btn = $("#btnUpload");
  const old = btn.textContent;
  btn.textContent = "Uploading…";
  btn.disabled = true;

  try{
    const fd = new FormData();
    fd.append("file", file, file.name);
    const res = await fetch(`/api/consumers/${currentConsumerId}/upload`, { method:"POST", body: fd });
    const data = await res.json().catch(()=> ({}));
    if(!data?.ok) throw new Error(data?.error || `Upload failed (HTTP ${res.status})`);
    await refreshReports();
    await loadConsumerState();
  }catch(err){
    showErr(String(err));
  }finally{
    btn.textContent = old;
    btn.disabled = false;
  }
});

// Audit report
$("#btnAuditReport").addEventListener("click", async ()=>{
  if(!currentConsumerId || !currentReportId) return showErr("Select a report first.");
  const selections = collectSelections();
  if(!selections.length) return showErr("Pick at least one tradeline and bureau to audit.");
  const btn = $("#btnAuditReport");
  const old = btn.textContent;
  btn.disabled = true;
  btn.textContent = "Auditing...";
  try{
    const res = await fetch(`/api/consumers/${currentConsumerId}/report/${currentReportId}/audit`, {
      method:"POST",
      headers:{ "Content-Type":"application/json" },
      body: JSON.stringify({ selections })
    }).then(r=>r.json());
    if(!res?.ok) return showErr(res?.error || "Failed to run audit.");
    if(res.url) window.open(res.url, "_blank");
    if(res.warning) showErr(res.warning);
  }catch(err){
    showErr(String(err));
  }finally{
    btn.textContent = old;
    btn.disabled = false;
  }
});

// Delete report
$("#btnDeleteReport").addEventListener("click", async ()=>{
  if(!currentConsumerId || !currentReportId) return showErr("Select a report first.");
  if(!confirm("Delete this report?")) return;
  const res = await api(`/api/consumers/${currentConsumerId}/report/${currentReportId}`, { method:"DELETE" });
  if(!res?.ok) return showErr(res?.error || "Failed to delete report.");
  await refreshReports();
  await loadConsumerState();
});

// ===================== Files & Activity =====================
async function loadConsumerState(){
  if (!currentConsumerId){ $("#activityList").innerHTML = ""; return; }
  const resp = await api(`/api/consumers/${currentConsumerId}/state`);
  if (!resp?.ok){ $("#activityList").innerHTML = `<div class="muted">No activity.</div>`; return; }
  const { events=[], files=[] } = resp.state || {};
  const list = [];

  if (files.length){
    list.push(`<div class="font-medium mb-1">Files</div>`);
    files.forEach(f=>{
      list.push(`
        <div class="glass card flex items-center justify-between p-2">
          <div class="wrap-anywhere">
            <div>${escapeHtml(f.originalName)}</div>
            <div class="text-xs muted">${(f.mimetype||"").split("/").pop() || ""} • ${(f.size/1024).toFixed(1)} KB • ${new Date(f.uploadedAt).toLocaleString()}</div>
          </div>
          <a class="btn text-sm" href="/api/consumers/${currentConsumerId}/state/files/${encodeURIComponent(f.storedName)}" target="_blank">Open</a>
        </div>
      `);
    });
  }

  list.push(`<div class="font-medium mt-2 mb-1">Activity</div>`);
  if (!events.length){
    list.push(`<div class="muted">No recent events.</div>`);
  } else {
    events.forEach(ev=>{ list.push(formatEvent(ev)); });
  }
  $("#activityList").innerHTML = list.join("");
}

$("#btnAddFile").addEventListener("click", ()=>{
  if(!currentConsumerId) return showErr("Select a consumer first.");
  $("#activityFile").value = "";
  $("#activityFile").click();
});
$("#activityFile").addEventListener("change", async (e)=>{
  const file = e.target.files?.[0];
  if(!file) return;
  try{
    const fd = new FormData();
    fd.append("file", file, file.name);
    const res = await fetch(`/api/consumers/${currentConsumerId}/state/upload`, { method:"POST", body: fd });
    const data = await res.json().catch(()=> ({}));
    if(!data?.ok) throw new Error(data?.error || `Upload failed`);
    await loadConsumerState();
  }catch(err){
    showErr(String(err));
  }
});

// ===================== Modes + Global Hotkeys =====================
// Minimal re-implementation here so we don't rely on inline scripts
const MODES = [
  {
    key: "identity",
    hotkey: "i",
    cardClass: "mode-identity",
    chip: "ID Theft",
    label: "Identity Theft",
  },
  {
    key: "breach",
    hotkey: "d",
    cardClass: "mode-breach",
    chip: "Breach",
    label: "Data Breach",
  },
  {
    key: "assault",
    hotkey: "s",
    cardClass: "mode-assault",
    chip: "Assault",
    label: "Sexual Assault",
  },
];
let activeMode = null;
function setMode(key){ activeMode = (activeMode===key)? null : key; updateModeButtons(); }
function updateModeButtons(){ document.querySelectorAll(".mode-btn").forEach(b=> b.classList.toggle("active", b.dataset.mode===activeMode)); }

(function initModesBar(){
  const bar = $("#modeBar");
  if (!bar) return;
  bar.innerHTML = "";
  MODES.forEach(m => {
    const btn = document.createElement("button");
    btn.type = "button";
    btn.className = `chip mode-btn chip-${m.key}`;
    btn.textContent = m.label;
    btn.dataset.mode = m.key;
    btn.addEventListener("click", () => setMode(m.key));
    bar.appendChild(btn);
  });
  updateModeButtons();
})();

function attachCardHandlers(root=document){
  root.querySelectorAll(".tl-card").forEach(card=>{
    if (card.__modesHooked) return;
    card.__modesHooked = true;

    // focus ring for hotkeys R/A
    card.addEventListener("pointerdown", ()=> focusCard(card));

    // main click behavior: toggle selection or special mode
    card.addEventListener("click", (e)=>{
      if (e.target.closest("input, label, button")) return;
      if (activeMode){
        toggleCardMode(card, activeMode);
      } else {
        toggleWholeCardSelection(card);
      }
    });

    const playBtn = card.querySelector('.tl-playbook');
    const playSel = card.querySelector('.tl-playbook-select');
    if (playBtn && playSel) {
      playSel.innerHTML = '<option value="">No playbook</option>' +
        Object.entries(PLAYBOOKS).map(([k,v])=>`<option value="${k}">${escapeHtml(v.name)}</option>`).join('');
      playBtn.addEventListener('click', (e)=>{
        e.stopPropagation();
        playSel.classList.toggle('hidden');
      });
      playSel.addEventListener('change', (e)=>{
        e.stopPropagation();
        playSel.classList.add('hidden');
        updateSelectionStateFromCard(card);
      });
    }

    // badge container safety
    if (!card.querySelector(".special-badges")) {
      const head = card.querySelector(".tl-head") || card.firstElementChild;
      const holder = document.createElement("div");
      holder.className = "special-badges flex gap-1";
      head.appendChild(holder);
    }

    // ensure badges match current classes
    updateCardBadges(card);
  });
}
let lastFocusedCard = null;
function focusCard(card){
  if (lastFocusedCard) lastFocusedCard.classList.remove("focus-ring");
  lastFocusedCard = card;
  card.classList.add("focus-ring");
}
function toggleWholeCardSelection(card){
  const any = Array.from(card.querySelectorAll('input.bureau')).some(cb=>cb.checked);
  setCardSelected(card, !any);
}

function toggleCardMode(card, modeKey){
  const info = MODES.find(m => m.key === modeKey);
  if (!info) return;

  // remove other mode classes before toggling desired one
  MODES.forEach(m => { if (m.cardClass !== info.cardClass) card.classList.remove(m.cardClass); });
  card.classList.toggle(info.cardClass);
  updateCardBadges(card);
  updateSelectionStateFromCard(card);
}

function updateCardBadges(card){
  const wrap = card.querySelector(".special-badges");
  if (!wrap) return;
  wrap.innerHTML = "";
  MODES.forEach(m => {
    if (card.classList.contains(m.cardClass)) {
      const s = document.createElement("span");
      s.className = `chip chip-mini chip-${m.key}`;
      s.textContent = m.chip;
      wrap.appendChild(s);
    }
  });

  const mode = MODES.find(m => card.classList.contains(m.cardClass));
  if (mode){
    const s = document.createElement("span");
    s.className = `chip chip-mini chip-${mode.key}`;
    s.textContent = mode.chip;
    wrap.appendChild(s);
  }
}
window.__crm_helpers = {
  attachCardHandlers,
  focusCardRef: ()=> lastFocusedCard,
  toggleWholeCardSelection,
  clearMode: ()=>{ activeMode=null; updateModeButtons(); }
};

const tlList = $("#tlList");
const obs = new MutationObserver(()=> attachCardHandlers(tlList));
obs.observe(tlList, { childList:true, subtree:true });

// Library modal
async function openLibrary(){
  const modal = $("#libraryModal");
  try{
    const resp = await fetch("/api/library");
    const data = await resp.json().catch(()=>({}));
    const list = data.library || {};
    const wrap = $("#libraryList");
    wrap.innerHTML = Object.entries(list).map(([name, info])=>{
      return `<div><span class="font-medium">${escapeHtml(name)}</span> - ${escapeHtml(info.type||"")}${info.phone?` • ${escapeHtml(info.phone)}`:""}</div>`;
    }).join("") || "<div class='muted'>No entries.</div>";
  }catch{
    $("#libraryList").innerHTML = "<div class='muted'>Failed to load.</div>";
  }
  modal.classList.remove("hidden"); modal.classList.add("flex");
  document.body.style.overflow = "hidden";
}
$("#btnCreditors").addEventListener("click", openLibrary);
$("#libraryClose").addEventListener("click", ()=>{
  const modal = $("#libraryModal");
  modal.classList.add("hidden"); modal.classList.remove("flex");
  document.body.style.overflow = "";
});
$("#libraryModal").addEventListener("click", (e)=>{ if(e.target.id==="libraryModal"){ $("#libraryClose").click(); } });

// ===================== Init =====================
loadConsumers();
loadTracker();

const companyName = localStorage.getItem("companyName");
if (companyName) {
  $("#navCompany").textContent = companyName;
}
<|MERGE_RESOLUTION|>--- conflicted
+++ resolved
@@ -15,11 +15,9 @@
 let CURRENT_COLLECTORS = [];
 const collectorSelection = {};
 const trackerData = JSON.parse(localStorage.getItem("trackerData")||"{}");
-<<<<<<< HEAD
 const trackerSteps = JSON.parse(localStorage.getItem("trackerSteps") || "[]");
-=======
+
 const trackerSteps = JSON.parse(localStorage.getItem("trackerSteps") || '["Step 1","Step 2"]');
->>>>>>> cf1b52fd
 
 // ----- UI helpers -----
 function showErr(msg){
@@ -242,13 +240,11 @@
   const wrap = document.querySelector("#trackerSteps");
   if(!wrap) return;
   wrap.innerHTML = "";
-<<<<<<< HEAD
   if(trackerSteps.length === 0){
     wrap.innerHTML = '<div class="muted">No steps yet. Add one below.</div>';
     return;
   }
-=======
->>>>>>> cf1b52fd
+
   trackerSteps.forEach((step,i)=>{
     const div = document.createElement("div");
     div.className = "flex items-center gap-1 step-item";
@@ -270,7 +266,6 @@
     });
   });
 }
-<<<<<<< HEAD
 const addStepBtn = document.querySelector("#addStep");
 const newStepInput = document.querySelector("#newStepName");
 if(addStepBtn){
@@ -289,7 +284,6 @@
     if(e.key === "Enter"){ e.preventDefault(); addStepBtn?.click(); }
   });
 }
-=======
 document.querySelector("#addStep").addEventListener("click", ()=>{
   const inp = document.querySelector("#newStepName");
   let name = (inp.value || "").trim();
@@ -303,7 +297,7 @@
 document.querySelector("#newStepName").addEventListener("keydown", e=>{
   if(e.key === "Enter"){ e.preventDefault(); document.querySelector("#addStep").click(); }
 });
->>>>>>> cf1b52fd
+ 
 
 async function loadReportJSON(){
   clearErr();
