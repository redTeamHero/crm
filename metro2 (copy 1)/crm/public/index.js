--- conflicted
+++ resolved
@@ -770,12 +770,10 @@
       headers: { "Content-Type": "application/json" },
       body: JSON.stringify({ email: c.email })
     });
-<<<<<<< HEAD
-=======
+
 
 
     const res = await api(`/api/databreach?email=${encodeURIComponent(c.email)}`);
->>>>>>> be4f24d9
     if(!res?.ok) return showErr(res?.error || "Breach check failed.");
     const list = res.breaches || [];
     const msg = list.length
