/* public/index.js */

import { PLAYBOOKS } from './playbooks.js';

const $ = (s) => document.querySelector(s);
const api = (u, o = {}) => fetch(u, o).then(r => r.json()).catch(e => ({ ok:false, error:String(e) }));

let DB = { consumers: [] };
let currentConsumerId = null;
let currentReportId = null;
let CURRENT_REPORT = null;
let tlPageSize = 6;
let tlPage = 1;
let tlTotalPages = 1;
let CURRENT_COLLECTORS = [];
const collectorSelection = {};
const trackerData = JSON.parse(localStorage.getItem("trackerData")||"{}");
const trackerSteps = JSON.parse(localStorage.getItem("trackerSteps") || '["Step 1","Step 2"]');

function updatePortalLink(){
  const links = ["#clientPortalLink", "#activityPortalLink"].map(sel => $(sel));
  links.forEach(a => {
    if(!a) return;
    if(currentConsumerId){
      a.href = `/portal/${currentConsumerId}`;
      a.classList.remove("hidden");
    } else {
      a.href = "#";
      a.classList.add("hidden");
    }
  });
}

// ----- UI helpers -----
function showErr(msg){
  const e = $("#err");
  if (!e) { alert(msg); return; }
  e.textContent = msg || "Something went wrong.";
  e.classList.remove("hidden");
  console.error("[UI][ERR]", msg);
}
function clearErr(){
  const e = $("#err");
  if (e) { e.textContent = ""; e.classList.add("hidden"); }
}
function escapeHtml(s){ return String(s||"").replace(/[&<>"']/g, c=>({ '&':'&amp;','<':'&lt;','>':'&gt;','"':'&quot;',"'":'&#39;' }[c])); }

function formatEvent(ev){
  const when = new Date(ev.at).toLocaleString();
  let title = escapeHtml(ev.type);
  let body = "";
  if(ev.type === "letters_generated"){
    const { count, requestType, tradelines, inquiries = 0, collectors = 0 } = ev.payload || {};
    title = "Letters generated";
    const inqPart = inquiries ? ` and ${escapeHtml(inquiries)} inquiry${inquiries===1?"":"s"}` : "";
    const colPart = collectors ? ` and ${escapeHtml(collectors)} collector${collectors===1?"":"s"}` : "";
    body = `<div class="text-xs mt-1">Generated ${escapeHtml(count)} letter${count===1?"":"s"} (${escapeHtml(requestType||"")}) for ${escapeHtml(tradelines)} tradeline${tradelines===1?"":"s"}${inqPart}${colPart}.</div>`;

  } else if(ev.type === "audit_generated"){
    const { reportId, file } = ev.payload || {};
    title = "Audit generated";
    const link = file ? `<a href="${escapeHtml(file)}" target="_blank" class="text-blue-600 underline">open</a>` : "";
    body = `<div class="text-xs mt-1">Report ${escapeHtml(reportId||"")} ${link}</div>`;
  } else if(ev.type === "breach_audit_generated"){
    const { file } = ev.payload || {};
    title = "Data breach audit generated";
    const link = file ? `<a href="${escapeHtml(file)}" target="_blank" class="text-blue-600 underline">open</a>` : "";
    body = `<div class="text-xs mt-1">${link}</div>`;
  } else if(ev.type === "consumer_created"){
    const { name } = ev.payload || {};
    title = "Consumer created";
    if(name){
      body = `<div class="text-xs mt-1">${escapeHtml(name)}</div>`;
    }
  } else if(ev.type === "consumer_updated"){
    const { fields = [] } = ev.payload || {};
    title = "Consumer updated";
    if(fields.length){
      body = `<div class="text-xs mt-1">Updated ${escapeHtml(fields.join(", "))}</div>`;
    }
  } else if(ev.type === "consumer_deleted"){
    title = "Consumer deleted";
  } else if(ev.type === "report_uploaded"){
    const { filename, size } = ev.payload || {};
    title = "Report uploaded";
    const sizeKb = typeof size === "number" ? ` ${(size/1024).toFixed(1)} KB` : "";
    if(filename){
      body = `<div class="text-xs mt-1">${escapeHtml(filename)}${sizeKb}</div>`;
    }
  } else if(ev.type === "letter_reminder"){
    const { step, playbook, tradelineIndex, due } = ev.payload || {};
    title = "Letter reminder";
    let desc = step ? `Send "${escapeHtml(step)}"` : "Send next letter";
    if (playbook) desc += ` from ${escapeHtml(playbook)}`;
    if (tradelineIndex !== undefined) desc += ` for TL #${escapeHtml(tradelineIndex)}`;
    if (due) desc += ` (due ${new Date(due).toLocaleDateString()})`;
    body = `<div class="text-xs mt-1">${desc}</div>`;
  } else if(ev.payload){
    body = `<pre class="text-xs mt-1 overflow-auto">${escapeHtml(JSON.stringify(ev.payload, null, 2))}</pre>`;
  }
  return `
    <div class="glass card p-2">
      <div class="flex items-center justify-between">
        <div class="font-medium">${title}</div>
        <div class="text-xs muted">${when}</div>
      </div>
      ${body}
    </div>
  `;
}

// ===================== Consumers (search + pagination) =====================
const PAGE_SIZE = 10;
let consQuery = "";
let consPage = 1;

function filteredConsumers(){
  const q = consQuery.trim().toLowerCase();
  if (!q) return DB.consumers.slice();
  return DB.consumers.filter(c=>{
    return [c.name,c.email,c.phone,c.addr1,c.city,c.state,c.zip].some(v=> (v||"").toLowerCase().includes(q));
  });
}
function totalPages(){ return Math.max(1, Math.ceil(filteredConsumers().length / PAGE_SIZE)); }
function currentPageItems(){
  const items = filteredConsumers();
  const tp = totalPages();
  if (consPage > tp) consPage = tp;
  const start = (consPage-1)*PAGE_SIZE;
  return items.slice(start, start+PAGE_SIZE);
}

async function loadConsumers(){
  clearErr();
  const data = await api("/api/consumers");
  if (!data || !data.consumers) { showErr("Could not load consumers."); return; }
  DB = data;
  renderConsumers();
  restoreSelectedConsumer();
}
function renderConsumers(){
  const wrap = $("#consumerList");
  wrap.innerHTML = "";
  const tpl = $("#consumerItem").content;

  currentPageItems().forEach(c=>{
    const n = tpl.cloneNode(true);
    n.querySelector(".name").textContent = c.name || "(no name)";
    n.querySelector(".email").textContent = c.email || "";
    const card = n.querySelector(".consumer-card");
    card.addEventListener("click", ()=> selectConsumer(c.id));
    n.querySelector(".delete").addEventListener("click", async (e)=>{
      e.stopPropagation();
      if(!confirm(`Delete ${c.name}?`)) return;
      const res = await api(`/api/consumers/${c.id}`, { method:"DELETE" });
      if(!res?.ok) return showErr(res?.error || "Failed to delete consumer.");
      if(currentConsumerId === c.id){
        currentConsumerId = null;
        currentReportId = null;
        CURRENT_REPORT = null;
        $("#reportPicker").innerHTML = "";
        $("#tlList").innerHTML = "";
        $("#selConsumer").textContent = "—";
        $("#activityList").innerHTML = "";
        updatePortalLink();
        setSelectedConsumerId(null);

      }
      loadConsumers();
    });
    wrap.appendChild(n);
  });
  $("#consPage").textContent = String(consPage);
  $("#consPages").textContent = String(totalPages());
}
$("#consumerSearch").addEventListener("input", (e)=>{
  consQuery = e.target.value || "";
  consPage = 1;
  renderConsumers();
});
$("#consPrev").addEventListener("click", ()=>{
  if (consPage>1){ consPage--; renderConsumers(); }
});
$("#consNext").addEventListener("click", ()=>{
  if (consPage<totalPages()){ consPage++; renderConsumers(); }
});

$("#tlPrev").addEventListener("click", ()=>{
  if (tlPage>1){ tlPage--; renderTradelines(CURRENT_REPORT?.tradelines || []); }
});
$("#tlNext").addEventListener("click", ()=>{
  if (tlPage<tlTotalPages){ tlPage++; renderTradelines(CURRENT_REPORT?.tradelines || []); }
});
$("#tlPageSize").addEventListener("change", (e)=>{
  const val = e.target.value;
  tlPageSize = val === "all" ? Infinity : parseInt(val, 10) || 6;
  tlPage = 1;
  renderTradelines(CURRENT_REPORT?.tradelines || []);
});

async function selectConsumer(id){
  currentConsumerId = id;
  const c = DB.consumers.find(x=>x.id===id);
  $("#selConsumer").textContent = c ? c.name : "—";
   setSelectedConsumerId(id);

  updatePortalLink();
  await refreshReports();
  await loadConsumerState();
  await loadMessages();
  loadTracker();
}

function restoreSelectedConsumer(){
  const stored = getSelectedConsumerId();
  if(stored && DB.consumers.find(c=>c.id===stored)){
    selectConsumer(stored);
  }
}

// ===================== Reports =====================
async function refreshReports(){
  clearErr();
  if(!currentConsumerId){ $("#reportPicker").innerHTML = ""; return; }
  const data = await api(`/api/consumers/${currentConsumerId}/reports`);
  if(!data?.ok) return showErr(data?.error || "Could not load reports.");

  const sel = $("#reportPicker");
  sel.innerHTML = "";
  (data.reports || []).forEach(r=>{
    const opt = document.createElement("option");
    opt.value = r.id;
    opt.textContent = `${r.filename} (${r.summary.tradelines} TL) • ${new Date(r.uploadedAt).toLocaleString()}`;
    sel.appendChild(opt);
  });

  if (data.reports?.length) {
    currentReportId = data.reports[0].id;
    sel.value = currentReportId;
    await loadReportJSON();
  } else {
    currentReportId = null;
    CURRENT_REPORT = null;
    $("#tlList").innerHTML = `<div class="muted">No reports uploaded yet.</div>`;
  }
}
$("#reportPicker").addEventListener("change", async (e)=>{
  currentReportId = e.target.value || null;
  await loadReportJSON();
});

function loadTracker(){
  renderTrackerSteps();
  if(!currentConsumerId) return;
  const data = trackerData[currentConsumerId] || {};
  trackerSteps.forEach(step=>{
    const cb = document.querySelector(`#trackerSteps input[data-step="${step}"]`);
    if(cb) cb.checked = !!data[step];
  });
}
function saveTracker(){
  if(!currentConsumerId) return;
  const data = trackerData[currentConsumerId] || {};
  trackerSteps.forEach(step=>{
    const cb = document.querySelector(`#trackerSteps input[data-step="${step}"]`);
    if(cb) data[step] = cb.checked;
  });
  trackerData[currentConsumerId] = data;
  localStorage.setItem("trackerData", JSON.stringify(trackerData));
}
function renderTrackerSteps(){
  const wrap = document.querySelector("#trackerSteps");
  if(!wrap) return;
  wrap.innerHTML = "";
  if(trackerSteps.length === 0){
    wrap.innerHTML = '<div class="muted">No steps yet. Add one below.</div>';
    return;
  }

  trackerSteps.forEach((step,i)=>{
    const div = document.createElement("div");
    div.className = "flex items-center gap-1 step-item";
    div.innerHTML = `<label class="flex items-center gap-2"><input type="checkbox" data-step="${step}" /> <span>${step}</span></label><button class="remove-step" data-index="${i}" aria-label="Remove step">&times;</button>`;
    wrap.appendChild(div);
  });
  wrap.querySelectorAll("input[type=checkbox]").forEach(cb=>{
    cb.addEventListener("change", saveTracker);
  });
  wrap.querySelectorAll(".remove-step").forEach(btn=>{
    btn.addEventListener("click", e=>{
      const idx = parseInt(e.target.dataset.index);
      const removed = trackerSteps.splice(idx,1)[0];
      Object.values(trackerData).forEach(obj=>{ delete obj[removed]; });
      localStorage.setItem("trackerSteps", JSON.stringify(trackerSteps));
      localStorage.setItem("trackerData", JSON.stringify(trackerData));
      renderTrackerSteps();
      loadTracker();
    });
  });
}
  const addStepBtn = document.querySelector("#addStep");
  if(addStepBtn){
    addStepBtn.addEventListener("click", ()=>{
      // If an input already exists, ignore
      if(document.querySelector("#newStepName")) return;
      const wrap = document.querySelector("#stepControls");
      const inp = document.createElement("input");
      inp.id = "newStepName";
      inp.placeholder = "New step name";
      inp.className = "border rounded px-2 py-1 flex-1";
      wrap.insertBefore(inp, addStepBtn);
      inp.focus();
      const finish = ()=>{
        let name = (inp.value || "").trim();
        if(!name) name = `Step ${trackerSteps.length + 1}`;
        trackerSteps.push(name);
        localStorage.setItem("trackerSteps", JSON.stringify(trackerSteps));
        inp.remove();
        renderTrackerSteps();
        loadTracker();
      };
      inp.addEventListener("keydown", e=>{
        if(e.key === "Enter"){ e.preventDefault(); finish(); }
        if(e.key === "Escape"){ inp.remove(); }
      });
    });
  }
 

async function loadReportJSON(){
  clearErr();
  if(!currentConsumerId || !currentReportId) return;
  const data = await api(`/api/consumers/${currentConsumerId}/report/${currentReportId}`);
  if(!data?.ok) return showErr(data?.error || "Failed to load report JSON.");
  CURRENT_REPORT = data.report;
  tlPage = 1;
  hiddenTradelines.clear();
  Object.keys(selectionState).forEach(k=> delete selectionState[k]);
  renderFilterBar();
  renderTradelines(CURRENT_REPORT.tradelines || []);
  renderCollectors(CURRENT_REPORT.creditor_contacts || []);

}

// ===================== Filters (unchanged) =====================
const ALL_TAGS = ["Collections","Late Payments","Charge-Off","Student Loans","Medical Bills","Other"];
const activeFilters = new Set();
const hiddenTradelines = new Set();
const selectionState = {};

function hasWord(s, w){ return (s||"").toLowerCase().includes(w.toLowerCase()); }
function maybeNum(x){ return typeof x === "number" ? x : null; }
function deriveTags(tl){
  const tags = new Set();
  const name = (tl.meta?.creditor || "");
  const per = tl.per_bureau || {};
  const bureaus = ["TransUnion","Experian","Equifax"];

  if (bureaus.some(b => hasWord(per[b]?.payment_status, "collection") || hasWord(per[b]?.account_status, "collection"))
      || hasWord(name, "collection")) tags.add("Collections");


  if (bureaus.some(b => hasWord(per[b]?.payment_status, "late") || hasWord(per[b]?.payment_status, "delinquent"))
      || bureaus.some(b => (maybeNum(per[b]?.past_due) || 0) > 0)) tags.add("Late Payments");

  if (bureaus.some(b => hasWord(per[b]?.payment_status, "charge") && hasWord(per[b]?.payment_status, "off"))) tags.add("Charge-Off");

  const student = ["navient","nelnet","mohela","sallie","aidvantage","department of education","dept of education","edfinancial","fedloan","great lakes","student"];
  if (student.some(k => hasWord(name, k))
      || bureaus.some(b => hasWord(per[b]?.account_type_detail, "student"))) tags.add("Student Loans");

  const medical = ["medical","hospital","clinic","physician","health","radiology","anesthesia","ambulance"];
  if (medical.some(k => hasWord(name, k))) tags.add("Medical Bills");

  if (tags.size === 0) tags.add("Other");
  return Array.from(tags);
}

function renderFilterBar(){
  const bar = $("#filterBar");
  bar.innerHTML = "";
  ALL_TAGS.forEach(tag=>{
    const btn = document.createElement("button");
    btn.className = "chip" + (activeFilters.has(tag) ? " active":"");
    btn.textContent = tag;
    btn.addEventListener("click", ()=>{
      if (activeFilters.has(tag)) activeFilters.delete(tag); else activeFilters.add(tag);
      tlPage = 1;
      renderFilterBar();
      renderTradelines(CURRENT_REPORT?.tradelines || []);
    });
    bar.appendChild(btn);
  });
  $("#btnClearFilters").onclick = () => {
    activeFilters.clear();
    tlPage = 1;
    renderFilterBar();
    renderTradelines(CURRENT_REPORT?.tradelines || []);
  };
}
function passesFilter(tags){ if (activeFilters.size === 0) return true; return tags.some(t => activeFilters.has(t)); }

// ===================== Tradelines + Zoom =====================
function setCardSelected(card, on){
  card.classList.toggle("selected", !!on);
  card.querySelectorAll('input.bureau').forEach(cb => { cb.checked = !!on; });
  updateSelectionStateFromCard(card);
}

function updateSelectionStateFromCard(card){
  const idx = Number(card.dataset.index);
  const bureaus = Array.from(card.querySelectorAll('.bureau:checked')).map(cb=>cb.value);
  if (!bureaus.length) { delete selectionState[idx]; return; }

  // Preserve previously selected violations that may not be rendered
  const existing = selectionState[idx]?.violationIdxs || [];
  const visible = Array.from(card.querySelectorAll('.violation'));
  const visibleVals = visible.map(cb => Number(cb.value));
  const visibleChecked = visible.filter(cb => cb.checked).map(cb => Number(cb.value));
  const preserved = existing.filter(v => !visibleVals.includes(v));
  const violationIdxs = preserved.concat(visibleChecked);
  const specialMode = getSpecialModeForCard(card);
  const playbook = card.querySelector('.tl-playbook-select')?.value || null;
  selectionState[idx] = { bureaus, violationIdxs, specialMode, playbook };
}

function renderTradelines(tradelines){
  const container = $("#tlList");
  container.innerHTML = "";
  const tpl = $("#tlTemplate").content;

  const visible = [];
  tradelines.forEach((tl, idx)=>{
    if (hiddenTradelines.has(idx)) return;
    const tags = deriveTags(tl);
    if (!passesFilter(tags)) return;
    visible.push({ tl, idx, tags });
  });

  const pageSize = tlPageSize === Infinity ? (visible.length || 1) : tlPageSize;
  tlTotalPages = Math.max(1, Math.ceil(visible.length / pageSize));
  if (tlPage > tlTotalPages) tlPage = tlTotalPages;
  const start = (tlPage - 1) * pageSize;
  const pageItems = visible.slice(start, start + pageSize);

  pageItems.forEach(({ tl, idx, tags }) => {
    const node = tpl.cloneNode(true);
    const card = node.querySelector(".tl-card");
    card.dataset.index = idx;

    const negativeTags = ["Collections","Late Payments","Charge-Off"];
    if (tags.some(t=>negativeTags.includes(t))) card.classList.add("negative");

    node.querySelector(".tl-creditor").textContent = tl.meta?.creditor || "Unknown Creditor";
    node.querySelector(".tl-idx").textContent = idx;

    node.querySelector(".tl-tu-acct").textContent  = tl.per_bureau?.TransUnion?.account_number || "";
    node.querySelector(".tl-exp-acct").textContent = tl.per_bureau?.Experian?.account_number || "";
    node.querySelector(".tl-eqf-acct").textContent = tl.per_bureau?.Equifax?.account_number || "";

    const tagWrap = node.querySelector(".tl-tags");
    tagWrap.innerHTML = "";
    tags.forEach(t=>{
      const chip = document.createElement("span");
      chip.className = "chip";
      chip.textContent = t;
      tagWrap.appendChild(chip);
    });

    const vWrap = node.querySelector(".tl-violations");
    const prevBtn = node.querySelector(".tl-reason-prev");
    const nextBtn = node.querySelector(".tl-reason-next");
    const vs = tl.violations || [];
    let vStart = 0;
    function renderViolations(){
      if(!vs.length){
        vWrap.innerHTML = `<div class="text-sm muted">No auto-detected violations for this tradeline.</div>`;
        prevBtn.classList.add("hidden");
        nextBtn.classList.add("hidden");
        return;
      }
      vWrap.innerHTML = vs.slice(vStart, vStart + 3).map((v, vidx) => `
        <label class="flex items-start gap-2 p-2 rounded hover:bg-gray-50 cursor-pointer">
          <input type="checkbox" class="violation" value="${vidx + vStart}"/>
          <div>
            <div class="font-medium text-sm wrap-anywhere">${escapeHtml(v.category || "")} – ${escapeHtml(v.title || "")}</div>
            ${v.detail ? `<div class="text-sm text-gray-600 wrap-anywhere">${escapeHtml(v.detail)}</div>` : ""}
          </div>
        </label>`).join("");

      // Restore previously checked violations and hook change events
      const saved = selectionState[idx]?.violationIdxs || [];
      vWrap.querySelectorAll('.violation').forEach(cb => {
        const val = Number(cb.value);
        if (saved.includes(val)) cb.checked = true;
        cb.addEventListener('change', () => updateSelectionStateFromCard(card));
      });
      prevBtn.classList.toggle("hidden", vStart <= 0);
      nextBtn.classList.toggle("hidden", vStart + 3 >= vs.length);
    }
    renderViolations();
    prevBtn.addEventListener("click", ()=>{ if(vStart>0){ vStart -= 3; renderViolations(); }});
    nextBtn.addEventListener("click", ()=>{ if(vStart + 3 < vs.length){ vStart += 3; renderViolations(); }});

    node.querySelector(".tl-remove").addEventListener("click",(e)=>{
      e.stopPropagation();
      hiddenTradelines.add(idx);
      delete selectionState[idx];
      renderTradelines(tradelines);
    });

    const nameEl = node.querySelector(".tl-creditor");
    if (nameEl) {
      nameEl.classList.add("cursor-pointer");
      nameEl.addEventListener("click", (e) => {
        e.stopPropagation();
        openZoomModal(tl, idx);
      });
    }

    // restore saved selections
    const saved = selectionState[idx];
    if (saved) {
      saved.bureaus?.forEach(b => {
        const cb = node.querySelector(`.bureau[value="${b}"]`);
        if (cb) cb.checked = true;
      });
      if (saved.playbook){
        const sel = node.querySelector('.tl-playbook-select');
        if (sel) sel.value = saved.playbook;
      }
      if (saved.bureaus?.length) card.classList.add("selected");
      if (saved.specialMode){
        const info = MODES.find(m => m.key === saved.specialMode);
        if (info) card.classList.add(info.cardClass);
      }
      updateCardBadges(card);
    }

    card.querySelectorAll('input.bureau').forEach(cb=>{
      cb.addEventListener("change", ()=>{
        const any = Array.from(card.querySelectorAll('input.bureau')).some(x=>x.checked);
        card.classList.toggle("selected", any);
        updateSelectionStateFromCard(card);
      });
    });
    container.appendChild(node);
  });

  if (!container.children.length){
    container.innerHTML = `<div class="muted">No tradelines match the current filters.</div>`;
  }

  $("#tlPage").textContent = String(tlPage);
  $("#tlPages").textContent = String(tlTotalPages);

  // Let special-modes hook new cards
  window.__crm_helpers?.attachCardHandlers?.(container);
}

function renderCollectors(collectors){
  const wrap = $("#collectorList");
  if(!wrap) return;
  wrap.innerHTML = "";
  CURRENT_COLLECTORS = collectors || [];
  Object.keys(collectorSelection).forEach(k=> delete collectorSelection[k]);
    const tpl = $("#collectorTemplate")?.content;
    CURRENT_COLLECTORS.forEach((col, idx)=>{
      const node = tpl.cloneNode(true);
      node.querySelector(".collector-name").textContent = col.name || "Unknown";
      node.querySelector(".collector-address").textContent = col.address || "";
      node.querySelector(".collector-phone").textContent = col.phone || "";
      const cb = node.querySelector(".collector-pick");
      cb.checked = col.type === "debt_collector";
      collectorSelection[idx] = cb.checked;
      cb.addEventListener("change", ()=>{ collectorSelection[idx] = cb.checked; });
      wrap.appendChild(node);
    });
  }

function collectCollectorSelections(){
  return CURRENT_COLLECTORS.filter((_, idx)=> collectorSelection[idx]);
}


// Zoom modal builders
function renderPB(pb){
  if (!pb) return "<div class='text-sm muted'>No data.</div>";
  const get = (k) => escapeHtml(pb?.[k] ?? pb?.[`${k}_raw`] ?? "—");
  const row = (k,l) => `<tr><td class="bg-gray-50 border px-2 py-1">${l}</td><td class="border px-2 py-1">${get(k)}</td></tr>`;
  return `
    <table class="w-full text-sm border-collapse">
      <tbody class="[&_td]:border [&_th]:border">
        ${row("account_number","Account #")}
        ${row("account_status","Account Status")}
        ${row("payment_status","Payment Status")}
        ${row("balance","Balance")}
        ${row("past_due","Past Due")}
        ${row("credit_limit","Credit Limit")}
        ${row("high_credit","High Credit")}
        ${row("date_opened","Date Opened")}
        ${row("last_reported","Last Reported")}
        ${row("date_last_payment","Date Last Payment")}
        ${row("comments","Comments")}
      </tbody>
    </table>`;
}
function buildZoomHTML(tl){
  const per = tl.per_bureau || {};
  const vlist = (tl.violations||[]).map(v=>`
    <li class="mb-2">
      <div class="font-medium">${escapeHtml(v.category||"")} – ${escapeHtml(v.title||"")}</div>
      ${v.detail? `<div class="text-gray-600">${escapeHtml(v.detail)}</div>` : ""}
    </li>`).join("") || "<div class='text-sm muted'>No violations detected.</div>";

  return `
    <div class="space-y-3">
      <div class="text-lg font-semibold">${escapeHtml(tl.meta?.creditor || "Unknown Creditor")}</div>
      <div class="grid md:grid-cols-3 gap-3">
        <div class="glass card"><div class="font-medium mb-1">TransUnion</div>${renderPB(per.TransUnion)}</div>
        <div class="glass card"><div class="font-medium mb-1">Experian</div>${renderPB(per.Experian)}</div>
        <div class="glass card"><div class="font-medium mb-1">Equifax</div>${renderPB(per.Equifax)}</div>
      </div>
      <div class="glass card">
        <div class="font-medium mb-1">Violations</div>
        <ol class="list-decimal list-inside">${vlist}</ol>
      </div>
    </div>`;
}
function openZoomModal(tl, idx){
  const m = $("#zoomModal");
  $("#zoomBody").innerHTML = buildZoomHTML(tl);
  m.classList.remove("hidden"); m.classList.add("flex");
  document.body.style.overflow = "hidden";
}
function closeZoomModal(){
  const m = $("#zoomModal");
  m.classList.add("hidden"); m.classList.remove("flex");
  document.body.style.overflow = "";
}
$("#zoomClose").addEventListener("click", closeZoomModal);
$("#zoomModal").addEventListener("click", (e)=>{ if(e.target.id==="zoomModal") closeZoomModal(); });

// ===================== Selection → Generate =====================
function getRequestType(){
  const r = document.querySelector('input[name="rtype"]:checked');
  return r ? r.value : "correct";
}
function getSpecialModeForCard(card){
  if (card.classList.contains("mode-identity")) return "identity";
  if (card.classList.contains("mode-breach"))   return "breach";
  if (card.classList.contains("mode-assault"))  return "assault";
  return null;
}
function collectSelections(){
  return Object.entries(selectionState).map(([tradelineIndex, data]) => {
    const sel = {
      tradelineIndex: Number(tradelineIndex),
      bureaus: data.bureaus,
      specialMode: data.specialMode,
      playbook: data.playbook || undefined
    };
    if (data.violationIdxs && data.violationIdxs.length){
      sel.violationIdxs = data.violationIdxs;
    }
    return sel;
  });
}

$("#btnGenerate").addEventListener("click", async ()=>{
  clearErr();
  try{
    if(!currentConsumerId || !currentReportId) throw new Error("Select a consumer and a report first.");
    const selections = collectSelections();
    const includePI = $("#cbPersonalInfo").checked;
    const includeCol = $("#cbCollectors").checked;
    const colSelections = includeCol ? collectCollectorSelections() : [];
    if(!selections.length && !includePI && !colSelections.length) throw new Error("Pick at least one tradeline, collector, or select Personal Info.");
    const requestType = getRequestType();

    const resp = await fetch("/api/generate", {
      method: "POST",
      headers: { "Content-Type":"application/json" },
      body: JSON.stringify({ consumerId: currentConsumerId, reportId: currentReportId, selections, requestType, personalInfo: includePI, collectors: colSelections })

    });
    if(!resp.ok){
      const txt = await resp.text().catch(()=> "");
      throw new Error(`HTTP ${resp.status} ${txt || ""}`.trim());
    }
    const data = await resp.json().catch(()=> ({}));
    if(!data?.ok || !data?.redirect) throw new Error(data?.error || "Server did not return a redirect.");
    window.location.assign(data.redirect);
    setTimeout(()=>{
      if (!/\/letters(\?|$)/.test(location.href)) window.location.href = data.redirect;
    }, 120);
  }catch(e){
    showErr(e.message || String(e));
  }
});

// ===================== Toolbar =====================
$("#btnNewConsumer").addEventListener("click", ()=>{
  const m = $("#newModal");
  $("#newForm").reset();
  m.classList.remove("hidden");
  document.body.style.overflow = "hidden";
});
$("#newClose").addEventListener("click", ()=> closeNew());
$("#newCancel").addEventListener("click", ()=> closeNew());
function closeNew(){
  $("#newModal").classList.add("hidden");
  document.body.style.overflow = "";
}
$("#newForm").addEventListener("submit", async (e)=>{
  e.preventDefault();
  const payload = Object.fromEntries(new FormData(e.currentTarget).entries());
  const res = await api("/api/consumers", {
    method:"POST",
    headers:{ "Content-Type":"application/json" },
    body: JSON.stringify(payload)
  });
  if(!res?.ok) return showErr(res?.error || "Failed to create consumer.");
  closeNew();
  await loadConsumers();
  await selectConsumer(res.consumer.id);
});

$("#btnEditConsumer").addEventListener("click", ()=>{
  const m = $("#editModal");
  if(!currentConsumerId){ showErr("Select a consumer first."); return; }
  const c = DB.consumers.find(x=>x.id===currentConsumerId);
  if(!c){ showErr("Consumer not found."); return; }
  const f = $("#editForm");
  f.name.value = c.name || "";
  f.email.value = c.email || "";
  f.phone.value = c.phone || "";
  f.addr1.value = c.addr1 || "";
  f.addr2.value = c.addr2 || "";
  f.city.value = c.city || "";
  f.state.value = c.state || "";
  f.zip.value = c.zip || "";
  f.ssn_last4.value = c.ssn_last4 || "";
  f.dob.value = c.dob || "";
  f.sale.value = c.sale ?? "";
  f.paid.value = c.paid ?? "";
  f.status.value = c.status || "active";

  m.classList.remove("hidden");
  document.body.style.overflow = "hidden";
});
$("#editClose").addEventListener("click", ()=> closeEdit());
$("#editCancel").addEventListener("click", ()=> closeEdit());
function closeEdit(){
  $("#editModal").classList.add("hidden");
  document.body.style.overflow = "";
}
$("#editForm").addEventListener("submit", async (e)=>{
  e.preventDefault();
  const f = e.currentTarget;
  const payload = Object.fromEntries(new FormData(f).entries());
  const res = await api(`/api/consumers/${currentConsumerId}`, {
    method:"PUT",
    headers:{ "Content-Type":"application/json" },
    body: JSON.stringify(payload)
  });
  if(!res?.ok) return showErr(res?.error || "Failed to save.");
  closeEdit();
  await loadConsumers();
  const c = DB.consumers.find(x=>x.id===currentConsumerId);
  $("#selConsumer").textContent = c ? c.name : "—";
});

// Upload report
$("#btnUpload").addEventListener("click", ()=>{
  if(!currentConsumerId) return showErr("Select a consumer first.");
  $("#fileInput").value = "";
  $("#fileInput").click();
});
$("#fileInput").addEventListener("change", async (e)=>{
  clearErr();
  const file = e.target.files?.[0];
  if(!file) return;
  const btn = $("#btnUpload");
  const old = btn.textContent;
  btn.textContent = "Uploading…";
  btn.disabled = true;

  try{
    const fd = new FormData();
    fd.append("file", file, file.name);
    const res = await fetch(`/api/consumers/${currentConsumerId}/upload`, { method:"POST", body: fd });
    const data = await res.json().catch(()=> ({}));
    if(!data?.ok) throw new Error(data?.error || `Upload failed (HTTP ${res.status})`);
    await refreshReports();
    await loadConsumerState();
  }catch(err){
    showErr(String(err));
  }finally{
    btn.textContent = old;
    btn.disabled = false;
  }
});

// Data breach lookup
$("#btnDataBreach").addEventListener("click", async ()=>{
  if(!currentConsumerId) return showErr("Select a consumer first.");
  const c = DB.consumers.find(x=>x.id===currentConsumerId);
  if(!c?.email) return showErr("Selected consumer has no email.");
  const btn = $("#btnDataBreach");
  const old = btn.textContent;
  btn.disabled = true;
  btn.textContent = "Checking...";
  try{
    const res = await api(`/api/databreach`, {
      method: "POST",
      headers: { "Content-Type": "application/json" },
      body: JSON.stringify({ email: c.email, consumerId: c.id })
    });
    if(!res?.ok) return showErr(res?.error || "Breach check failed.");
    const list = res.breaches || [];
    c.breaches = list.map(b=>b.Name || b.name || "");
    const body = $("#breachBody");
    const content = list.length
      ? `<p>${escapeHtml(c.email)} found in:</p><ul>${list.map(b=>`<li>${escapeHtml(b.Name || b.name || "unknown")}</li>`).join("")}</ul>`
      : `<p>No breaches found for ${escapeHtml(c.email)}.</p>`;
    body.innerHTML = content;
    const modal = $("#breachModal");
    modal.classList.remove("hidden");
    modal.classList.add("flex");
  }catch(err){
    showErr(String(err));
  }finally{
    btn.textContent = old;
    btn.disabled = false;
  }
});

// Data breach modal handlers
$("#breachClose").addEventListener("click", ()=>{
  const m = $("#breachModal");
  m.classList.add("hidden");
  m.classList.remove("flex");
});

$("#breachSend").addEventListener("click", async ()=>{
  if(!currentConsumerId) return showErr("Select a consumer first.");
  const btn = $("#breachSend");
  const old = btn.textContent;
  btn.disabled = true;
  btn.textContent = "Generating...";
  try{
    const res = await fetch(`/api/consumers/${currentConsumerId}/databreach/audit`, { method:"POST" }).then(r=>r.json());
    if(!res?.ok) return showErr(res?.error || "Failed to generate audit.");
    if(res.url) window.open(res.url, "_blank");
    if(res.warning) showErr(res.warning);
    await loadConsumerState();
<<<<<<< HEAD
=======

>>>>>>> 8c546ece
  }catch(err){
    showErr(String(err));
  }finally{
    btn.textContent = old;
    btn.disabled = false;
  }
});

// Audit report
$("#btnAuditReport").addEventListener("click", async ()=>{
  if(!currentConsumerId || !currentReportId) return showErr("Select a report first.");
  const selections = collectSelections();
  const btn = $("#btnAuditReport");
  const old = btn.textContent;
  btn.disabled = true;
  btn.textContent = "Auditing...";
  try{
    const payload = selections.length ? { selections } : {};
    const res = await fetch(`/api/consumers/${currentConsumerId}/report/${currentReportId}/audit`, {
      method:"POST",
      headers:{ "Content-Type":"application/json" },
      body: JSON.stringify(payload)
    }).then(r=>r.json());
    if(!res?.ok) return showErr(res?.error || "Failed to run audit.");
    if(res.url) window.open(res.url, "_blank");
    if(res.warning) showErr(res.warning);
  }catch(err){
    showErr(String(err));
  }finally{
    btn.textContent = old;
    btn.disabled = false;
  }
});

// Delete report
$("#btnDeleteReport").addEventListener("click", async ()=>{
  if(!currentConsumerId || !currentReportId) return showErr("Select a report first.");
  if(!confirm("Delete this report?")) return;
  const res = await api(`/api/consumers/${currentConsumerId}/report/${currentReportId}`, { method:"DELETE" });
  if(!res?.ok) return showErr(res?.error || "Failed to delete report.");
  await refreshReports();
  await loadConsumerState();
});

// ===================== Files & Activity =====================
async function loadConsumerState(){
  if (!currentConsumerId){ $("#activityList").innerHTML = ""; return; }
  const resp = await api(`/api/consumers/${currentConsumerId}/state`);
  if (!resp?.ok){ $("#activityList").innerHTML = `<div class="muted">No activity.</div>`; return; }
  const allEvents = resp.state?.events || [];
  const events = allEvents.filter(ev => ev.type !== "message");
  const files = resp.state?.files || [];
  const list = [];

  if (files.length){
    list.push(`<div class="font-medium mb-1">Files</div>`);
    files.forEach(f=>{
      list.push(`
        <div class="glass card flex items-center justify-between p-2">
          <div class="wrap-anywhere">
            <div>${escapeHtml(f.originalName)}</div>
            <div class="text-xs muted">${(f.mimetype||"").split("/").pop() || ""} • ${(f.size/1024).toFixed(1)} KB • ${new Date(f.uploadedAt).toLocaleString()}</div>
          </div>
          <a class="btn text-sm" href="/api/consumers/${currentConsumerId}/state/files/${encodeURIComponent(f.storedName)}" target="_blank">Open</a>
        </div>
      `);
    });
  }

  list.push(`<div class="font-medium mt-2 mb-1">Activity</div>`);
  if (!events.length){
    list.push(`<div class="muted">No recent events.</div>`);
  } else {
    events.forEach(ev=>{ list.push(formatEvent(ev)); });
  }
  $("#activityList").innerHTML = list.join("");
}

$("#btnAddFile").addEventListener("click", ()=>{
  if(!currentConsumerId) return showErr("Select a consumer first.");
  $("#activityFile").value = "";
  $("#activityFile").click();
});
$("#activityFile").addEventListener("change", async (e)=>{
  const file = e.target.files?.[0];
  if(!file) return;
  try{
    const fd = new FormData();
    fd.append("file", file, file.name);
    const res = await fetch(`/api/consumers/${currentConsumerId}/state/upload`, { method:"POST", body: fd });
    const data = await res.json().catch(()=> ({}));
    if(!data?.ok) throw new Error(data?.error || `Upload failed`);
    await loadConsumerState();
  }catch(err){
    showErr(String(err));
  }
});

async function loadMessages(){
  if(!currentConsumerId){ $("#msgList").innerHTML = ""; return; }
  const resp = await api(`/api/messages/${currentConsumerId}`);
  if(!resp?.ok){ $("#msgList").innerHTML = `<div class="muted">No messages.</div>`; return; }
  const msgs = resp.messages || [];
  if(!msgs.length){ $("#msgList").innerHTML = `<div class="muted">No messages.</div>`; return; }
  $("#msgList").innerHTML = msgs.map(m=>{
    const from = m.payload?.from === 'host' ? 'msg-host' : 'msg-client';
    const when = new Date(m.at).toLocaleString();
    return `<div class="${from} p-2 rounded"><div class="text-xs muted">${when}</div><div>${escapeHtml(m.payload?.text||'')}</div></div>`;
  }).join('');
}

$("#btnSendMsg").addEventListener("click", async ()=>{
  if(!currentConsumerId) return showErr("Select a consumer first.");
  const txt = $("#msgInput").value.trim();
  if(!txt) return;
  const res = await api(`/api/messages/${currentConsumerId}`, { method:'POST', headers:{'Content-Type':'application/json'}, body: JSON.stringify({ text: txt, from:'host' }) });
  if(!res?.ok) return showErr(res.error || "Failed to send message.");
  $("#msgInput").value = "";
  await loadMessages();
});

// ===================== Modes + Global Hotkeys =====================
// Minimal re-implementation here so we don't rely on inline scripts
const MODES = [
  {
    key: "identity",
    hotkey: "i",
    cardClass: "mode-identity",
    chip: "ID Theft",
    label: "Identity Theft",
  },
  {
    key: "breach",
    hotkey: "d",
    cardClass: "mode-breach",
    chip: "Breach",
    label: "Data Breach",
  },
  {
    key: "assault",
    hotkey: "s",
    cardClass: "mode-assault",
    chip: "Assault",
    label: "Sexual Assault",
  },
];
let activeMode = null;
function setMode(key){ activeMode = (activeMode===key)? null : key; updateModeButtons(); }
function updateModeButtons(){ document.querySelectorAll(".mode-btn").forEach(b=> b.classList.toggle("active", b.dataset.mode===activeMode)); }

(function initModesBar(){
  const bar = $("#modeBar");
  if (!bar) return;
  bar.innerHTML = "";
  MODES.forEach(m => {
    const btn = document.createElement("button");
    btn.type = "button";
    btn.className = `chip mode-btn chip-${m.key}`;
    btn.textContent = m.label;
    btn.dataset.mode = m.key;
    btn.addEventListener("click", () => setMode(m.key));
    bar.appendChild(btn);
  });
  updateModeButtons();
})();

function attachCardHandlers(root=document){
  root.querySelectorAll(".tl-card").forEach(card=>{
    if (card.__modesHooked) return;
    card.__modesHooked = true;

    // focus ring for hotkeys R/A
    card.addEventListener("pointerdown", ()=> focusCard(card));

    // main click behavior: toggle selection or special mode
    card.addEventListener("click", (e)=>{
      if (e.target.closest("input, label, button")) return;
      if (activeMode){
        toggleCardMode(card, activeMode);
      } else {
        toggleWholeCardSelection(card);
      }
    });

    const playBtn = card.querySelector('.tl-playbook');
    const playSel = card.querySelector('.tl-playbook-select');
    if (playBtn && playSel) {
      playSel.innerHTML = '<option value="">No playbook</option>' +
        Object.entries(PLAYBOOKS).map(([k,v])=>`<option value="${k}">${escapeHtml(v.name)}</option>`).join('');
      playBtn.addEventListener('click', (e)=>{
        e.stopPropagation();
        playSel.classList.toggle('hidden');
      });
      playSel.addEventListener('change', (e)=>{
        e.stopPropagation();
        playSel.classList.add('hidden');
        updateSelectionStateFromCard(card);
      });
    }

    // badge container safety
    if (!card.querySelector(".special-badges")) {
      const head = card.querySelector(".tl-head") || card.firstElementChild;
      const holder = document.createElement("div");
      holder.className = "special-badges flex gap-1";
      head.appendChild(holder);
    }

    // ensure badges match current classes
    updateCardBadges(card);
  });
}
let lastFocusedCard = null;
function focusCard(card){
  if (lastFocusedCard) lastFocusedCard.classList.remove("focus-ring");
  lastFocusedCard = card;
  card.classList.add("focus-ring");
}
function toggleWholeCardSelection(card){
  const any = Array.from(card.querySelectorAll('input.bureau')).some(cb=>cb.checked);
  setCardSelected(card, !any);
}

function toggleCardMode(card, modeKey){
  const info = MODES.find(m => m.key === modeKey);
  if (!info) return;

  // remove other mode classes before toggling desired one
  MODES.forEach(m => { if (m.cardClass !== info.cardClass) card.classList.remove(m.cardClass); });
  card.classList.toggle(info.cardClass);
  updateCardBadges(card);
  updateSelectionStateFromCard(card);
}

function updateCardBadges(card){
  const wrap = card.querySelector(".special-badges");
  if (!wrap) return;
  wrap.innerHTML = "";
  MODES.forEach(m => {
    if (card.classList.contains(m.cardClass)) {
      const s = document.createElement("span");
      s.className = `chip chip-mini chip-${m.key}`;
      s.textContent = m.chip;
      wrap.appendChild(s);
    }
  });

  const mode = MODES.find(m => card.classList.contains(m.cardClass));
  if (mode){
    const s = document.createElement("span");
    s.className = `chip chip-mini chip-${mode.key}`;
    s.textContent = mode.chip;
    wrap.appendChild(s);
  }
}
window.__crm_helpers = {
  attachCardHandlers,
  focusCardRef: ()=> lastFocusedCard,
  toggleWholeCardSelection,
  clearMode: ()=>{ activeMode=null; updateModeButtons(); }
};

const tlList = $("#tlList");
const obs = new MutationObserver(()=> attachCardHandlers(tlList));
obs.observe(tlList, { childList:true, subtree:true });

// ===================== Init =====================
loadConsumers();
loadTracker();
updatePortalLink();

const companyName = localStorage.getItem("companyName");
if (companyName) {
  $("#navCompany").textContent = companyName;
}
<|MERGE_RESOLUTION|>--- conflicted
+++ resolved
@@ -855,10 +855,7 @@
     if(res.url) window.open(res.url, "_blank");
     if(res.warning) showErr(res.warning);
     await loadConsumerState();
-<<<<<<< HEAD
-=======
-
->>>>>>> 8c546ece
+
   }catch(err){
     showErr(String(err));
   }finally{
