--- conflicted
+++ resolved
@@ -705,10 +705,7 @@
 }
 const colorToggle = $("#colorToggle");
 const colorBubbles = $("#colorBubbles");
-<<<<<<< HEAD
-const metaTheme = document.querySelector('meta[name="theme-color"]');
-=======
->>>>>>> 9a3a9c60
+
 colorToggle?.addEventListener("click", ()=>{
   colorBubbles.classList.toggle("hidden");
   colorToggle.textContent = colorBubbles.classList.contains("hidden") ? "🎨" : "×";
@@ -719,9 +716,6 @@
     document.documentElement.style.setProperty("--accent", color);
     document.documentElement.style.setProperty("--accent-bg", hexToRgba(color,0.12));
     if(colorToggle) colorToggle.style.background = color;
-<<<<<<< HEAD
-    metaTheme?.setAttribute('content', color);
-=======
->>>>>>> 9a3a9c60
+
   });
 });