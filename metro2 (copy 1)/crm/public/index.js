/* public/index.js */

import { PLAYBOOKS } from './playbooks.js';

const $ = (s) => document.querySelector(s);
const api = (u, o = {}) => fetch(u, o).then(r => r.json()).catch(e => ({ ok:false, error:String(e) }));

let DB = { consumers: [] };
let currentConsumerId = null;
let currentReportId = null;
let CURRENT_REPORT = null;
let tlPageSize = 6;
let tlPage = 1;
let tlTotalPages = 1;
let CURRENT_COLLECTORS = [];
const collectorSelection = {};
const trackerData = JSON.parse(localStorage.getItem("trackerData")||"{}");
const trackerSteps = JSON.parse(localStorage.getItem("trackerSteps") || '["Step 1","Step 2"]');

function updatePortalLink(){
  const links = ["#clientPortalLink", "#activityPortalLink"].map(sel => $(sel));
  links.forEach(a => {
    if(!a) return;
    if(currentConsumerId){
      a.href = `/portal/${currentConsumerId}`;
      a.classList.remove("hidden");
    } else {
      a.href = "#";
      a.classList.add("hidden");
    }
  });
}

// ----- UI helpers -----
function showErr(msg){
  const e = $("#err");
  if (!e) { alert(msg); return; }
  e.textContent = msg || "Something went wrong.";
  e.classList.remove("hidden");
  console.error("[UI][ERR]", msg);
}
function clearErr(){
  const e = $("#err");
  if (e) { e.textContent = ""; e.classList.add("hidden"); }
}
function escapeHtml(s){ return String(s||"").replace(/[&<>"']/g, c=>({ '&':'&amp;','<':'&lt;','>':'&gt;','"':'&quot;',"'":'&#39;' }[c])); }

function formatEvent(ev){
  const when = new Date(ev.at).toLocaleString();
  let title = escapeHtml(ev.type);
  let body = "";
  if(ev.type === "letters_generated"){
    const { count, requestType, tradelines, inquiries = 0, collectors = 0 } = ev.payload || {};
    title = "Letters generated";
    const inqPart = inquiries ? ` and ${escapeHtml(inquiries)} inquiry${inquiries===1?"":"s"}` : "";
    const colPart = collectors ? ` and ${escapeHtml(collectors)} collector${collectors===1?"":"s"}` : "";
    body = `<div class="text-xs mt-1">Generated ${escapeHtml(count)} letter${count===1?"":"s"} (${escapeHtml(requestType||"")}) for ${escapeHtml(tradelines)} tradeline${tradelines===1?"":"s"}${inqPart}${colPart}.</div>`;

  } else if(ev.type === "audit_generated"){
    const { reportId, file } = ev.payload || {};
    title = "Audit generated";
    const link = file ? `<a href="${escapeHtml(file)}" target="_blank" class="text-blue-600 underline">open</a>` : "";
    body = `<div class="text-xs mt-1">Report ${escapeHtml(reportId||"")} ${link}</div>`;
  } else if(ev.type === "breach_audit_generated"){
    const { file } = ev.payload || {};
    title = "Data breach audit generated";
    const link = file ? `<a href="${escapeHtml(file)}" target="_blank" class="text-blue-600 underline">open</a>` : "";
    body = `<div class="text-xs mt-1">${link}</div>`;
  } else if(ev.type === "consumer_created"){
    const { name } = ev.payload || {};
    title = "Consumer created";
    if(name){
      body = `<div class="text-xs mt-1">${escapeHtml(name)}</div>`;
    }
  } else if(ev.type === "consumer_updated"){
    const { fields = [] } = ev.payload || {};
    title = "Consumer updated";
    if(fields.length){
      body = `<div class="text-xs mt-1">Updated ${escapeHtml(fields.join(", "))}</div>`;
    }
  } else if(ev.type === "consumer_deleted"){
    title = "Consumer deleted";
  } else if(ev.type === "report_uploaded"){
    const { filename, size } = ev.payload || {};
    title = "Report uploaded";
    const sizeKb = typeof size === "number" ? ` ${(size/1024).toFixed(1)} KB` : "";
    if(filename){
      body = `<div class="text-xs mt-1">${escapeHtml(filename)}${sizeKb}</div>`;
    }
  } else if(ev.type === "letter_reminder"){
    const { step, playbook, tradelineIndex, due } = ev.payload || {};
    title = "Letter reminder";
    let desc = step ? `Send "${escapeHtml(step)}"` : "Send next letter";
    if (playbook) desc += ` from ${escapeHtml(playbook)}`;
    if (tradelineIndex !== undefined) desc += ` for TL #${escapeHtml(tradelineIndex)}`;
    if (due) desc += ` (due ${new Date(due).toLocaleDateString()})`;
    body = `<div class="text-xs mt-1">${desc}</div>`;
  } else if(ev.payload){
    body = `<pre class="text-xs mt-1 overflow-auto">${escapeHtml(JSON.stringify(ev.payload, null, 2))}</pre>`;
  }
  return `
    <div class="glass card p-2">
      <div class="flex items-center justify-between">
        <div class="font-medium">${title}</div>
        <div class="text-xs muted">${when}</div>
      </div>
      ${body}
    </div>
  `;
}

// ===================== Consumers (search + pagination) =====================
const PAGE_SIZE = 10;
let consQuery = "";
let consPage = 1;

function filteredConsumers(){
  const q = consQuery.trim().toLowerCase();
  if (!q) return DB.consumers.slice();
  return DB.consumers.filter(c=>{
    return [c.name,c.email,c.phone,c.addr1,c.city,c.state,c.zip].some(v=> (v||"").toLowerCase().includes(q));
  });
}
function totalPages(){ return Math.max(1, Math.ceil(filteredConsumers().length / PAGE_SIZE)); }
function currentPageItems(){
  const items = filteredConsumers();
  const tp = totalPages();
  if (consPage > tp) consPage = tp;
  const start = (consPage-1)*PAGE_SIZE;
  return items.slice(start, start+PAGE_SIZE);
}

async function loadConsumers(){
  clearErr();
  const data = await api("/api/consumers");
  if (!data || !data.consumers) { showErr("Could not load consumers."); return; }
  DB = data;
  renderConsumers();
  restoreSelectedConsumer();
}
function renderConsumers(){
  const wrap = $("#consumerList");
  wrap.innerHTML = "";
  const tpl = $("#consumerItem").content;

  currentPageItems().forEach(c=>{
    const n = tpl.cloneNode(true);
    n.querySelector(".name").textContent = c.name || "(no name)";
    n.querySelector(".email").textContent = c.email || "";
    const card = n.querySelector(".consumer-card");
    card.addEventListener("click", ()=> selectConsumer(c.id));
    n.querySelector(".delete").addEventListener("click", async (e)=>{
      e.stopPropagation();
      if(!confirm(`Delete ${c.name}?`)) return;
      const res = await api(`/api/consumers/${c.id}`, { method:"DELETE" });
      if(!res?.ok) return showErr(res?.error || "Failed to delete consumer.");
      if(currentConsumerId === c.id){
        currentConsumerId = null;
        currentReportId = null;
        CURRENT_REPORT = null;
        $("#reportPicker").innerHTML = "";
        $("#tlList").innerHTML = "";
        $("#selConsumer").textContent = "—";
        $("#activityList").innerHTML = "";
        updatePortalLink();
        setSelectedConsumerId(null);

      }
      loadConsumers();
    });
    wrap.appendChild(n);
  });
  $("#consPage").textContent = String(consPage);
  $("#consPages").textContent = String(totalPages());
}
$("#consumerSearch").addEventListener("input", (e)=>{
  consQuery = e.target.value || "";
  consPage = 1;
  renderConsumers();
});
$("#consPrev").addEventListener("click", ()=>{
  if (consPage>1){ consPage--; renderConsumers(); }
});
$("#consNext").addEventListener("click", ()=>{
  if (consPage<totalPages()){ consPage++; renderConsumers(); }
});

$("#tlPrev").addEventListener("click", ()=>{
  if (tlPage>1){ tlPage--; renderTradelines(CURRENT_REPORT?.tradelines || []); }
});
$("#tlNext").addEventListener("click", ()=>{
  if (tlPage<tlTotalPages){ tlPage++; renderTradelines(CURRENT_REPORT?.tradelines || []); }
});
$("#tlPageSize").addEventListener("change", (e)=>{
  const val = e.target.value;
  tlPageSize = val === "all" ? Infinity : parseInt(val, 10) || 6;
  tlPage = 1;
  renderTradelines(CURRENT_REPORT?.tradelines || []);
});

async function selectConsumer(id){
  currentConsumerId = id;
  const c = DB.consumers.find(x=>x.id===id);
  $("#selConsumer").textContent = c ? c.name : "—";
   setSelectedConsumerId(id);

  updatePortalLink();
  await refreshReports();
  await loadConsumerState();
  await loadMessages();
  loadTracker();
}

function restoreSelectedConsumer(){
  const stored = getSelectedConsumerId();
  if(stored && DB.consumers.find(c=>c.id===stored)){
    selectConsumer(stored);
  }
}

// ===================== Reports =====================
async function refreshReports(){
  clearErr();
  if(!currentConsumerId){ $("#reportPicker").innerHTML = ""; return; }
  const data = await api(`/api/consumers/${currentConsumerId}/reports`);
  if(!data?.ok) return showErr(data?.error || "Could not load reports.");

  const sel = $("#reportPicker");
  sel.innerHTML = "";
  (data.reports || []).forEach(r=>{
    const opt = document.createElement("option");
    opt.value = r.id;
    opt.textContent = `${r.filename} (${r.summary.tradelines} TL) • ${new Date(r.uploadedAt).toLocaleString()}`;
    sel.appendChild(opt);
  });

  if (data.reports?.length) {
    currentReportId = data.reports[0].id;
    sel.value = currentReportId;
    await loadReportJSON();
  } else {
    currentReportId = null;
    CURRENT_REPORT = null;
    $("#tlList").innerHTML = `<div class="muted">No reports uploaded yet.</div>`;
  }
}
$("#reportPicker").addEventListener("change", async (e)=>{
  currentReportId = e.target.value || null;
  await loadReportJSON();
});

function loadTracker(){
  renderTrackerSteps();
  if(!currentConsumerId) return;
  const data = trackerData[currentConsumerId] || {};
  trackerSteps.forEach(step=>{
    const cb = document.querySelector(`#trackerSteps input[data-step="${step}"]`);
    if(cb) cb.checked = !!data[step];
  });
}
function saveTracker(){
  if(!currentConsumerId) return;
  const data = trackerData[currentConsumerId] || {};
  trackerSteps.forEach(step=>{
    const cb = document.querySelector(`#trackerSteps input[data-step="${step}"]`);
    if(cb) data[step] = cb.checked;
  });
  trackerData[currentConsumerId] = data;
  localStorage.setItem("trackerData", JSON.stringify(trackerData));
}
function renderTrackerSteps(){
  const wrap = document.querySelector("#trackerSteps");
  if(!wrap) return;
  wrap.innerHTML = "";
  if(trackerSteps.length === 0){
    wrap.innerHTML = '<div class="muted">No steps yet. Add one below.</div>';
    return;
  }

  trackerSteps.forEach((step,i)=>{
    const div = document.createElement("div");
    div.className = "flex items-center gap-1 step-item";
    div.innerHTML = `<label class="flex items-center gap-2"><input type="checkbox" data-step="${step}" /> <span>${step}</span></label><button class="remove-step" data-index="${i}" aria-label="Remove step">&times;</button>`;
    wrap.appendChild(div);
  });
  wrap.querySelectorAll("input[type=checkbox]").forEach(cb=>{
    cb.addEventListener("change", saveTracker);
  });
  wrap.querySelectorAll(".remove-step").forEach(btn=>{
    btn.addEventListener("click", e=>{
      const idx = parseInt(e.target.dataset.index);
      const removed = trackerSteps.splice(idx,1)[0];
      Object.values(trackerData).forEach(obj=>{ delete obj[removed]; });
      localStorage.setItem("trackerSteps", JSON.stringify(trackerSteps));
      localStorage.setItem("trackerData", JSON.stringify(trackerData));
      renderTrackerSteps();
      loadTracker();
    });
  });
}
  const addStepBtn = document.querySelector("#addStep");
  if(addStepBtn){
    addStepBtn.addEventListener("click", ()=>{
      // If an input already exists, ignore
      if(document.querySelector("#newStepName")) return;
      const wrap = document.querySelector("#stepControls");
      const inp = document.createElement("input");
      inp.id = "newStepName";
      inp.placeholder = "New step name";
      inp.className = "border rounded px-2 py-1 flex-1";
      wrap.insertBefore(inp, addStepBtn);
      inp.focus();
      const finish = ()=>{
        let name = (inp.value || "").trim();
        if(!name) name = `Step ${trackerSteps.length + 1}`;
        trackerSteps.push(name);
        localStorage.setItem("trackerSteps", JSON.stringify(trackerSteps));
        inp.remove();
        renderTrackerSteps();
        loadTracker();
      };
      inp.addEventListener("keydown", e=>{
        if(e.key === "Enter"){ e.preventDefault(); finish(); }
        if(e.key === "Escape"){ inp.remove(); }
      });
    });
  }
 

async function loadReportJSON(){
  clearErr();
  if(!currentConsumerId || !currentReportId) return;
  const data = await api(`/api/consumers/${currentConsumerId}/report/${currentReportId}`);
  if(!data?.ok) return showErr(data?.error || "Failed to load report JSON.");
  CURRENT_REPORT = data.report;
  tlPage = 1;
  hiddenTradelines.clear();
  Object.keys(selectionState).forEach(k=> delete selectionState[k]);
  renderFilterBar();
  renderTradelines(CURRENT_REPORT.tradelines || []);
  renderCollectors(CURRENT_REPORT.creditor_contacts || []);

}

// ===================== Filters (unchanged) =====================
const ALL_TAGS = ["Collections","Late Payments","Charge-Off","Student Loans","Medical Bills","Other"];
const activeFilters = new Set();
const hiddenTradelines = new Set();
const selectionState = {};

function hasWord(s, w){ return (s||"").toLowerCase().includes(w.toLowerCase()); }
function maybeNum(x){ return typeof x === "number" ? x : null; }
function deriveTags(tl){
  const tags = new Set();
  const name = (tl.meta?.creditor || "");
  const per = tl.per_bureau || {};
  const bureaus = ["TransUnion","Experian","Equifax"];

  if (bureaus.some(b => hasWord(per[b]?.payment_status, "collection") || hasWord(per[b]?.account_status, "collection"))
      || hasWord(name, "collection")) tags.add("Collections");


  if (bureaus.some(b => hasWord(per[b]?.payment_status, "late") || hasWord(per[b]?.payment_status, "delinquent"))
      || bureaus.some(b => (maybeNum(per[b]?.past_due) || 0) > 0)) tags.add("Late Payments");

  if (bureaus.some(b => hasWord(per[b]?.payment_status, "charge") && hasWord(per[b]?.payment_status, "off"))) tags.add("Charge-Off");

  const student = ["navient","nelnet","mohela","sallie","aidvantage","department of education","dept of education","edfinancial","fedloan","great lakes","student"];
  if (student.some(k => hasWord(name, k))
      || bureaus.some(b => hasWord(per[b]?.account_type_detail, "student"))) tags.add("Student Loans");

  const medical = ["medical","hospital","clinic","physician","health","radiology","anesthesia","ambulance"];
  if (medical.some(k => hasWord(name, k))) tags.add("Medical Bills");

  if (tags.size === 0) tags.add("Other");
  return Array.from(tags);
}

function renderFilterBar(){
  const bar = $("#filterBar");
  bar.innerHTML = "";
  ALL_TAGS.forEach(tag=>{
    const btn = document.createElement("button");
    btn.className = "chip" + (activeFilters.has(tag) ? " active":"");
    btn.textContent = tag;
    btn.addEventListener("click", ()=>{
      if (activeFilters.has(tag)) activeFilters.delete(tag); else activeFilters.add(tag);
      tlPage = 1;
      renderFilterBar();
      renderTradelines(CURRENT_REPORT?.tradelines || []);
    });
    bar.appendChild(btn);
  });
  $("#btnClearFilters").onclick = () => {
    activeFilters.clear();
    tlPage = 1;
    renderFilterBar();
    renderTradelines(CURRENT_REPORT?.tradelines || []);
  };
}
function passesFilter(tags){ if (activeFilters.size === 0) return true; return tags.some(t => activeFilters.has(t)); }

// ===================== Tradelines + Zoom =====================
function setCardSelected(card, on){
  card.classList.toggle("selected", !!on);
  card.querySelectorAll('input.bureau').forEach(cb => { cb.checked = !!on; });
  updateSelectionStateFromCard(card);
}

function updateSelectionStateFromCard(card){
  const idx = Number(card.dataset.index);
  const bureaus = Array.from(card.querySelectorAll('.bureau:checked')).map(cb=>cb.value);
  if (!bureaus.length) { delete selectionState[idx]; return; }

  // Preserve previously selected violations that may not be rendered
  const existing = selectionState[idx]?.violationIdxs || [];
  const visible = Array.from(card.querySelectorAll('.violation'));
  const visibleVals = visible.map(cb => Number(cb.value));
  const visibleChecked = visible.filter(cb => cb.checked).map(cb => Number(cb.value));
  const preserved = existing.filter(v => !visibleVals.includes(v));
  const violationIdxs = preserved.concat(visibleChecked);
  const specialMode = getSpecialModeForCard(card);
  const playbook = card.querySelector('.tl-playbook-select')?.value || null;
  selectionState[idx] = { bureaus, violationIdxs, specialMode, playbook };
}

function renderTradelines(tradelines){
  const container = $("#tlList");
  container.innerHTML = "";
  const tpl = $("#tlTemplate").content;

  const visible = [];
  tradelines.forEach((tl, idx)=>{
    if (hiddenTradelines.has(idx)) return;
    const tags = deriveTags(tl);
    if (!passesFilter(tags)) return;
    visible.push({ tl, idx, tags });
  });

  const pageSize = tlPageSize === Infinity ? (visible.length || 1) : tlPageSize;
  tlTotalPages = Math.max(1, Math.ceil(visible.length / pageSize));
  if (tlPage > tlTotalPages) tlPage = tlTotalPages;
  const start = (tlPage - 1) * pageSize;
  const pageItems = visible.slice(start, start + pageSize);

  pageItems.forEach(({ tl, idx, tags }) => {
    const node = tpl.cloneNode(true);
    const card = node.querySelector(".tl-card");
    card.dataset.index = idx;

    const negativeTags = ["Collections","Late Payments","Charge-Off"];
    if (tags.some(t=>negativeTags.includes(t))) card.classList.add("negative");

    node.querySelector(".tl-creditor").textContent = tl.meta?.creditor || "Unknown Creditor";
    node.querySelector(".tl-idx").textContent = idx;

    node.querySelector(".tl-tu-acct").textContent  = tl.per_bureau?.TransUnion?.account_number || "";
    node.querySelector(".tl-exp-acct").textContent = tl.per_bureau?.Experian?.account_number || "";
    node.querySelector(".tl-eqf-acct").textContent = tl.per_bureau?.Equifax?.account_number || "";

    const tagWrap = node.querySelector(".tl-tags");
    tagWrap.innerHTML = "";
    tags.forEach(t=>{
      const chip = document.createElement("span");
      chip.className = "chip";
      chip.textContent = t;
      tagWrap.appendChild(chip);
    });

    const vWrap = node.querySelector(".tl-violations");
    const prevBtn = node.querySelector(".tl-reason-prev");
    const nextBtn = node.querySelector(".tl-reason-next");
    const vs = tl.violations || [];
    let vStart = 0;
    function renderViolations(){
      if(!vs.length){
        vWrap.innerHTML = `<div class="text-sm muted">No auto-detected violations for this tradeline.</div>`;
        prevBtn.classList.add("hidden");
        nextBtn.classList.add("hidden");
        return;
      }
      vWrap.innerHTML = vs.slice(vStart, vStart + 3).map((v, vidx) => `
        <label class="flex items-start gap-2 p-2 rounded hover:bg-gray-50 cursor-pointer">
          <input type="checkbox" class="violation" value="${vidx + vStart}"/>
          <div>
            <div class="font-medium text-sm wrap-anywhere">${escapeHtml(v.category || "")} – ${escapeHtml(v.title || "")}</div>
            ${v.detail ? `<div class="text-sm text-gray-600 wrap-anywhere">${escapeHtml(v.detail)}</div>` : ""}
          </div>
        </label>`).join("");

      // Restore previously checked violations and hook change events
      const saved = selectionState[idx]?.violationIdxs || [];
      vWrap.querySelectorAll('.violation').forEach(cb => {
        const val = Number(cb.value);
        if (saved.includes(val)) cb.checked = true;
        cb.addEventListener('change', () => updateSelectionStateFromCard(card));
      });
      prevBtn.classList.toggle("hidden", vStart <= 0);
      nextBtn.classList.toggle("hidden", vStart + 3 >= vs.length);
    }
    renderViolations();
    prevBtn.addEventListener("click", ()=>{ if(vStart>0){ vStart -= 3; renderViolations(); }});
    nextBtn.addEventListener("click", ()=>{ if(vStart + 3 < vs.length){ vStart += 3; renderViolations(); }});

    node.querySelector(".tl-remove").addEventListener("click",(e)=>{
      e.stopPropagation();
      hiddenTradelines.add(idx);
      delete selectionState[idx];
      renderTradelines(tradelines);
    });

    const nameEl = node.querySelector(".tl-creditor");
    if (nameEl) {
      nameEl.classList.add("cursor-pointer");
      nameEl.addEventListener("click", (e) => {
        e.stopPropagation();
        openZoomModal(tl, idx);
      });
    }

    // restore saved selections
    const saved = selectionState[idx];
    if (saved) {
      saved.bureaus?.forEach(b => {
        const cb = node.querySelector(`.bureau[value="${b}"]`);
        if (cb) cb.checked = true;
      });
      if (saved.playbook){
        const sel = node.querySelector('.tl-playbook-select');
        if (sel) sel.value = saved.playbook;
      }
      if (saved.bureaus?.length) card.classList.add("selected");
      if (saved.specialMode){
        const info = MODES.find(m => m.key === saved.specialMode);
        if (info) card.classList.add(info.cardClass);
      }
      updateCardBadges(card);
    }

    card.querySelectorAll('input.bureau').forEach(cb=>{
      cb.addEventListener("change", ()=>{
        const any = Array.from(card.querySelectorAll('input.bureau')).some(x=>x.checked);
        card.classList.toggle("selected", any);
        updateSelectionStateFromCard(card);
      });
    });
    container.appendChild(node);
  });

  if (!container.children.length){
    container.innerHTML = `<div class="muted">No tradelines match the current filters.</div>`;
  }

  $("#tlPage").textContent = String(tlPage);
  $("#tlPages").textContent = String(tlTotalPages);

  // Let special-modes hook new cards
  window.__crm_helpers?.attachCardHandlers?.(container);
}

function renderCollectors(collectors){
  const wrap = $("#collectorList");
  if(!wrap) return;
  wrap.innerHTML = "";
  CURRENT_COLLECTORS = collectors || [];
  Object.keys(collectorSelection).forEach(k=> delete collectorSelection[k]);
    const tpl = $("#collectorTemplate")?.content;
    CURRENT_COLLECTORS.forEach((col, idx)=>{
      const node = tpl.cloneNode(true);
      node.querySelector(".collector-name").textContent = col.name || "Unknown";
      node.querySelector(".collector-address").textContent = col.address || "";
      node.querySelector(".collector-phone").textContent = col.phone || "";
      const cb = node.querySelector(".collector-pick");
      cb.checked = col.type === "debt_collector";
      collectorSelection[idx] = cb.checked;
      cb.addEventListener("change", ()=>{ collectorSelection[idx] = cb.checked; });
      wrap.appendChild(node);
    });
  }

function collectCollectorSelections(){
  return CURRENT_COLLECTORS.filter((_, idx)=> collectorSelection[idx]);
}


// Zoom modal builders
function renderPB(pb){
  if (!pb) return "<div class='text-sm muted'>No data.</div>";
  const get = (k) => escapeHtml(pb?.[k] ?? pb?.[`${k}_raw`] ?? "—");
  const row = (k,l) => `<tr><td class="bg-gray-50 border px-2 py-1">${l}</td><td class="border px-2 py-1">${get(k)}</td></tr>`;
  return `
    <table class="w-full text-sm border-collapse">
      <tbody class="[&_td]:border [&_th]:border">
        ${row("account_number","Account #")}
        ${row("account_status","Account Status")}
        ${row("payment_status","Payment Status")}
        ${row("balance","Balance")}
        ${row("past_due","Past Due")}
        ${row("credit_limit","Credit Limit")}
        ${row("high_credit","High Credit")}
        ${row("date_opened","Date Opened")}
        ${row("last_reported","Last Reported")}
        ${row("date_last_payment","Date Last Payment")}
        ${row("comments","Comments")}
      </tbody>
    </table>`;
}
function buildZoomHTML(tl){
  const per = tl.per_bureau || {};
  const vlist = (tl.violations||[]).map(v=>`
    <li class="mb-2">
      <div class="font-medium">${escapeHtml(v.category||"")} – ${escapeHtml(v.title||"")}</div>
      ${v.detail? `<div class="text-gray-600">${escapeHtml(v.detail)}</div>` : ""}
    </li>`).join("") || "<div class='text-sm muted'>No violations detected.</div>";

  return `
    <div class="space-y-3">
      <div class="text-lg font-semibold">${escapeHtml(tl.meta?.creditor || "Unknown Creditor")}</div>
      <div class="grid md:grid-cols-3 gap-3">
        <div class="glass card"><div class="font-medium mb-1">TransUnion</div>${renderPB(per.TransUnion)}</div>
        <div class="glass card"><div class="font-medium mb-1">Experian</div>${renderPB(per.Experian)}</div>
        <div class="glass card"><div class="font-medium mb-1">Equifax</div>${renderPB(per.Equifax)}</div>
      </div>
      <div class="glass card">
        <div class="font-medium mb-1">Violations</div>
        <ol class="list-decimal list-inside">${vlist}</ol>
      </div>
    </div>`;
}
function openZoomModal(tl, idx){
  const m = $("#zoomModal");
  $("#zoomBody").innerHTML = buildZoomHTML(tl);
  m.classList.remove("hidden"); m.classList.add("flex");
  document.body.style.overflow = "hidden";
}
function closeZoomModal(){
  const m = $("#zoomModal");
  m.classList.add("hidden"); m.classList.remove("flex");
  document.body.style.overflow = "";
}
$("#zoomClose").addEventListener("click", closeZoomModal);
$("#zoomModal").addEventListener("click", (e)=>{ if(e.target.id==="zoomModal") closeZoomModal(); });

// ===================== Selection → Generate =====================
function getRequestType(){
  const r = document.querySelector('input[name="rtype"]:checked');
  return r ? r.value : "correct";
}
function getSpecialModeForCard(card){
  if (card.classList.contains("mode-identity")) return "identity";
  if (card.classList.contains("mode-breach"))   return "breach";
  if (card.classList.contains("mode-assault"))  return "assault";
  return null;
}
function collectSelections(){
  return Object.entries(selectionState).map(([tradelineIndex, data]) => {
    const sel = {
      tradelineIndex: Number(tradelineIndex),
      bureaus: data.bureaus,
      specialMode: data.specialMode,
      playbook: data.playbook || undefined
    };
    if (data.violationIdxs && data.violationIdxs.length){
      sel.violationIdxs = data.violationIdxs;
    }
    return sel;
  });
}

$("#btnGenerate").addEventListener("click", async ()=>{
  clearErr();
  try{
    if(!currentConsumerId || !currentReportId) throw new Error("Select a consumer and a report first.");
    const selections = collectSelections();
    const includePI = $("#cbPersonalInfo").checked;
    const includeCol = $("#cbCollectors").checked;
    const colSelections = includeCol ? collectCollectorSelections() : [];
    if(!selections.length && !includePI && !colSelections.length) throw new Error("Pick at least one tradeline, collector, or select Personal Info.");
    const requestType = getRequestType();

    const resp = await fetch("/api/generate", {
      method: "POST",
      headers: { "Content-Type":"application/json" },
      body: JSON.stringify({ consumerId: currentConsumerId, reportId: currentReportId, selections, requestType, personalInfo: includePI, collectors: colSelections })

    });
    if(!resp.ok){
      const txt = await resp.text().catch(()=> "");
      throw new Error(`HTTP ${resp.status} ${txt || ""}`.trim());
    }
    const data = await resp.json().catch(()=> ({}));
    if(!data?.ok || !data?.redirect) throw new Error(data?.error || "Server did not return a redirect.");
    window.location.assign(data.redirect);
    setTimeout(()=>{
      if (!/\/letters(\?|$)/.test(location.href)) window.location.href = data.redirect;
    }, 120);
  }catch(e){
    showErr(e.message || String(e));
  }
});

// ===================== Toolbar =====================
$("#btnNewConsumer").addEventListener("click", ()=>{
  const m = $("#newModal");
  $("#newForm").reset();
  m.classList.remove("hidden");
  document.body.style.overflow = "hidden";
});
$("#newClose").addEventListener("click", ()=> closeNew());
$("#newCancel").addEventListener("click", ()=> closeNew());
function closeNew(){
  $("#newModal").classList.add("hidden");
  document.body.style.overflow = "";
}
$("#newForm").addEventListener("submit", async (e)=>{
  e.preventDefault();
  const payload = Object.fromEntries(new FormData(e.currentTarget).entries());
  const res = await api("/api/consumers", {
    method:"POST",
    headers:{ "Content-Type":"application/json" },
    body: JSON.stringify(payload)
  });
  if(!res?.ok) return showErr(res?.error || "Failed to create consumer.");
  closeNew();
  await loadConsumers();
  await selectConsumer(res.consumer.id);
});

$("#btnEditConsumer").addEventListener("click", ()=>{
  const m = $("#editModal");
  if(!currentConsumerId){ showErr("Select a consumer first."); return; }
  const c = DB.consumers.find(x=>x.id===currentConsumerId);
  if(!c){ showErr("Consumer not found."); return; }
  const f = $("#editForm");
  f.name.value = c.name || "";
  f.email.value = c.email || "";
  f.phone.value = c.phone || "";
  f.addr1.value = c.addr1 || "";
  f.addr2.value = c.addr2 || "";
  f.city.value = c.city || "";
  f.state.value = c.state || "";
  f.zip.value = c.zip || "";
  f.ssn_last4.value = c.ssn_last4 || "";
  f.dob.value = c.dob || "";
  f.sale.value = c.sale ?? "";
  f.paid.value = c.paid ?? "";
  f.status.value = c.status || "active";

  m.classList.remove("hidden");
  document.body.style.overflow = "hidden";
});
$("#editClose").addEventListener("click", ()=> closeEdit());
$("#editCancel").addEventListener("click", ()=> closeEdit());
function closeEdit(){
  $("#editModal").classList.add("hidden");
  document.body.style.overflow = "";
}
$("#editForm").addEventListener("submit", async (e)=>{
  e.preventDefault();
  const f = e.currentTarget;
  const payload = Object.fromEntries(new FormData(f).entries());
  const res = await api(`/api/consumers/${currentConsumerId}`, {
    method:"PUT",
    headers:{ "Content-Type":"application/json" },
    body: JSON.stringify(payload)
  });
  if(!res?.ok) return showErr(res?.error || "Failed to save.");
  closeEdit();
  await loadConsumers();
  const c = DB.consumers.find(x=>x.id===currentConsumerId);
  $("#selConsumer").textContent = c ? c.name : "—";
});

// Upload report
$("#btnUpload").addEventListener("click", ()=>{
  if(!currentConsumerId) return showErr("Select a consumer first.");
  $("#fileInput").value = "";
  $("#fileInput").click();
});
$("#fileInput").addEventListener("change", async (e)=>{
  clearErr();
  const file = e.target.files?.[0];
  if(!file) return;
  const btn = $("#btnUpload");
  const old = btn.textContent;
  btn.textContent = "Uploading…";
  btn.disabled = true;

  try{
    const fd = new FormData();
    fd.append("file", file, file.name);
    const res = await fetch(`/api/consumers/${currentConsumerId}/upload`, { method:"POST", body: fd });
    const data = await res.json().catch(()=> ({}));
    if(!data?.ok) throw new Error(data?.error || `Upload failed (HTTP ${res.status})`);
    await refreshReports();
    await loadConsumerState();
  }catch(err){
    showErr(String(err));
  }finally{
    btn.textContent = old;
    btn.disabled = false;
  }
});

// Data breach lookup
$("#btnDataBreach").addEventListener("click", async ()=>{
  if(!currentConsumerId) return showErr("Select a consumer first.");
  const c = DB.consumers.find(x=>x.id===currentConsumerId);
  if(!c?.email) return showErr("Selected consumer has no email.");
  const btn = $("#btnDataBreach");
  const old = btn.textContent;
  btn.disabled = true;
  btn.textContent = "Checking...";
  try{
    const res = await api(`/api/databreach`, {
      method: "POST",
      headers: { "Content-Type": "application/json" },
      body: JSON.stringify({ email: c.email, consumerId: c.id })
    });
    if(!res?.ok) return showErr(res?.error || "Breach check failed.");
    const list = res.breaches || [];
    c.breaches = list.map(b=>b.Name || b.name || "");
<<<<<<< HEAD
    const body = $("#breachBody");
    const content = list.length
      ? `<p>${escapeHtml(c.email)} found in:</p><ul>${list.map(b=>`<li>${escapeHtml(b.Name || b.name || "unknown")}</li>`).join("")}</ul>`
      : `<p>No breaches found for ${escapeHtml(c.email)}.</p>`;
    body.innerHTML = content;
    const modal = $("#breachModal");
    modal.classList.remove("hidden");
    modal.classList.add("flex");
  }catch(err){
    showErr(String(err));
  }finally{
    btn.textContent = old;
    btn.disabled = false;
  }
});

// Data breach modal handlers
$("#breachClose").addEventListener("click", ()=>{
  const m = $("#breachModal");
  m.classList.add("hidden");
  m.classList.remove("flex");
});

$("#breachSend").addEventListener("click", async ()=>{
  if(!currentConsumerId) return showErr("Select a consumer first.");
  const btn = $("#breachSend");
  const old = btn.textContent;
  btn.disabled = true;
  btn.textContent = "Generating...";
  try{
    const res = await fetch(`/api/consumers/${currentConsumerId}/databreach/audit`, { method:"POST" }).then(r=>r.json());
    if(!res?.ok) return showErr(res?.error || "Failed to generate audit.");
    if(res.url) window.open(res.url, "_blank");
    if(res.warning) showErr(res.warning);
    await loadConsumerState();
=======
    const msg = list.length
      ? `${c.email} found in:\n\n${list.map(b=>b.Name || b.name || "unknown").join("\n")}`
      : `${c.email} not found in known breaches.`;
    alert(msg);
>>>>>>> 1d79bcdc
  }catch(err){
    showErr(String(err));
  }finally{
    btn.textContent = old;
    btn.disabled = false;
  }
});

// Audit report
$("#btnAuditReport").addEventListener("click", async ()=>{
  if(!currentConsumerId || !currentReportId) return showErr("Select a report first.");
  const selections = collectSelections();
  const btn = $("#btnAuditReport");
  const old = btn.textContent;
  btn.disabled = true;
  btn.textContent = "Auditing...";
  try{
    const payload = selections.length ? { selections } : {};
    const res = await fetch(`/api/consumers/${currentConsumerId}/report/${currentReportId}/audit`, {
      method:"POST",
      headers:{ "Content-Type":"application/json" },
      body: JSON.stringify(payload)
    }).then(r=>r.json());
    if(!res?.ok) return showErr(res?.error || "Failed to run audit.");
    if(res.url) window.open(res.url, "_blank");
    if(res.warning) showErr(res.warning);
  }catch(err){
    showErr(String(err));
  }finally{
    btn.textContent = old;
    btn.disabled = false;
  }
});

// Delete report
$("#btnDeleteReport").addEventListener("click", async ()=>{
  if(!currentConsumerId || !currentReportId) return showErr("Select a report first.");
  if(!confirm("Delete this report?")) return;
  const res = await api(`/api/consumers/${currentConsumerId}/report/${currentReportId}`, { method:"DELETE" });
  if(!res?.ok) return showErr(res?.error || "Failed to delete report.");
  await refreshReports();
  await loadConsumerState();
});

// ===================== Files & Activity =====================
async function loadConsumerState(){
  if (!currentConsumerId){ $("#activityList").innerHTML = ""; return; }
  const resp = await api(`/api/consumers/${currentConsumerId}/state`);
  if (!resp?.ok){ $("#activityList").innerHTML = `<div class="muted">No activity.</div>`; return; }
  const allEvents = resp.state?.events || [];
  const events = allEvents.filter(ev => ev.type !== "message");
  const files = resp.state?.files || [];
  const list = [];

  if (files.length){
    list.push(`<div class="font-medium mb-1">Files</div>`);
    files.forEach(f=>{
      list.push(`
        <div class="glass card flex items-center justify-between p-2">
          <div class="wrap-anywhere">
            <div>${escapeHtml(f.originalName)}</div>
            <div class="text-xs muted">${(f.mimetype||"").split("/").pop() || ""} • ${(f.size/1024).toFixed(1)} KB • ${new Date(f.uploadedAt).toLocaleString()}</div>
          </div>
          <a class="btn text-sm" href="/api/consumers/${currentConsumerId}/state/files/${encodeURIComponent(f.storedName)}" target="_blank">Open</a>
        </div>
      `);
    });
  }

  list.push(`<div class="font-medium mt-2 mb-1">Activity</div>`);
  if (!events.length){
    list.push(`<div class="muted">No recent events.</div>`);
  } else {
    events.forEach(ev=>{ list.push(formatEvent(ev)); });
  }
  $("#activityList").innerHTML = list.join("");
}

$("#btnAddFile").addEventListener("click", ()=>{
  if(!currentConsumerId) return showErr("Select a consumer first.");
  $("#activityFile").value = "";
  $("#activityFile").click();
});
$("#activityFile").addEventListener("change", async (e)=>{
  const file = e.target.files?.[0];
  if(!file) return;
  try{
    const fd = new FormData();
    fd.append("file", file, file.name);
    const res = await fetch(`/api/consumers/${currentConsumerId}/state/upload`, { method:"POST", body: fd });
    const data = await res.json().catch(()=> ({}));
    if(!data?.ok) throw new Error(data?.error || `Upload failed`);
    await loadConsumerState();
  }catch(err){
    showErr(String(err));
  }
});

async function loadMessages(){
  if(!currentConsumerId){ $("#msgList").innerHTML = ""; return; }
  const resp = await api(`/api/messages/${currentConsumerId}`);
  if(!resp?.ok){ $("#msgList").innerHTML = `<div class="muted">No messages.</div>`; return; }
  const msgs = resp.messages || [];
  if(!msgs.length){ $("#msgList").innerHTML = `<div class="muted">No messages.</div>`; return; }
  $("#msgList").innerHTML = msgs.map(m=>{
    const from = m.payload?.from === 'host' ? 'msg-host' : 'msg-client';
    const when = new Date(m.at).toLocaleString();
    return `<div class="${from} p-2 rounded"><div class="text-xs muted">${when}</div><div>${escapeHtml(m.payload?.text||'')}</div></div>`;
  }).join('');
}

$("#btnSendMsg").addEventListener("click", async ()=>{
  if(!currentConsumerId) return showErr("Select a consumer first.");
  const txt = $("#msgInput").value.trim();
  if(!txt) return;
  const res = await api(`/api/messages/${currentConsumerId}`, { method:'POST', headers:{'Content-Type':'application/json'}, body: JSON.stringify({ text: txt, from:'host' }) });
  if(!res?.ok) return showErr(res.error || "Failed to send message.");
  $("#msgInput").value = "";
  await loadMessages();
});

// ===================== Modes + Global Hotkeys =====================
// Minimal re-implementation here so we don't rely on inline scripts
const MODES = [
  {
    key: "identity",
    hotkey: "i",
    cardClass: "mode-identity",
    chip: "ID Theft",
    label: "Identity Theft",
  },
  {
    key: "breach",
    hotkey: "d",
    cardClass: "mode-breach",
    chip: "Breach",
    label: "Data Breach",
  },
  {
    key: "assault",
    hotkey: "s",
    cardClass: "mode-assault",
    chip: "Assault",
    label: "Sexual Assault",
  },
];
let activeMode = null;
function setMode(key){ activeMode = (activeMode===key)? null : key; updateModeButtons(); }
function updateModeButtons(){ document.querySelectorAll(".mode-btn").forEach(b=> b.classList.toggle("active", b.dataset.mode===activeMode)); }

(function initModesBar(){
  const bar = $("#modeBar");
  if (!bar) return;
  bar.innerHTML = "";
  MODES.forEach(m => {
    const btn = document.createElement("button");
    btn.type = "button";
    btn.className = `chip mode-btn chip-${m.key}`;
    btn.textContent = m.label;
    btn.dataset.mode = m.key;
    btn.addEventListener("click", () => setMode(m.key));
    bar.appendChild(btn);
  });
  updateModeButtons();
})();

function attachCardHandlers(root=document){
  root.querySelectorAll(".tl-card").forEach(card=>{
    if (card.__modesHooked) return;
    card.__modesHooked = true;

    // focus ring for hotkeys R/A
    card.addEventListener("pointerdown", ()=> focusCard(card));

    // main click behavior: toggle selection or special mode
    card.addEventListener("click", (e)=>{
      if (e.target.closest("input, label, button")) return;
      if (activeMode){
        toggleCardMode(card, activeMode);
      } else {
        toggleWholeCardSelection(card);
      }
    });

    const playBtn = card.querySelector('.tl-playbook');
    const playSel = card.querySelector('.tl-playbook-select');
    if (playBtn && playSel) {
      playSel.innerHTML = '<option value="">No playbook</option>' +
        Object.entries(PLAYBOOKS).map(([k,v])=>`<option value="${k}">${escapeHtml(v.name)}</option>`).join('');
      playBtn.addEventListener('click', (e)=>{
        e.stopPropagation();
        playSel.classList.toggle('hidden');
      });
      playSel.addEventListener('change', (e)=>{
        e.stopPropagation();
        playSel.classList.add('hidden');
        updateSelectionStateFromCard(card);
      });
    }

    // badge container safety
    if (!card.querySelector(".special-badges")) {
      const head = card.querySelector(".tl-head") || card.firstElementChild;
      const holder = document.createElement("div");
      holder.className = "special-badges flex gap-1";
      head.appendChild(holder);
    }

    // ensure badges match current classes
    updateCardBadges(card);
  });
}
let lastFocusedCard = null;
function focusCard(card){
  if (lastFocusedCard) lastFocusedCard.classList.remove("focus-ring");
  lastFocusedCard = card;
  card.classList.add("focus-ring");
}
function toggleWholeCardSelection(card){
  const any = Array.from(card.querySelectorAll('input.bureau')).some(cb=>cb.checked);
  setCardSelected(card, !any);
}

function toggleCardMode(card, modeKey){
  const info = MODES.find(m => m.key === modeKey);
  if (!info) return;

  // remove other mode classes before toggling desired one
  MODES.forEach(m => { if (m.cardClass !== info.cardClass) card.classList.remove(m.cardClass); });
  card.classList.toggle(info.cardClass);
  updateCardBadges(card);
  updateSelectionStateFromCard(card);
}

function updateCardBadges(card){
  const wrap = card.querySelector(".special-badges");
  if (!wrap) return;
  wrap.innerHTML = "";
  MODES.forEach(m => {
    if (card.classList.contains(m.cardClass)) {
      const s = document.createElement("span");
      s.className = `chip chip-mini chip-${m.key}`;
      s.textContent = m.chip;
      wrap.appendChild(s);
    }
  });

  const mode = MODES.find(m => card.classList.contains(m.cardClass));
  if (mode){
    const s = document.createElement("span");
    s.className = `chip chip-mini chip-${mode.key}`;
    s.textContent = mode.chip;
    wrap.appendChild(s);
  }
}
window.__crm_helpers = {
  attachCardHandlers,
  focusCardRef: ()=> lastFocusedCard,
  toggleWholeCardSelection,
  clearMode: ()=>{ activeMode=null; updateModeButtons(); }
};

const tlList = $("#tlList");
const obs = new MutationObserver(()=> attachCardHandlers(tlList));
obs.observe(tlList, { childList:true, subtree:true });

// ===================== Init =====================
loadConsumers();
loadTracker();
updatePortalLink();

const companyName = localStorage.getItem("companyName");
if (companyName) {
  $("#navCompany").textContent = companyName;
}
<|MERGE_RESOLUTION|>--- conflicted
+++ resolved
@@ -820,7 +820,6 @@
     if(!res?.ok) return showErr(res?.error || "Breach check failed.");
     const list = res.breaches || [];
     c.breaches = list.map(b=>b.Name || b.name || "");
-<<<<<<< HEAD
     const body = $("#breachBody");
     const content = list.length
       ? `<p>${escapeHtml(c.email)} found in:</p><ul>${list.map(b=>`<li>${escapeHtml(b.Name || b.name || "unknown")}</li>`).join("")}</ul>`
@@ -856,12 +855,7 @@
     if(res.url) window.open(res.url, "_blank");
     if(res.warning) showErr(res.warning);
     await loadConsumerState();
-=======
-    const msg = list.length
-      ? `${c.email} found in:\n\n${list.map(b=>b.Name || b.name || "unknown").join("\n")}`
-      : `${c.email} not found in known breaches.`;
-    alert(msg);
->>>>>>> 1d79bcdc
+
   }catch(err){
     showErr(String(err));
   }finally{
