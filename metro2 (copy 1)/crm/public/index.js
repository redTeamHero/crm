/* public/index.js */

import { PLAYBOOKS } from './playbooks.js';

const $ = (s) => document.querySelector(s);
const api = (u, o = {}) => fetch(u, o).then(r => r.json()).catch(e => ({ ok:false, error:String(e) }));

let DB = { consumers: [] };
let currentConsumerId = null;
let currentReportId = null;
let CURRENT_REPORT = null;
let tlPageSize = 6;
let tlPage = 1;
let tlTotalPages = 1;
let CURRENT_COLLECTORS = [];
const collectorSelection = {};
const trackerData = JSON.parse(localStorage.getItem("trackerData")||"{}");
const trackerSteps = JSON.parse(localStorage.getItem("trackerSteps") || '["Step 1","Step 2"]');

function updatePortalLink(){
  const a = $("#clientPortalLink");
  if(!a) return;
  if(currentConsumerId){
    a.href = `/portal-${currentConsumerId}.html`;
    a.classList.remove("hidden");
  } else {
    a.href = "#";
    a.classList.add("hidden");
  }
}

// ----- UI helpers -----
function showErr(msg){
  const e = $("#err");
  if (!e) { alert(msg); return; }
  e.textContent = msg || "Something went wrong.";
  e.classList.remove("hidden");
  console.error("[UI][ERR]", msg);
}
function clearErr(){
  const e = $("#err");
  if (e) { e.textContent = ""; e.classList.add("hidden"); }
}
function escapeHtml(s){ return String(s||"").replace(/[&<>"']/g, c=>({ '&':'&amp;','<':'&lt;','>':'&gt;','"':'&quot;',"'":'&#39;' }[c])); }

function formatEvent(ev){
  const when = new Date(ev.at).toLocaleString();
  let title = escapeHtml(ev.type);
  let body = "";
  if(ev.type === "letters_generated"){
    const { count, requestType, tradelines, inquiries = 0, collectors = 0 } = ev.payload || {};
    title = "Letters generated";
    const inqPart = inquiries ? ` and ${escapeHtml(inquiries)} inquiry${inquiries===1?"":"s"}` : "";
    const colPart = collectors ? ` and ${escapeHtml(collectors)} collector${collectors===1?"":"s"}` : "";
    body = `<div class="text-xs mt-1">Generated ${escapeHtml(count)} letter${count===1?"":"s"} (${escapeHtml(requestType||"")}) for ${escapeHtml(tradelines)} tradeline${tradelines===1?"":"s"}${inqPart}${colPart}.</div>`;

  } else if(ev.type === "audit_generated"){
    const { reportId, file } = ev.payload || {};
    title = "Audit generated";
    const link = file ? `<a href="${escapeHtml(file)}" target="_blank" class="text-blue-600 underline">open</a>` : "";
    body = `<div class="text-xs mt-1">Report ${escapeHtml(reportId||"")} ${link}</div>`;
  } else if(ev.type === "consumer_created"){
    const { name } = ev.payload || {};
    title = "Consumer created";
    if(name){
      body = `<div class="text-xs mt-1">${escapeHtml(name)}</div>`;
    }
  } else if(ev.type === "consumer_updated"){
    const { fields = [] } = ev.payload || {};
    title = "Consumer updated";
    if(fields.length){
      body = `<div class="text-xs mt-1">Updated ${escapeHtml(fields.join(", "))}</div>`;
    }
  } else if(ev.type === "consumer_deleted"){
    title = "Consumer deleted";
  } else if(ev.type === "report_uploaded"){
    const { filename, size } = ev.payload || {};
    title = "Report uploaded";
    const sizeKb = typeof size === "number" ? ` ${(size/1024).toFixed(1)} KB` : "";
    if(filename){
      body = `<div class="text-xs mt-1">${escapeHtml(filename)}${sizeKb}</div>`;
    }
  } else if(ev.type === "letter_reminder"){
    const { step, playbook, tradelineIndex, due } = ev.payload || {};
    title = "Letter reminder";
    let desc = step ? `Send "${escapeHtml(step)}"` : "Send next letter";
    if (playbook) desc += ` from ${escapeHtml(playbook)}`;
    if (tradelineIndex !== undefined) desc += ` for TL #${escapeHtml(tradelineIndex)}`;
    if (due) desc += ` (due ${new Date(due).toLocaleDateString()})`;
    body = `<div class="text-xs mt-1">${desc}</div>`;
  } else if(ev.payload){
    body = `<pre class="text-xs mt-1 overflow-auto">${escapeHtml(JSON.stringify(ev.payload, null, 2))}</pre>`;
  }
  return `
    <div class="glass card p-2">
      <div class="flex items-center justify-between">
        <div class="font-medium">${title}</div>
        <div class="text-xs muted">${when}</div>
      </div>
      ${body}
    </div>
  `;
}

// ===================== Consumers (search + pagination) =====================
const PAGE_SIZE = 10;
let consQuery = "";
let consPage = 1;

function filteredConsumers(){
  const q = consQuery.trim().toLowerCase();
  if (!q) return DB.consumers.slice();
  return DB.consumers.filter(c=>{
    return [c.name,c.email,c.phone,c.addr1,c.city,c.state,c.zip].some(v=> (v||"").toLowerCase().includes(q));
  });
}
function totalPages(){ return Math.max(1, Math.ceil(filteredConsumers().length / PAGE_SIZE)); }
function currentPageItems(){
  const items = filteredConsumers();
  const tp = totalPages();
  if (consPage > tp) consPage = tp;
  const start = (consPage-1)*PAGE_SIZE;
  return items.slice(start, start+PAGE_SIZE);
}

async function loadConsumers(){
  clearErr();
  const data = await api("/api/consumers");
  if (!data || !data.consumers) { showErr("Could not load consumers."); return; }
  DB = data;
  renderConsumers();
  restoreSelectedConsumer();
}
function renderConsumers(){
  const wrap = $("#consumerList");
  wrap.innerHTML = "";
  const tpl = $("#consumerItem").content;

  currentPageItems().forEach(c=>{
    const n = tpl.cloneNode(true);
    n.querySelector(".name").textContent = c.name || "(no name)";
    n.querySelector(".email").textContent = c.email || "";
    const card = n.querySelector(".consumer-card");
    card.addEventListener("click", ()=> selectConsumer(c.id));
    n.querySelector(".delete").addEventListener("click", async (e)=>{
      e.stopPropagation();
      if(!confirm(`Delete ${c.name}?`)) return;
      const res = await api(`/api/consumers/${c.id}`, { method:"DELETE" });
      if(!res?.ok) return showErr(res?.error || "Failed to delete consumer.");
      if(currentConsumerId === c.id){
        currentConsumerId = null;
        currentReportId = null;
        CURRENT_REPORT = null;
        $("#reportPicker").innerHTML = "";
        $("#tlList").innerHTML = "";
        $("#selConsumer").textContent = "—";
        $("#activityList").innerHTML = "";
        updatePortalLink();
        setSelectedConsumerId(null);
<<<<<<< HEAD
=======

>>>>>>> 1431daaa
      }
      loadConsumers();
    });
    wrap.appendChild(n);
  });
  $("#consPage").textContent = String(consPage);
  $("#consPages").textContent = String(totalPages());
}
$("#consumerSearch").addEventListener("input", (e)=>{
  consQuery = e.target.value || "";
  consPage = 1;
  renderConsumers();
});
$("#consPrev").addEventListener("click", ()=>{
  if (consPage>1){ consPage--; renderConsumers(); }
});
$("#consNext").addEventListener("click", ()=>{
  if (consPage<totalPages()){ consPage++; renderConsumers(); }
});

$("#tlPrev").addEventListener("click", ()=>{
  if (tlPage>1){ tlPage--; renderTradelines(CURRENT_REPORT?.tradelines || []); }
});
$("#tlNext").addEventListener("click", ()=>{
  if (tlPage<tlTotalPages){ tlPage++; renderTradelines(CURRENT_REPORT?.tradelines || []); }
});
$("#tlPageSize").addEventListener("change", (e)=>{
  const val = e.target.value;
  tlPageSize = val === "all" ? Infinity : parseInt(val, 10) || 6;
  tlPage = 1;
  renderTradelines(CURRENT_REPORT?.tradelines || []);
});

async function selectConsumer(id){
  currentConsumerId = id;
  const c = DB.consumers.find(x=>x.id===id);
  $("#selConsumer").textContent = c ? c.name : "—";
   setSelectedConsumerId(id);
<<<<<<< HEAD
=======

>>>>>>> 1431daaa
  updatePortalLink();
  await refreshReports();
  await loadConsumerState();
  loadTracker();
}

function restoreSelectedConsumer(){
  const stored = getSelectedConsumerId();
  if(stored && DB.consumers.find(c=>c.id===stored)){
    selectConsumer(stored);
  }
}

// ===================== Reports =====================
async function refreshReports(){
  clearErr();
  if(!currentConsumerId){ $("#reportPicker").innerHTML = ""; return; }
  const data = await api(`/api/consumers/${currentConsumerId}/reports`);
  if(!data?.ok) return showErr(data?.error || "Could not load reports.");

  const sel = $("#reportPicker");
  sel.innerHTML = "";
  (data.reports || []).forEach(r=>{
    const opt = document.createElement("option");
    opt.value = r.id;
    opt.textContent = `${r.filename} (${r.summary.tradelines} TL) • ${new Date(r.uploadedAt).toLocaleString()}`;
    sel.appendChild(opt);
  });

  if (data.reports?.length) {
    currentReportId = data.reports[0].id;
    sel.value = currentReportId;
    await loadReportJSON();
  } else {
    currentReportId = null;
    CURRENT_REPORT = null;
    $("#tlList").innerHTML = `<div class="muted">No reports uploaded yet.</div>`;
  }
}
$("#reportPicker").addEventListener("change", async (e)=>{
  currentReportId = e.target.value || null;
  await loadReportJSON();
});

function loadTracker(){
  renderTrackerSteps();
  if(!currentConsumerId) return;
  const data = trackerData[currentConsumerId] || {};
  trackerSteps.forEach(step=>{
    const cb = document.querySelector(`#trackerSteps input[data-step="${step}"]`);
    if(cb) cb.checked = !!data[step];
  });
}
function saveTracker(){
  if(!currentConsumerId) return;
  const data = trackerData[currentConsumerId] || {};
  trackerSteps.forEach(step=>{
    const cb = document.querySelector(`#trackerSteps input[data-step="${step}"]`);
    if(cb) data[step] = cb.checked;
  });
  trackerData[currentConsumerId] = data;
  localStorage.setItem("trackerData", JSON.stringify(trackerData));
}
function renderTrackerSteps(){
  const wrap = document.querySelector("#trackerSteps");
  if(!wrap) return;
  wrap.innerHTML = "";
  if(trackerSteps.length === 0){
    wrap.innerHTML = '<div class="muted">No steps yet. Add one below.</div>';
    return;
  }

  trackerSteps.forEach((step,i)=>{
    const div = document.createElement("div");
    div.className = "flex items-center gap-1 step-item";
    div.innerHTML = `<label class="flex items-center gap-2"><input type="checkbox" data-step="${step}" /> <span>${step}</span></label><button class="remove-step" data-index="${i}" aria-label="Remove step">&times;</button>`;
    wrap.appendChild(div);
  });
  wrap.querySelectorAll("input[type=checkbox]").forEach(cb=>{
    cb.addEventListener("change", saveTracker);
  });
  wrap.querySelectorAll(".remove-step").forEach(btn=>{
    btn.addEventListener("click", e=>{
      const idx = parseInt(e.target.dataset.index);
      const removed = trackerSteps.splice(idx,1)[0];
      Object.values(trackerData).forEach(obj=>{ delete obj[removed]; });
      localStorage.setItem("trackerSteps", JSON.stringify(trackerSteps));
      localStorage.setItem("trackerData", JSON.stringify(trackerData));
      renderTrackerSteps();
      loadTracker();
    });
  });
}
  const addStepBtn = document.querySelector("#addStep");
  if(addStepBtn){
    addStepBtn.addEventListener("click", ()=>{
      // If an input already exists, ignore
      if(document.querySelector("#newStepName")) return;
      const wrap = document.querySelector("#stepControls");
      const inp = document.createElement("input");
      inp.id = "newStepName";
      inp.placeholder = "New step name";
      inp.className = "border rounded px-2 py-1 flex-1";
      wrap.insertBefore(inp, addStepBtn);
      inp.focus();
      const finish = ()=>{
        let name = (inp.value || "").trim();
        if(!name) name = `Step ${trackerSteps.length + 1}`;
        trackerSteps.push(name);
        localStorage.setItem("trackerSteps", JSON.stringify(trackerSteps));
        inp.remove();
        renderTrackerSteps();
        loadTracker();
      };
      inp.addEventListener("keydown", e=>{
        if(e.key === "Enter"){ e.preventDefault(); finish(); }
        if(e.key === "Escape"){ inp.remove(); }
      });
    });
  }
 

async function loadReportJSON(){
  clearErr();
  if(!currentConsumerId || !currentReportId) return;
  const data = await api(`/api/consumers/${currentConsumerId}/report/${currentReportId}`);
  if(!data?.ok) return showErr(data?.error || "Failed to load report JSON.");
  CURRENT_REPORT = data.report;
  tlPage = 1;
  hiddenTradelines.clear();
  Object.keys(selectionState).forEach(k=> delete selectionState[k]);
  renderFilterBar();
  renderTradelines(CURRENT_REPORT.tradelines || []);
  renderCollectors(CURRENT_REPORT.creditor_contacts || []);

}

// ===================== Filters (unchanged) =====================
const ALL_TAGS = ["Collections","Late Payments","Charge-Off","Student Loans","Medical Bills","Other"];
const activeFilters = new Set();
const hiddenTradelines = new Set();
const selectionState = {};

function hasWord(s, w){ return (s||"").toLowerCase().includes(w.toLowerCase()); }
function maybeNum(x){ return typeof x === "number" ? x : null; }
function deriveTags(tl){
  const tags = new Set();
  const name = (tl.meta?.creditor || "");
  const per = tl.per_bureau || {};
  const bureaus = ["TransUnion","Experian","Equifax"];

  if (bureaus.some(b => hasWord(per[b]?.payment_status, "collection") || hasWord(per[b]?.account_status, "collection"))
      || hasWord(name, "collection")) tags.add("Collections");


  if (bureaus.some(b => hasWord(per[b]?.payment_status, "late") || hasWord(per[b]?.payment_status, "delinquent"))
      || bureaus.some(b => (maybeNum(per[b]?.past_due) || 0) > 0)) tags.add("Late Payments");

  if (bureaus.some(b => hasWord(per[b]?.payment_status, "charge") && hasWord(per[b]?.payment_status, "off"))) tags.add("Charge-Off");

  const student = ["navient","nelnet","mohela","sallie","aidvantage","department of education","dept of education","edfinancial","fedloan","great lakes","student"];
  if (student.some(k => hasWord(name, k))
      || bureaus.some(b => hasWord(per[b]?.account_type_detail, "student"))) tags.add("Student Loans");

  const medical = ["medical","hospital","clinic","physician","health","radiology","anesthesia","ambulance"];
  if (medical.some(k => hasWord(name, k))) tags.add("Medical Bills");

  if (tags.size === 0) tags.add("Other");
  return Array.from(tags);
}

function renderFilterBar(){
  const bar = $("#filterBar");
  bar.innerHTML = "";
  ALL_TAGS.forEach(tag=>{
    const btn = document.createElement("button");
    btn.className = "chip" + (activeFilters.has(tag) ? " active":"");
    btn.textContent = tag;
    btn.addEventListener("click", ()=>{
      if (activeFilters.has(tag)) activeFilters.delete(tag); else activeFilters.add(tag);
      tlPage = 1;
      renderFilterBar();
      renderTradelines(CURRENT_REPORT?.tradelines || []);
    });
    bar.appendChild(btn);
  });
  $("#btnClearFilters").onclick = () => {
    activeFilters.clear();
    tlPage = 1;
    renderFilterBar();
    renderTradelines(CURRENT_REPORT?.tradelines || []);
  };
}
function passesFilter(tags){ if (activeFilters.size === 0) return true; return tags.some(t => activeFilters.has(t)); }

// ===================== Tradelines + Zoom =====================
function setCardSelected(card, on){
  card.classList.toggle("selected", !!on);
  card.querySelectorAll('input.bureau').forEach(cb => { cb.checked = !!on; });
  updateSelectionStateFromCard(card);
}

function updateSelectionStateFromCard(card){
  const idx = Number(card.dataset.index);
  const bureaus = Array.from(card.querySelectorAll('.bureau:checked')).map(cb=>cb.value);
  if (!bureaus.length) { delete selectionState[idx]; return; }

  // Preserve previously selected violations that may not be rendered
  const existing = selectionState[idx]?.violationIdxs || [];
  const visible = Array.from(card.querySelectorAll('.violation'));
  const visibleVals = visible.map(cb => Number(cb.value));
  const visibleChecked = visible.filter(cb => cb.checked).map(cb => Number(cb.value));
  const preserved = existing.filter(v => !visibleVals.includes(v));
  const violationIdxs = preserved.concat(visibleChecked);
  const specialMode = getSpecialModeForCard(card);
  const playbook = card.querySelector('.tl-playbook-select')?.value || null;
  selectionState[idx] = { bureaus, violationIdxs, specialMode, playbook };
}

function renderTradelines(tradelines){
  const container = $("#tlList");
  container.innerHTML = "";
  const tpl = $("#tlTemplate").content;

  const visible = [];
  tradelines.forEach((tl, idx)=>{
    if (hiddenTradelines.has(idx)) return;
    const tags = deriveTags(tl);
    if (!passesFilter(tags)) return;
    visible.push({ tl, idx, tags });
  });

  const pageSize = tlPageSize === Infinity ? (visible.length || 1) : tlPageSize;
  tlTotalPages = Math.max(1, Math.ceil(visible.length / pageSize));
  if (tlPage > tlTotalPages) tlPage = tlTotalPages;
  const start = (tlPage - 1) * pageSize;
  const pageItems = visible.slice(start, start + pageSize);

  pageItems.forEach(({ tl, idx, tags }) => {
    const node = tpl.cloneNode(true);
    const card = node.querySelector(".tl-card");
    card.dataset.index = idx;

    const negativeTags = ["Collections","Late Payments","Charge-Off"];
    if (tags.some(t=>negativeTags.includes(t))) card.classList.add("negative");

    node.querySelector(".tl-creditor").textContent = tl.meta?.creditor || "Unknown Creditor";
    node.querySelector(".tl-idx").textContent = idx;

    node.querySelector(".tl-tu-acct").textContent  = tl.per_bureau?.TransUnion?.account_number || "";
    node.querySelector(".tl-exp-acct").textContent = tl.per_bureau?.Experian?.account_number || "";
    node.querySelector(".tl-eqf-acct").textContent = tl.per_bureau?.Equifax?.account_number || "";

    const tagWrap = node.querySelector(".tl-tags");
    tagWrap.innerHTML = "";
    tags.forEach(t=>{
      const chip = document.createElement("span");
      chip.className = "chip";
      chip.textContent = t;
      tagWrap.appendChild(chip);
    });

    const vWrap = node.querySelector(".tl-violations");
    const prevBtn = node.querySelector(".tl-reason-prev");
    const nextBtn = node.querySelector(".tl-reason-next");
    const vs = tl.violations || [];
    let vStart = 0;
    function renderViolations(){
      if(!vs.length){
        vWrap.innerHTML = `<div class="text-sm muted">No auto-detected violations for this tradeline.</div>`;
        prevBtn.classList.add("hidden");
        nextBtn.classList.add("hidden");
        return;
      }
      vWrap.innerHTML = vs.slice(vStart, vStart + 3).map((v, vidx) => `
        <label class="flex items-start gap-2 p-2 rounded hover:bg-gray-50 cursor-pointer">
          <input type="checkbox" class="violation" value="${vidx + vStart}"/>
          <div>
            <div class="font-medium text-sm wrap-anywhere">${escapeHtml(v.category || "")} – ${escapeHtml(v.title || "")}</div>
            ${v.detail ? `<div class="text-sm text-gray-600 wrap-anywhere">${escapeHtml(v.detail)}</div>` : ""}
          </div>
        </label>`).join("");

      // Restore previously checked violations and hook change events
      const saved = selectionState[idx]?.violationIdxs || [];
      vWrap.querySelectorAll('.violation').forEach(cb => {
        const val = Number(cb.value);
        if (saved.includes(val)) cb.checked = true;
        cb.addEventListener('change', () => updateSelectionStateFromCard(card));
      });
      prevBtn.classList.toggle("hidden", vStart <= 0);
      nextBtn.classList.toggle("hidden", vStart + 3 >= vs.length);
    }
    renderViolations();
    prevBtn.addEventListener("click", ()=>{ if(vStart>0){ vStart -= 3; renderViolations(); }});
    nextBtn.addEventListener("click", ()=>{ if(vStart + 3 < vs.length){ vStart += 3; renderViolations(); }});

    node.querySelector(".tl-remove").addEventListener("click",(e)=>{
      e.stopPropagation();
      hiddenTradelines.add(idx);
      delete selectionState[idx];
      renderTradelines(tradelines);
    });

    const nameEl = node.querySelector(".tl-creditor");
    if (nameEl) {
      nameEl.classList.add("cursor-pointer");
      nameEl.addEventListener("click", (e) => {
        e.stopPropagation();
        openZoomModal(tl, idx);
      });
    }

    // restore saved selections
    const saved = selectionState[idx];
    if (saved) {
      saved.bureaus?.forEach(b => {
        const cb = node.querySelector(`.bureau[value="${b}"]`);
        if (cb) cb.checked = true;
      });
      if (saved.playbook){
        const sel = node.querySelector('.tl-playbook-select');
        if (sel) sel.value = saved.playbook;
      }
      if (saved.bureaus?.length) card.classList.add("selected");
      if (saved.specialMode){
        const info = MODES.find(m => m.key === saved.specialMode);
        if (info) card.classList.add(info.cardClass);
      }
      updateCardBadges(card);
    }

    card.querySelectorAll('input.bureau').forEach(cb=>{
      cb.addEventListener("change", ()=>{
        const any = Array.from(card.querySelectorAll('input.bureau')).some(x=>x.checked);
        card.classList.toggle("selected", any);
        updateSelectionStateFromCard(card);
      });
    });
    container.appendChild(node);
  });

  if (!container.children.length){
    container.innerHTML = `<div class="muted">No tradelines match the current filters.</div>`;
  }

  $("#tlPage").textContent = String(tlPage);
  $("#tlPages").textContent = String(tlTotalPages);

  // Let special-modes hook new cards
  window.__crm_helpers?.attachCardHandlers?.(container);
}

function renderCollectors(collectors){
  const wrap = $("#collectorList");
  if(!wrap) return;
  wrap.innerHTML = "";
  CURRENT_COLLECTORS = collectors || [];
  Object.keys(collectorSelection).forEach(k=> delete collectorSelection[k]);
    const tpl = $("#collectorTemplate")?.content;
    CURRENT_COLLECTORS.forEach((col, idx)=>{
      const node = tpl.cloneNode(true);
      node.querySelector(".collector-name").textContent = col.name || "Unknown";
      node.querySelector(".collector-address").textContent = col.address || "";
      node.querySelector(".collector-phone").textContent = col.phone || "";
      const cb = node.querySelector(".collector-pick");
      cb.checked = col.type === "debt_collector";
      collectorSelection[idx] = cb.checked;
      cb.addEventListener("change", ()=>{ collectorSelection[idx] = cb.checked; });
      wrap.appendChild(node);
    });
  }

function collectCollectorSelections(){
  return CURRENT_COLLECTORS.filter((_, idx)=> collectorSelection[idx]);
}


// Zoom modal builders
function renderPB(pb){
  if (!pb) return "<div class='text-sm muted'>No data.</div>";
  const get = (k) => escapeHtml(pb?.[k] ?? pb?.[`${k}_raw`] ?? "—");
  const row = (k,l) => `<tr><td class="bg-gray-50 border px-2 py-1">${l}</td><td class="border px-2 py-1">${get(k)}</td></tr>`;
  return `
    <table class="w-full text-sm border-collapse">
      <tbody class="[&_td]:border [&_th]:border">
        ${row("account_number","Account #")}
        ${row("account_status","Account Status")}
        ${row("payment_status","Payment Status")}
        ${row("balance","Balance")}
        ${row("past_due","Past Due")}
        ${row("credit_limit","Credit Limit")}
        ${row("high_credit","High Credit")}
        ${row("date_opened","Date Opened")}
        ${row("last_reported","Last Reported")}
        ${row("date_last_payment","Date Last Payment")}
        ${row("comments","Comments")}
      </tbody>
    </table>`;
}
function buildZoomHTML(tl){
  const per = tl.per_bureau || {};
  const vlist = (tl.violations||[]).map(v=>`
    <li class="mb-2">
      <div class="font-medium">${escapeHtml(v.category||"")} – ${escapeHtml(v.title||"")}</div>
      ${v.detail? `<div class="text-gray-600">${escapeHtml(v.detail)}</div>` : ""}
    </li>`).join("") || "<div class='text-sm muted'>No violations detected.</div>";

  return `
    <div class="space-y-3">
      <div class="text-lg font-semibold">${escapeHtml(tl.meta?.creditor || "Unknown Creditor")}</div>
      <div class="grid md:grid-cols-3 gap-3">
        <div class="glass card"><div class="font-medium mb-1">TransUnion</div>${renderPB(per.TransUnion)}</div>
        <div class="glass card"><div class="font-medium mb-1">Experian</div>${renderPB(per.Experian)}</div>
        <div class="glass card"><div class="font-medium mb-1">Equifax</div>${renderPB(per.Equifax)}</div>
      </div>
      <div class="glass card">
        <div class="font-medium mb-1">Violations</div>
        <ol class="list-decimal list-inside">${vlist}</ol>
      </div>
    </div>`;
}
function openZoomModal(tl, idx){
  const m = $("#zoomModal");
  $("#zoomBody").innerHTML = buildZoomHTML(tl);
  m.classList.remove("hidden"); m.classList.add("flex");
  document.body.style.overflow = "hidden";
}
function closeZoomModal(){
  const m = $("#zoomModal");
  m.classList.add("hidden"); m.classList.remove("flex");
  document.body.style.overflow = "";
}
$("#zoomClose").addEventListener("click", closeZoomModal);
$("#zoomModal").addEventListener("click", (e)=>{ if(e.target.id==="zoomModal") closeZoomModal(); });

// ===================== Selection → Generate =====================
function getRequestType(){
  const r = document.querySelector('input[name="rtype"]:checked');
  return r ? r.value : "correct";
}
function getSpecialModeForCard(card){
  if (card.classList.contains("mode-identity")) return "identity";
  if (card.classList.contains("mode-breach"))   return "breach";
  if (card.classList.contains("mode-assault"))  return "assault";
  return null;
}
function collectSelections(){
  return Object.entries(selectionState).map(([tradelineIndex, data]) => {
    const sel = {
      tradelineIndex: Number(tradelineIndex),
      bureaus: data.bureaus,
      specialMode: data.specialMode,
      playbook: data.playbook || undefined
    };
    if (data.violationIdxs && data.violationIdxs.length){
      sel.violationIdxs = data.violationIdxs;
    }
    return sel;
  });
}

$("#btnGenerate").addEventListener("click", async ()=>{
  clearErr();
  try{
    if(!currentConsumerId || !currentReportId) throw new Error("Select a consumer and a report first.");
    const selections = collectSelections();
    const includePI = $("#cbPersonalInfo").checked;
    const includeCol = $("#cbCollectors").checked;
    const colSelections = includeCol ? collectCollectorSelections() : [];
    if(!selections.length && !includePI && !colSelections.length) throw new Error("Pick at least one tradeline, collector, or select Personal Info.");
    const requestType = getRequestType();

    const resp = await fetch("/api/generate", {
      method: "POST",
      headers: { "Content-Type":"application/json" },
      body: JSON.stringify({ consumerId: currentConsumerId, reportId: currentReportId, selections, requestType, personalInfo: includePI, collectors: colSelections })

    });
    if(!resp.ok){
      const txt = await resp.text().catch(()=> "");
      throw new Error(`HTTP ${resp.status} ${txt || ""}`.trim());
    }
    const data = await resp.json().catch(()=> ({}));
    if(!data?.ok || !data?.redirect) throw new Error(data?.error || "Server did not return a redirect.");
    window.location.assign(data.redirect);
    setTimeout(()=>{
      if (!/\/letters(\?|$)/.test(location.href)) window.location.href = data.redirect;
    }, 120);
  }catch(e){
    showErr(e.message || String(e));
  }
});

// ===================== Toolbar =====================
$("#btnNewConsumer").addEventListener("click", ()=>{
  const m = $("#newModal");
  $("#newForm").reset();
  m.classList.remove("hidden");
  document.body.style.overflow = "hidden";
});
$("#newClose").addEventListener("click", ()=> closeNew());
$("#newCancel").addEventListener("click", ()=> closeNew());
function closeNew(){
  $("#newModal").classList.add("hidden");
  document.body.style.overflow = "";
}
$("#newForm").addEventListener("submit", async (e)=>{
  e.preventDefault();
  const payload = Object.fromEntries(new FormData(e.currentTarget).entries());
  const res = await api("/api/consumers", {
    method:"POST",
    headers:{ "Content-Type":"application/json" },
    body: JSON.stringify(payload)
  });
  if(!res?.ok) return showErr(res?.error || "Failed to create consumer.");
  closeNew();
  await loadConsumers();
  await selectConsumer(res.consumer.id);
});

$("#btnEditConsumer").addEventListener("click", ()=>{
  const m = $("#editModal");
  if(!currentConsumerId){ showErr("Select a consumer first."); return; }
  const c = DB.consumers.find(x=>x.id===currentConsumerId);
  if(!c){ showErr("Consumer not found."); return; }
  const f = $("#editForm");
  f.name.value = c.name || "";
  f.email.value = c.email || "";
  f.phone.value = c.phone || "";
  f.addr1.value = c.addr1 || "";
  f.addr2.value = c.addr2 || "";
  f.city.value = c.city || "";
  f.state.value = c.state || "";
  f.zip.value = c.zip || "";
  f.ssn_last4.value = c.ssn_last4 || "";
  f.dob.value = c.dob || "";
  f.sale.value = c.sale ?? "";
  f.paid.value = c.paid ?? "";
  m.classList.remove("hidden");
  document.body.style.overflow = "hidden";
});
$("#editClose").addEventListener("click", ()=> closeEdit());
$("#editCancel").addEventListener("click", ()=> closeEdit());
function closeEdit(){
  $("#editModal").classList.add("hidden");
  document.body.style.overflow = "";
}
$("#editForm").addEventListener("submit", async (e)=>{
  e.preventDefault();
  const f = e.currentTarget;
  const payload = Object.fromEntries(new FormData(f).entries());
  const res = await api(`/api/consumers/${currentConsumerId}`, {
    method:"PUT",
    headers:{ "Content-Type":"application/json" },
    body: JSON.stringify(payload)
  });
  if(!res?.ok) return showErr(res?.error || "Failed to save.");
  closeEdit();
  await loadConsumers();
  const c = DB.consumers.find(x=>x.id===currentConsumerId);
  $("#selConsumer").textContent = c ? c.name : "—";
});

// Upload report
$("#btnUpload").addEventListener("click", ()=>{
  if(!currentConsumerId) return showErr("Select a consumer first.");
  $("#fileInput").value = "";
  $("#fileInput").click();
});
$("#fileInput").addEventListener("change", async (e)=>{
  clearErr();
  const file = e.target.files?.[0];
  if(!file) return;
  const btn = $("#btnUpload");
  const old = btn.textContent;
  btn.textContent = "Uploading…";
  btn.disabled = true;

  try{
    const fd = new FormData();
    fd.append("file", file, file.name);
    const res = await fetch(`/api/consumers/${currentConsumerId}/upload`, { method:"POST", body: fd });
    const data = await res.json().catch(()=> ({}));
    if(!data?.ok) throw new Error(data?.error || `Upload failed (HTTP ${res.status})`);
    await refreshReports();
    await loadConsumerState();
  }catch(err){
    showErr(String(err));
  }finally{
    btn.textContent = old;
    btn.disabled = false;
  }
});

// Data breach lookup
$("#btnDataBreach").addEventListener("click", async ()=>{
  if(!currentConsumerId) return showErr("Select a consumer first.");
  const c = DB.consumers.find(x=>x.id===currentConsumerId);
  if(!c?.email) return showErr("Selected consumer has no email.");
  const btn = $("#btnDataBreach");
  const old = btn.textContent;
  btn.disabled = true;
  btn.textContent = "Checking...";
  try{
    const res = await api(`/api/databreach`, {
      method: "POST",
      headers: { "Content-Type": "application/json" },
      body: JSON.stringify({ email: c.email })
    });
    if(!res?.ok) return showErr(res?.error || "Breach check failed.");
    const list = res.breaches || [];
    const msg = list.length
      ? `${c.email} found in:\n\n${list.map(b=>b.Name || b.name || "unknown").join("\n")}`
      : `${c.email} not found in known breaches.`;
    alert(msg);
  }catch(err){
    showErr(String(err));
  }finally{
    btn.textContent = old;
    btn.disabled = false;
  }
});

// Audit report
$("#btnAuditReport").addEventListener("click", async ()=>{
  if(!currentConsumerId || !currentReportId) return showErr("Select a report first.");
  const selections = collectSelections();
  const btn = $("#btnAuditReport");
  const old = btn.textContent;
  btn.disabled = true;
  btn.textContent = "Auditing...";
  try{
    const payload = selections.length ? { selections } : {};
    const res = await fetch(`/api/consumers/${currentConsumerId}/report/${currentReportId}/audit`, {
      method:"POST",
      headers:{ "Content-Type":"application/json" },
      body: JSON.stringify(payload)
    }).then(r=>r.json());
    if(!res?.ok) return showErr(res?.error || "Failed to run audit.");
    if(res.url) window.open(res.url, "_blank");
    if(res.warning) showErr(res.warning);
  }catch(err){
    showErr(String(err));
  }finally{
    btn.textContent = old;
    btn.disabled = false;
  }
});

// Delete report
$("#btnDeleteReport").addEventListener("click", async ()=>{
  if(!currentConsumerId || !currentReportId) return showErr("Select a report first.");
  if(!confirm("Delete this report?")) return;
  const res = await api(`/api/consumers/${currentConsumerId}/report/${currentReportId}`, { method:"DELETE" });
  if(!res?.ok) return showErr(res?.error || "Failed to delete report.");
  await refreshReports();
  await loadConsumerState();
});

// ===================== Files & Activity =====================
async function loadConsumerState(){
  if (!currentConsumerId){ $("#activityList").innerHTML = ""; return; }
  const resp = await api(`/api/consumers/${currentConsumerId}/state`);
  if (!resp?.ok){ $("#activityList").innerHTML = `<div class="muted">No activity.</div>`; return; }
  const { events=[], files=[] } = resp.state || {};
  const list = [];

  if (files.length){
    list.push(`<div class="font-medium mb-1">Files</div>`);
    files.forEach(f=>{
      list.push(`
        <div class="glass card flex items-center justify-between p-2">
          <div class="wrap-anywhere">
            <div>${escapeHtml(f.originalName)}</div>
            <div class="text-xs muted">${(f.mimetype||"").split("/").pop() || ""} • ${(f.size/1024).toFixed(1)} KB • ${new Date(f.uploadedAt).toLocaleString()}</div>
          </div>
          <a class="btn text-sm" href="/api/consumers/${currentConsumerId}/state/files/${encodeURIComponent(f.storedName)}" target="_blank">Open</a>
        </div>
      `);
    });
  }

  list.push(`<div class="font-medium mt-2 mb-1">Activity</div>`);
  if (!events.length){
    list.push(`<div class="muted">No recent events.</div>`);
  } else {
    events.forEach(ev=>{ list.push(formatEvent(ev)); });
  }
  $("#activityList").innerHTML = list.join("");
}

$("#btnAddFile").addEventListener("click", ()=>{
  if(!currentConsumerId) return showErr("Select a consumer first.");
  $("#activityFile").value = "";
  $("#activityFile").click();
});
$("#activityFile").addEventListener("change", async (e)=>{
  const file = e.target.files?.[0];
  if(!file) return;
  try{
    const fd = new FormData();
    fd.append("file", file, file.name);
    const res = await fetch(`/api/consumers/${currentConsumerId}/state/upload`, { method:"POST", body: fd });
    const data = await res.json().catch(()=> ({}));
    if(!data?.ok) throw new Error(data?.error || `Upload failed`);
    await loadConsumerState();
  }catch(err){
    showErr(String(err));
  }
});

// ===================== Modes + Global Hotkeys =====================
// Minimal re-implementation here so we don't rely on inline scripts
const MODES = [
  {
    key: "identity",
    hotkey: "i",
    cardClass: "mode-identity",
    chip: "ID Theft",
    label: "Identity Theft",
  },
  {
    key: "breach",
    hotkey: "d",
    cardClass: "mode-breach",
    chip: "Breach",
    label: "Data Breach",
  },
  {
    key: "assault",
    hotkey: "s",
    cardClass: "mode-assault",
    chip: "Assault",
    label: "Sexual Assault",
  },
];
let activeMode = null;
function setMode(key){ activeMode = (activeMode===key)? null : key; updateModeButtons(); }
function updateModeButtons(){ document.querySelectorAll(".mode-btn").forEach(b=> b.classList.toggle("active", b.dataset.mode===activeMode)); }

(function initModesBar(){
  const bar = $("#modeBar");
  if (!bar) return;
  bar.innerHTML = "";
  MODES.forEach(m => {
    const btn = document.createElement("button");
    btn.type = "button";
    btn.className = `chip mode-btn chip-${m.key}`;
    btn.textContent = m.label;
    btn.dataset.mode = m.key;
    btn.addEventListener("click", () => setMode(m.key));
    bar.appendChild(btn);
  });
  updateModeButtons();
})();

function attachCardHandlers(root=document){
  root.querySelectorAll(".tl-card").forEach(card=>{
    if (card.__modesHooked) return;
    card.__modesHooked = true;

    // focus ring for hotkeys R/A
    card.addEventListener("pointerdown", ()=> focusCard(card));

    // main click behavior: toggle selection or special mode
    card.addEventListener("click", (e)=>{
      if (e.target.closest("input, label, button")) return;
      if (activeMode){
        toggleCardMode(card, activeMode);
      } else {
        toggleWholeCardSelection(card);
      }
    });

    const playBtn = card.querySelector('.tl-playbook');
    const playSel = card.querySelector('.tl-playbook-select');
    if (playBtn && playSel) {
      playSel.innerHTML = '<option value="">No playbook</option>' +
        Object.entries(PLAYBOOKS).map(([k,v])=>`<option value="${k}">${escapeHtml(v.name)}</option>`).join('');
      playBtn.addEventListener('click', (e)=>{
        e.stopPropagation();
        playSel.classList.toggle('hidden');
      });
      playSel.addEventListener('change', (e)=>{
        e.stopPropagation();
        playSel.classList.add('hidden');
        updateSelectionStateFromCard(card);
      });
    }

    // badge container safety
    if (!card.querySelector(".special-badges")) {
      const head = card.querySelector(".tl-head") || card.firstElementChild;
      const holder = document.createElement("div");
      holder.className = "special-badges flex gap-1";
      head.appendChild(holder);
    }

    // ensure badges match current classes
    updateCardBadges(card);
  });
}
let lastFocusedCard = null;
function focusCard(card){
  if (lastFocusedCard) lastFocusedCard.classList.remove("focus-ring");
  lastFocusedCard = card;
  card.classList.add("focus-ring");
}
function toggleWholeCardSelection(card){
  const any = Array.from(card.querySelectorAll('input.bureau')).some(cb=>cb.checked);
  setCardSelected(card, !any);
}

function toggleCardMode(card, modeKey){
  const info = MODES.find(m => m.key === modeKey);
  if (!info) return;

  // remove other mode classes before toggling desired one
  MODES.forEach(m => { if (m.cardClass !== info.cardClass) card.classList.remove(m.cardClass); });
  card.classList.toggle(info.cardClass);
  updateCardBadges(card);
  updateSelectionStateFromCard(card);
}

function updateCardBadges(card){
  const wrap = card.querySelector(".special-badges");
  if (!wrap) return;
  wrap.innerHTML = "";
  MODES.forEach(m => {
    if (card.classList.contains(m.cardClass)) {
      const s = document.createElement("span");
      s.className = `chip chip-mini chip-${m.key}`;
      s.textContent = m.chip;
      wrap.appendChild(s);
    }
  });

  const mode = MODES.find(m => card.classList.contains(m.cardClass));
  if (mode){
    const s = document.createElement("span");
    s.className = `chip chip-mini chip-${mode.key}`;
    s.textContent = mode.chip;
    wrap.appendChild(s);
  }
}
window.__crm_helpers = {
  attachCardHandlers,
  focusCardRef: ()=> lastFocusedCard,
  toggleWholeCardSelection,
  clearMode: ()=>{ activeMode=null; updateModeButtons(); }
};

const tlList = $("#tlList");
const obs = new MutationObserver(()=> attachCardHandlers(tlList));
obs.observe(tlList, { childList:true, subtree:true });

// Library modal
async function openLibrary(){
  const modal = $("#libraryModal");
  try{
    const resp = await fetch("/api/library");
    const data = await resp.json().catch(()=>({}));
    const list = data.library || {};
    const wrap = $("#libraryList");
    wrap.innerHTML = Object.entries(list).map(([name, info])=>{
      return `<div><span class="font-medium">${escapeHtml(name)}</span> - ${escapeHtml(info.type||"")}${info.phone?` • ${escapeHtml(info.phone)}`:""}</div>`;
    }).join("") || "<div class='muted'>No entries.</div>";
  }catch{
    $("#libraryList").innerHTML = "<div class='muted'>Failed to load.</div>";
  }
  modal.classList.remove("hidden"); modal.classList.add("flex");
  document.body.style.overflow = "hidden";
}
$("#btnCreditors").addEventListener("click", openLibrary);
$("#libraryClose").addEventListener("click", ()=>{
  const modal = $("#libraryModal");
  modal.classList.add("hidden"); modal.classList.remove("flex");
  document.body.style.overflow = "";
});
$("#libraryModal").addEventListener("click", (e)=>{ if(e.target.id==="libraryModal"){ $("#libraryClose").click(); } });

// ===================== Init =====================
loadConsumers();
loadTracker();
updatePortalLink();

const companyName = localStorage.getItem("companyName");
if (companyName) {
  $("#navCompany").textContent = companyName;
}
<|MERGE_RESOLUTION|>--- conflicted
+++ resolved
@@ -157,10 +157,7 @@
         $("#activityList").innerHTML = "";
         updatePortalLink();
         setSelectedConsumerId(null);
-<<<<<<< HEAD
-=======
-
->>>>>>> 1431daaa
+
       }
       loadConsumers();
     });
@@ -199,10 +196,7 @@
   const c = DB.consumers.find(x=>x.id===id);
   $("#selConsumer").textContent = c ? c.name : "—";
    setSelectedConsumerId(id);
-<<<<<<< HEAD
-=======
-
->>>>>>> 1431daaa
+
   updatePortalLink();
   await refreshReports();
   await loadConsumerState();
