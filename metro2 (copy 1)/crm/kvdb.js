--- conflicted
+++ resolved
@@ -1,8 +1,4 @@
 import { getDatabase, runMigrations, getTenantStrategy, getSchemaPrefix } from "./db/connection.js";
-<<<<<<< HEAD
-import { recordTenantMigrationMetric } from "./analytics/metrics.js";
-=======
->>>>>>> 177ca7f3
 import { DEFAULT_TENANT_ID, sanitizeTenantId } from "./tenantLimits.js";
 import { getCurrentTenantId } from "./tenantContext.js";
 
@@ -87,111 +83,11 @@
   sharedTableInitialized = true;
 }
 
-<<<<<<< HEAD
-async function ensureTenantRegistryEntry(db, tenantId, contextLabel = "shared_bootstrap") {
-  await ensureInitialized();
-  const start = Date.now();
-  try {
-    const existing = await db("tenant_registry").where({ tenant_id: tenantId }).first();
-    if (existing) {
-      return existing;
-    }
-    await db("tenant_registry").insert({ tenant_id: tenantId, created_at: db.fn.now(), updated_at: db.fn.now() });
-    await recordTenantMigrationMetric({
-      tenantId,
-      durationMs: Date.now() - start,
-      success: true,
-      context: contextLabel,
-      metadata: { strategy: contextLabel },
-    });
-    return null;
-  } catch (err) {
-    await recordTenantMigrationMetric({
-      tenantId,
-      durationMs: Date.now() - start,
-      success: false,
-      context: contextLabel,
-      errorMessage: err?.message || String(err),
-      metadata: { strategy: contextLabel },
-    });
-    throw err;
-  }
-}
-
-=======
->>>>>>> 177ca7f3
 async function ensureTenantSchema(db, tenantId) {
   const schemaName = schemaNameForTenant(tenantId);
   if (schemaCache.has(schemaName)) return schemaName;
 
   await ensureInitialized();
-<<<<<<< HEAD
-  const start = Date.now();
-  let bootstrapped = false;
-  try {
-    await db.transaction(async (trx) => {
-      const existing = await trx("tenant_registry").where({ tenant_id: tenantId }).first();
-      if (existing && existing.schema_name) {
-        schemaCache.add(existing.schema_name);
-        return;
-      }
-
-      bootstrapped = true;
-      await trx.raw(`CREATE SCHEMA IF NOT EXISTS "${schemaName}"`);
-
-      const tableExists = await trx
-        .select(1)
-        .from("information_schema.tables")
-        .where({ table_schema: schemaName, table_name: "kv_store" })
-        .first();
-
-      if (!tableExists) {
-        await trx.raw(`
-          CREATE TABLE IF NOT EXISTS "${schemaName}"."kv_store" (
-            key text PRIMARY KEY,
-            value jsonb NOT NULL,
-            updated_at timestamptz NOT NULL DEFAULT now()
-          );
-        `);
-        await trx.raw(`CREATE INDEX IF NOT EXISTS kv_store_updated_at_idx ON "${schemaName}"."kv_store" (updated_at);`);
-      }
-
-      if (!existing) {
-        await trx("tenant_registry")
-          .insert({ tenant_id: tenantId, schema_name: schemaName })
-          .onConflict("tenant_id")
-          .merge({ schema_name: schemaName, updated_at: trx.fn.now() });
-      } else if (!existing.schema_name) {
-        await trx("tenant_registry")
-          .where({ tenant_id: tenantId })
-          .update({ schema_name: schemaName, updated_at: trx.fn.now() });
-      }
-    });
-    schemaCache.add(schemaName);
-    if (bootstrapped) {
-      await recordTenantMigrationMetric({
-        tenantId,
-        durationMs: Date.now() - start,
-        success: true,
-        context: "schema_bootstrap",
-        metadata: { schema: schemaName },
-      });
-    }
-    return schemaName;
-  } catch (err) {
-    await recordTenantMigrationMetric({
-      tenantId,
-      durationMs: Date.now() - start,
-      success: false,
-      context: "schema_bootstrap",
-      errorMessage: err?.message || String(err),
-      metadata: { schema: schemaName },
-    });
-    throw err;
-  }
-}
-
-=======
   await db.transaction(async (trx) => {
     const existing = await trx("tenant_registry").where({ tenant_id: tenantId }).first();
     if (existing && existing.schema_name) {
@@ -234,7 +130,6 @@
   return schemaName;
 }
 
->>>>>>> 177ca7f3
 async function getTenantContext(options) {
   const tenantId = resolveTenant(options);
   const db = getDatabase();
@@ -243,10 +138,6 @@
     const schemaName = await ensureTenantSchema(db, tenantId);
     return { db, tenantId, strategy: "schema", schemaName };
   }
-<<<<<<< HEAD
-  await ensureTenantRegistryEntry(db, tenantId);
-=======
->>>>>>> 177ca7f3
   await ensureSharedStructures();
   return { db, tenantId, strategy: "shared" };
 }
@@ -261,7 +152,6 @@
   const row = await db("tenant_kv").where({ tenant_id: tenantId, key }).first();
   if (!row) return fallback;
   return parseValue(row.value, fallback);
-<<<<<<< HEAD
 }
 
 export async function writeKey(key, value, options = {}) {
@@ -300,46 +190,6 @@
   return db("tenant_kv").where({ tenant_id: tenantId }).select("key", "updated_at");
 }
 
-=======
-}
-
-export async function writeKey(key, value, options = {}) {
-  const { db, tenantId, strategy, schemaName } = await getTenantContext(options);
-  const payload = { value: toJson(value), updated_at: db.fn.now() };
-  if (strategy === "schema") {
-    await db
-      .withSchema(schemaName)
-      .from("kv_store")
-      .insert({ key, ...payload })
-      .onConflict("key")
-      .merge(payload);
-    return;
-  }
-  await db("tenant_kv")
-    .insert({ tenant_id: tenantId, key, ...payload })
-    .onConflict(["tenant_id", "key"])
-    .merge(payload);
-}
-
-export async function deleteKey(key, options = {}) {
-  const { db, tenantId, strategy, schemaName } = await getTenantContext(options);
-  if (strategy === "schema") {
-    await db.withSchema(schemaName).from("kv_store").where({ key }).del();
-    return;
-  }
-  await db("tenant_kv").where({ tenant_id: tenantId, key }).del();
-}
-
-export async function listKeys(options = {}) {
-  const { db, tenantId, strategy, schemaName } = await getTenantContext(options);
-  if (strategy === "schema") {
-    const rows = await db.withSchema(schemaName).from("kv_store").select("key", "updated_at");
-    return rows;
-  }
-  return db("tenant_kv").where({ tenant_id: tenantId }).select("key", "updated_at");
-}
-
->>>>>>> 177ca7f3
 export async function purgeTenant(tenantId) {
   const { db } = await getTenantContext({ tenantId });
   const strategy = getTenantStrategy();
