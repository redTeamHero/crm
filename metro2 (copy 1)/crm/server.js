// server.js
import express from "express";
import fs from "fs";
import path from "path";
import { fileURLToPath } from "url";
import { createRequire } from "module";
import multer from "multer";
import { nanoid } from "nanoid";
import { spawn, spawnSync } from "child_process";
import { htmlToPdfBuffer } from "./pdfUtils.js";
import crypto from "crypto";
import os from "os";
import archiver from "archiver";
import puppeteer from "puppeteer";
import nodeFetch from "node-fetch";
import * as cheerio from "cheerio";
import jwt from "jsonwebtoken";
import bcrypt from "bcryptjs";


import { logInfo, logError, logWarn } from "./logger.js";

import { ensureBuffer, readJson, writeJson } from "./utils.js";
import { sendCertifiedMail } from "./simpleCertifiedMail.js";
import { listEvents as listCalendarEvents, createEvent as createCalendarEvent, updateEvent as updateCalendarEvent, deleteEvent as deleteCalendarEvent, freeBusy as calendarFreeBusy } from "./googleCalendar.js";

const fetchFn = globalThis.fetch || nodeFetch;

const JWT_SECRET = process.env.JWT_SECRET || "dev-secret";
const TOKEN_EXPIRES_IN = "1h";

function generateToken(user){
  return jwt.sign({ id: user.id, username: user.username, role: user.role, permissions: user.permissions || [] }, JWT_SECRET, { expiresIn: TOKEN_EXPIRES_IN });
}



import { generateLetters, generatePersonalInfoLetters, generateInquiryLetters, generateDebtCollectorLetters, modeCopy } from "./letterEngine.js";
import { PLAYBOOKS } from "./playbook.js";
import { normalizeReport, renderHtml, savePdf } from "./creditAuditTool.js";
import {
  listConsumerState,
  addEvent,
  addFileMeta,
  consumerUploadsDir,
  addReminder,
  processAllReminders,
} from "./state.js";
function injectStyle(html, css){
  if(/<head[^>]*>/i.test(html)){
    return html.replace(/<\/head>/i, `<style>${css}</style></head>`);
  }
  return `<style>${css}</style>` + html;
}
async function generateOcrPdf(html){
  const noise = "iVBORw0KGgoAAAANSUhEUgAAAB4AAAAeCAYAAAA7MK6iAAAAqElEQVR4nM1XSRKAMAjrO/n/Qzw5HpQlJNTm5EyRUBpDXeuBrRjZehteYpSwEm9o4u6uoffMeUaSjx1PFdsKiIjKRajVDhMr29UWW7b2q6ioYiQiYYm2wmsXYi6psajssFJIGDM+rRQem4mwXaTSRF45pp1J/sVQFwhW0SODItoRens5xqBcZCI58rpzQzaVFPFUwqjNmX9/5lXM4LGz7xRAER/xf0WRXElyH0vwJrWaAAAAAElFTkSuQmCC";
  const ocrCss = `
    .ocr{position:relative;}
    .ocr::before{
      content:"";
      position:absolute;
      inset:0;
      pointer-events:none;
      background-image:
        repeating-linear-gradient(0deg, rgba(100,100,100,0.15) 0, rgba(100,100,100,0.15) 1px, transparent 1px, transparent 32px),
        repeating-linear-gradient(90deg, rgba(100,100,100,0.15) 0, rgba(100,100,100,0.15) 1px, transparent 1px, transparent 32px),
        repeating-linear-gradient(45deg, rgba(120,120,120,0.35) 0, rgba(120,120,120,0.35) 4px, transparent 4px, transparent 200px),
        url('data:image/png;base64,${noise}');
      background-size:32px 32px,32px 32px,200px 200px,30px 30px;
    }`;
  const injected = injectStyle(html, ocrCss);
  return await htmlToPdfBuffer(injected);

}


const __filename = fileURLToPath(import.meta.url);
const __dirname = path.dirname(__filename);

const SETTINGS_PATH = path.join(__dirname, "settings.json");
function loadSettings(){
  return readJson(SETTINGS_PATH, {
    hibpApiKey: "",
    rssFeedUrl: "https://hnrss.org/frontpage",
    googleCalendarToken: "",
    googleCalendarId: "",
    stripeApiKey: "",
  });
}

function saveSettings(data){ writeJson(SETTINGS_PATH, data); }

async function detectChromium(){
  if(process.env.PUPPETEER_EXECUTABLE_PATH) return process.env.PUPPETEER_EXECUTABLE_PATH;
  const candidates = [
    '/usr/bin/chromium',
    '/usr/bin/chromium-browser',
    '/snap/bin/chromium',
    '/usr/bin/google-chrome',
    '/usr/bin/google-chrome-stable'
  ];
  for(const p of candidates){
    try{
      await fs.promises.access(p, fs.constants.X_OK);
      const check = spawnSync(p, ['--version'], { stdio:'ignore' });
      if(check.status === 0) return p;
    }catch{}
  }
  return null;
}

async function launchBrowser(){
  const execPath = await detectChromium();
  const opts = {
    headless:true,
    args:['--no-sandbox','--disable-setuid-sandbox','--disable-dev-shm-usage','--disable-gpu','--no-zygote','--single-process']
  };
  if(execPath) opts.executablePath = execPath;
  return puppeteer.launch(opts);
}

const require = createRequire(import.meta.url);
let nodemailer = null;
try {
  nodemailer = require("nodemailer");
} catch (e) {
  console.warn("Nodemailer not installed");
}
let StripeLib = null;
try {
  StripeLib = require("stripe");
} catch (e) {
  console.warn("Stripe not installed");
}

const app = express();
app.use(express.json({ limit: "10mb" }));
let mailer = null;
if(nodemailer && process.env.SMTP_HOST){
  mailer = nodemailer.createTransport({
    host: process.env.SMTP_HOST,
    port: Number(process.env.SMTP_PORT || 587),
    secure: false,
    auth: process.env.SMTP_USER ? { user: process.env.SMTP_USER, pass: process.env.SMTP_PASS } : undefined
  });
}

// Basic request logging for debugging
app.use((req, res, next) => {
  const start = Date.now();
  res.on("finish", () => {
    const ms = Date.now() - start;
    console.log(`${new Date().toISOString()} ${req.method} ${req.originalUrl} -> ${res.statusCode} ${ms}ms`);
  });
  next();
});

process.on("unhandledRejection", err => {
  logError("UNHANDLED_REJECTION", "Unhandled promise rejection", err);
});
process.on("uncaughtException", err => {
  logError("UNCAUGHT_EXCEPTION", "Uncaught exception", err);
});
process.on("warning", warn => {
  logWarn("NODE_WARNING", warn.message, { stack: warn.stack });
});

function getAuthUser(req){
  const auth = req.headers.authorization || "";
  const db = loadUsersDB();
  if(auth.startsWith("Bearer ")){
    try{
      const payload = jwt.verify(auth.slice(7), JWT_SECRET);
      const found = db.users.find(u=>u.id===payload.id);
      if(!found) return null;
      return { ...found, permissions: found.permissions || [] };
    }catch{
      return null;
    }
  }
  if(auth.startsWith("Basic ")){
    const [user, pass] = Buffer.from(auth.slice(6), "base64").toString().split(":");
    const found = db.users.find(u=>u.username===user);
    if(!found) return null;
    if(!bcrypt.compareSync(pass, found.password)) return null;
    return { ...found, permissions: found.permissions || [] };
  }
  return null;
}

function authenticate(req,res,next){
  const u = getAuthUser(req);
  if(!u) return res.status(401).json({ ok:false, error:"Unauthorized" });
  req.user = u;
  next();
}

function optionalAuth(req,res,next){
  const u = getAuthUser(req);
  if(u) req.user = u;
  next();
}

function requireRole(role){
  return (req,res,next)=>{
    if(!req.user || req.user.role !== role) return res.status(403).json({ ok:false, error:"Forbidden" });
    next();
  };
}

function hasPermission(user, perm){
  if (perm === "letters") return !!user;
  return !!(user && (user.role === "admin" || (user.permissions || []).includes(perm)));
}

function requirePermission(perm){
  return (req,res,next)=>{
    if(!hasPermission(req.user, perm)) return res.status(403).json({ ok:false, error:"Forbidden" });
    next();
  };
}

function forbidMember(req,res,next){
  if(req.user && req.user.role === "member") return res.status(403).send("Forbidden");
  next();
}


// Basic resource monitoring to catch memory or CPU spikes
const MAX_RSS_MB = Number(process.env.MAX_RSS_MB || 512);
const RESOURCE_CHECK_MS = Number(process.env.RESOURCE_CHECK_MS || 60_000);

let lastCpu = process.cpuUsage();
setInterval(() => {
  try {
    const { rss } = process.memoryUsage();
    if (rss > MAX_RSS_MB * 1024 * 1024) {
      logWarn("HIGH_MEMORY_USAGE", "Memory usage high", { rss });
    }
    const cpu = process.cpuUsage(lastCpu);
    lastCpu = process.cpuUsage();
    const cpuMs = (cpu.user + cpu.system) / 1000;
    if (cpuMs > 1000) {
      logWarn("HIGH_CPU_USAGE", "CPU usage high", { cpuMs });

    }
  } catch (e) {
    logWarn("RESOURCE_MONITOR_FAILED", e.message);
  }
}, RESOURCE_CHECK_MS);



// periodically surface due letter reminders
processAllReminders();
setInterval(() => {
  try { processAllReminders(); }
  catch (e) { console.error("Reminder check failed", e); }
}, 60 * 60 * 1000);

// ---------- Static UI ----------
const PUBLIC_DIR = path.join(__dirname, "public");
const TEAM_TEMPLATE = (()=>{
  try{
    return fs.readFileSync(path.join(PUBLIC_DIR, "team-member-template.html"), "utf-8");
  }catch{return "";}
})();
  // Disable default index to avoid auto-serving the app without auth
  app.use(express.static(PUBLIC_DIR, { index: false }));
  // Serve login by default so users aren't dropped straight into the app
  app.get("/", (_req, res) => res.sendFile(path.join(PUBLIC_DIR, "login.html")));
app.get("/dashboard", (_req, res) => res.sendFile(path.join(PUBLIC_DIR, "dashboard.html")));
app.get("/clients", (_req, res) => res.sendFile(path.join(PUBLIC_DIR, "index.html")));
app.get("/leads", (_req, res) => res.sendFile(path.join(PUBLIC_DIR, "leads.html")));
app.get("/schedule", (_req, res) => res.sendFile(path.join(PUBLIC_DIR, "schedule.html")));
app.get("/my-company", optionalAuth, forbidMember, (_req, res) => res.sendFile(path.join(PUBLIC_DIR, "my-company.html")));
app.get("/billing", (_req, res) => res.sendFile(path.join(PUBLIC_DIR, "billing.html")));
app.get(["/letters", "/letters/:jobId"], optionalAuth, forbidMember, (_req, res) =>
  res.sendFile(path.join(PUBLIC_DIR, "letters.html"))
);
app.get("/library", optionalAuth, forbidMember, (_req, res) => res.sendFile(path.join(PUBLIC_DIR, "library.html")));
app.get("/tradelines", optionalAuth, forbidMember, (_req, res) => res.sendFile(path.join(PUBLIC_DIR, "tradelines.html")));
app.get("/quiz", optionalAuth, forbidMember, (_req,res)=> res.sendFile(path.join(PUBLIC_DIR, "quiz.html")));
app.get("/settings", optionalAuth, forbidMember, (_req,res)=> res.sendFile(path.join(PUBLIC_DIR, "settings.html")));
app.get("/team/:token", (req,res)=>{
  const token = path.basename(req.params.token);
  const file = path.join(PUBLIC_DIR, `team-${token}.html`);
  if(!fs.existsSync(file)) return res.status(404).send("Not found");
  res.sendFile(file);
});
app.get("/portal/:id", (req, res) => {
  const db = loadDB();
  const consumer = db.consumers.find(c => c.id === req.params.id);
  if (!consumer) return res.status(404).send("Portal not found");
  const tmpl = fs.readFileSync(path.join(PUBLIC_DIR, "client-portal-template.html"), "utf-8");
  let html = tmpl.replace(/{{name}}/g, consumer.name);
  if (consumer.creditScore) {
    const scoreJson = JSON.stringify(consumer.creditScore);
    const script = `\n<script>localStorage.setItem('creditScore', ${JSON.stringify(scoreJson)});</script>`;
    html = html.replace('</body>', `${script}\n</body>`);
  }
  res.send(html);
});

app.get("/buy", async (req, res) => {
  const { bank = "", price = "" } = req.query || {};
  const settings = loadSettings();
  if (!StripeLib || !settings.stripeApiKey) {
    return res.status(500).send("Stripe not configured");
  }
  const amt = Math.round(parseFloat(price) * 100);
  if (!amt) return res.status(400).send("Invalid price");
  try {
    const stripe = new StripeLib(settings.stripeApiKey);
    const session = await stripe.checkout.sessions.create({
      mode: "payment",
      line_items: [
        {
          price_data: {
            currency: "usd",
            product_data: { name: `${bank} Tradeline` },
            unit_amount: amt,
          },
          quantity: 1,
        },
      ],
      success_url: `${req.protocol}://${req.get('host')}/?success=1`,
      cancel_url: `${req.protocol}://${req.get('host')}/?canceled=1`,
    });
    res.redirect(303, session.url);
  } catch (e) {
    console.error("Stripe checkout error", e);
    res.status(500).send("Checkout failed");
  }
});

app.get("/api/settings", (_req, res) => {
  res.json({ ok: true, settings: loadSettings() });
});

app.post("/api/settings", (req, res) => {
  const {
    hibpApiKey = "",
    rssFeedUrl = "",
    googleCalendarToken = "",
    googleCalendarId = "",
    stripeApiKey = "",
  } = req.body || {};
  saveSettings({ hibpApiKey, rssFeedUrl, googleCalendarToken, googleCalendarId, stripeApiKey });

  res.json({ ok: true });
});

app.get("/api/calendar/events", async (_req, res) => {
  try {
    const events = await listCalendarEvents();
    res.json({ ok: true, events });
  } catch (e) {
    res.status(500).json({ ok: false, error: e.message });
  }
});

app.post("/api/calendar/events", async (req, res) => {
  try {
    const ev = await createCalendarEvent(req.body);
    res.json({ ok: true, event: ev });
  } catch (e) {
    res.status(500).json({ ok: false, error: e.message });
  }
});

app.put("/api/calendar/events/:id", async (req, res) => {
  try {
    const ev = await updateCalendarEvent(req.params.id, req.body);
    res.json({ ok: true, event: ev });
  } catch (e) {
    res.status(500).json({ ok: false, error: e.message });
  }
});

app.delete("/api/calendar/events/:id", async (req, res) => {
  try {
    await deleteCalendarEvent(req.params.id);
    res.json({ ok: true });
  } catch (e) {
    res.status(500).json({ ok: false, error: e.message });
  }
});

app.get("/api/tradelines", async (_req, res) => {
  try {
    const tradelines = await scrapeTradelines();
    res.json({ ok: true, tradelines });
  } catch (e) {
    res.status(500).json({ ok: false, error: e.message });
  }
});

app.post("/api/calendar/freebusy", async (req, res) => {
  try {
    const { timeMin, timeMax } = req.body || {};
    const fb = await calendarFreeBusy(timeMin, timeMax);
    res.json({ ok: true, fb });
  } catch (e) {
    res.status(500).json({ ok: false, error: e.message });
  }
});

// ---------- Simple JSON "DB" ----------

const DB_PATH = path.join(__dirname, "db.json");
function loadDB(){ return readJson(DB_PATH, { consumers: [] }); }
function saveDB(db){ writeJson(DB_PATH, db); }

const LETTERS_DB_PATH = path.join(__dirname, "letters-db.json");
const LETTERS_DEFAULT = { jobs: [], templates: [], sequences: [], contracts: [] };
function loadLettersDB(){
  const db = readJson(LETTERS_DB_PATH, null);
  if(db){
    console.log(`Loaded letters DB with ${db.jobs?.length || 0} jobs`);
    return db;
  }
  console.warn("letters-db.json missing or invalid, using empty structure");
  return { jobs: [], templates: [], sequences: [], contracts: [] };
}

function saveLettersDB(db){

  writeJson(LETTERS_DB_PATH, db);
  console.log(`Saved letters DB with ${db.jobs.length} jobs`);
};
function recordLettersJob(userId, consumerId, jobId, letters){
  console.log(`Recording letters job ${jobId} for consumer ${consumerId}`);
  const db = loadLettersDB();
  db.jobs.push({
    userId,
    consumerId,
    jobId,
    createdAt: Date.now(),
    letters: letters.map(L=>({ filename:L.filename, bureau:L.bureau, creditor:L.creditor }))
  });
  saveLettersDB(db);
}

function getUserJobMeta(jobId, userId){
  const ldb = loadLettersDB();
  return ldb.jobs.find(j=>j.jobId === jobId && j.userId === userId) || null;
}

function loadJobForUser(jobId, userId){
  const meta = getUserJobMeta(jobId, userId);
  if(!meta) return null;
  let job = getJobMem(jobId);
  if(!job){
    const disk = loadJobFromDisk(jobId);
    if(disk){
      putJobMem(jobId, disk.letters.map(d => ({
        filename: path.basename(d.htmlPath),
        bureau: d.bureau,
        creditor: d.creditor,
        html: fs.existsSync(d.htmlPath) ? fs.readFileSync(d.htmlPath,"utf-8") : "<html><body>Missing file.</body></html>",
        useOcr: d.useOcr
      })));
      job = getJobMem(jobId);
    }
  }
  if(!job) return null;
  return { meta, job };
}
if(!fs.existsSync(LETTERS_DB_PATH)){
  console.log(`letters-db.json not found. Initializing at ${LETTERS_DB_PATH}`);
  saveLettersDB(LETTERS_DEFAULT);
}

const LEADS_DB_PATH = path.join(__dirname, "leads-db.json");
function loadLeadsDB(){ return readJson(LEADS_DB_PATH, { leads: [] }); }
function saveLeadsDB(db){ writeJson(LEADS_DB_PATH, db); }

const INVOICES_DB_PATH = path.join(__dirname, "invoices-db.json");
function loadInvoicesDB(){ return readJson(INVOICES_DB_PATH, { invoices: [] }); }
function saveInvoicesDB(db){ writeJson(INVOICES_DB_PATH, db); }

const CONTACTS_DB_PATH = path.join(__dirname, "contacts-db.json");
function loadContactsDB(){ return readJson(CONTACTS_DB_PATH, { contacts: [] }); }
function saveContactsDB(db){ writeJson(CONTACTS_DB_PATH, db); }

const USERS_DB_PATH = path.join(__dirname, "users-db.json");
function loadUsersDB(){ return readJson(USERS_DB_PATH, { users: [] }); }
function saveUsersDB(db){ writeJson(USERS_DB_PATH, db); }

const TASKS_DB_PATH = path.join(__dirname, "tasks-db.json");
function loadTasksDB(){ return readJson(TASKS_DB_PATH, { tasks: [] }); }
function saveTasksDB(db){ writeJson(TASKS_DB_PATH, db); }

function processTasks(){
  const db = loadTasksDB();
  let changed = false;
  const now = Date.now();
  for(const t of db.tasks){
    if(!t.completed){
      const status = t.due && new Date(t.due).getTime() < now ? "overdue" : "pending";
      if(t.status !== status){ t.status = status; changed = true; }
    }
  }
  if(changed) saveTasksDB(db);
}
setInterval(processTasks, 60_000);


function renderInvoiceHtml(inv, company = {}, consumer = {}) {
  return `<!DOCTYPE html><html><head><meta charset="utf-8"/>
  <style>
    body { font-family: sans-serif; margin:40px; }
    h1 { text-align:center; }
    table { width:100%; border-collapse:collapse; margin-top:20px; }
    th, td { padding:8px; border-bottom:1px solid #ddd; text-align:left; }
  </style>
  </head><body>
  <h1>${company.name || 'Invoice'}</h1>
  <p><strong>Bill To:</strong> ${consumer.name || ''}</p>
  <table>
    <thead><tr><th>Description</th><th>Amount</th><th>Due</th></tr></thead>
    <tbody><tr><td>${inv.desc}</td><td>$${Number(inv.amount).toFixed(2)}</td><td>${inv.due || ''}</td></tr></tbody>
  </table>
  </body></html>`;
}


// ---------- Upload handling ----------
const upload = multer({ storage: multer.memoryStorage() });

// ---------- Python Analyzer Bridge ----------
async function runPythonAnalyzer(htmlContent){
  const scriptPath = path.join(__dirname, "metro2_audit_multi.py");
  await fs.promises.access(scriptPath, fs.constants.R_OK)
    .catch(()=>{ throw new Error(`Analyzer not found or unreadable: ${scriptPath}`); });
  const tmpDir = await fs.promises.mkdtemp(path.join(os.tmpdir(),"metro2-"));
  const htmlPath = path.join(tmpDir,"report.html");
  const outPath  = path.join(tmpDir,"report.json");
  await fs.promises.writeFile(htmlPath, htmlContent, "utf-8");

  const py = spawn("python3", [scriptPath,"-i",htmlPath,"-o",outPath], { stdio:["ignore","pipe","pipe"] });
  let stdout="", stderr="";
  py.stdout.on("data",d=>stdout+=d.toString());
  py.stderr.on("data",d=>stderr+=d.toString());

  return new Promise((resolve,reject)=>{
    py.on("error", async(err) => {
      try { await fs.promises.rm(tmpDir,{recursive:true,force:true}); }catch{}
      reject(err);
    });
    py.on("close", async(code)=>{
      try{
        if(code!==0) throw new Error(`Analyzer exit ${code}\n${stderr}\n${stdout}`);
        await fs.promises.access(outPath, fs.constants.R_OK);
        const raw = await fs.promises.readFile(outPath, "utf-8");
        const json = JSON.parse(raw);
        resolve(json);
      }catch(e){ reject(e); }
      finally{ try{ await fs.promises.rm(tmpDir,{recursive:true,force:true}); }catch{} }
    });
  });
}

// Attempt to pull credit scores from raw HTML uploads so the client portal
// can display them without requiring additional manual input. The format of
// consumer credit reports varies, but typically the bureau name appears near a
// three-digit score. This helper scans the HTML text for each bureau and
// returns any score it finds.
function extractCreditScores(html){
  const scores = {};
  const patterns = {
    transunion: /transunion[^0-9]{0,100}(\d{3})/i,
    experian: /experian[^0-9]{0,100}(\d{3})/i,
    equifax: /equifax[^0-9]{0,100}(\d{3})/i,
  };
  for(const [key, re] of Object.entries(patterns)){
    const m = html.match(re);
    if(m) scores[key] = Number(m[1]);
  }
  return scores;
}

// =================== Consumers ===================
app.get("/api/consumers", (_req,res)=> res.json(loadDB()));
app.post("/api/consumers", (req,res)=>{
  const db = loadDB();
  const id = nanoid(10);
  const consumer = {
    id,
    name: req.body.name || "Unnamed",
    email: req.body.email || "",
    phone: req.body.phone || "",
    addr1: req.body.addr1 || "",
    addr2: req.body.addr2 || "",
    city:  req.body.city  || "",
    state: req.body.state || "",
    zip:   req.body.zip   || "",
    ssn_last4: req.body.ssn_last4 || "",
    dob: req.body.dob || "",
    sale: Number(req.body.sale) || 0,
    paid: Number(req.body.paid) || 0,
    status: req.body.status || "active",

    reports: []
  };
  db.consumers.push(consumer);
  saveDB(db);
  // log event
  addEvent(id, "consumer_created", { name: consumer.name });
  res.json({ ok:true, consumer });
});

app.put("/api/consumers/:id", (req,res)=>{
  const db = loadDB();
  const c = db.consumers.find(x=>x.id===req.params.id);
  if(!c) return res.status(404).json({ ok:false, error:"Consumer not found" });
  Object.assign(c, {
    name:req.body.name??c.name, email:req.body.email??c.email, phone:req.body.phone??c.phone,
    addr1:req.body.addr1??c.addr1, addr2:req.body.addr2??c.addr2, city:req.body.city??c.city,
    state:req.body.state??c.state, zip:req.body.zip??c.zip, ssn_last4:req.body.ssn_last4??c.ssn_last4,
    dob:req.body.dob??c.dob,
    sale: req.body.sale !== undefined ? Number(req.body.sale) : c.sale,
    paid: req.body.paid !== undefined ? Number(req.body.paid) : c.paid,
    status: req.body.status ?? c.status ?? "active"

  });
  saveDB(db);
  addEvent(c.id, "consumer_updated", { fields: Object.keys(req.body||{}) });
  res.json({ ok:true, consumer:c });
});

app.delete("/api/consumers/:id", (req,res)=>{
  const db=loadDB();
  const i=db.consumers.findIndex(c=>c.id===req.params.id);
  if(i===-1) return res.status(404).json({ ok:false, error:"Consumer not found" });
  const removed = db.consumers[i];
  db.consumers.splice(i,1);
  saveDB(db);
  addEvent(removed.id, "consumer_deleted", {});
  res.json({ ok:true });
});

// =================== Leads ===================
app.get("/api/leads", (_req,res)=> res.json({ ok:true, ...loadLeadsDB() }));


app.post("/api/leads", (req,res)=>{
  const db = loadLeadsDB();
  const id = nanoid(10);
  const lead = {
    id,
    name: req.body.name || "",
    email: req.body.email || "",
    phone: req.body.phone || "",
    source: req.body.source || "",
    notes: req.body.notes || "",
    status: "new"

  };
  db.leads.push(lead);
  saveLeadsDB(db);
  res.json({ ok:true, lead });
});

app.put("/api/leads/:id", (req,res)=>{
  const db = loadLeadsDB();
  const lead = db.leads.find(l=>l.id===req.params.id);
  if(!lead) return res.status(404).json({ error:"Not found" });
  Object.assign(lead, {
    name: req.body.name ?? lead.name,
    email: req.body.email ?? lead.email,
    phone: req.body.phone ?? lead.phone,
    source: req.body.source ?? lead.source,
    notes: req.body.notes ?? lead.notes,
    status: req.body.status ?? lead.status
  });
  saveLeadsDB(db);
  res.json({ ok:true, lead });
});

app.delete("/api/leads/:id", (req,res)=>{
  const db = loadLeadsDB();
  const idx = db.leads.findIndex(l=>l.id===req.params.id);
  if(idx === -1) return res.status(404).json({ error:"Not found" });
  db.leads.splice(idx,1);
  saveLeadsDB(db);
  res.json({ ok:true });
});

// =================== Invoices ===================
app.get("/api/invoices/:consumerId", (req,res)=>{
  const db = loadInvoicesDB();
  const list = db.invoices.filter(inv => inv.consumerId === req.params.consumerId);
  res.json({ ok:true, invoices: list });
});

app.post("/api/invoices", async (req,res)=>{
  const db = loadInvoicesDB();
  const inv = {
    id: nanoid(10),
    consumerId: req.body.consumerId,
    desc: req.body.desc || "",
    amount: Number(req.body.amount) || 0,
    due: req.body.due || null,
    paid: !!req.body.paid,
    pdf: null,
  };

  let result;
  try {
    const company = req.body.company || {};
    const mainDb = loadDB();
    const consumer = mainDb.consumers.find(c => c.id === inv.consumerId) || {};
    const html = renderInvoiceHtml(inv, company, consumer);
    result = await savePdf(html);
    let ext = path.extname(result.path);
    if (result.warning || ext !== ".pdf") {
      console.error("Invoice PDF generation failed", result.warning);
      ext = ".html";
    }
    const mime = ext === ".pdf" ? "application/pdf" : "text/html";

    const uploadsDir = consumerUploadsDir(inv.consumerId);
    const fid = nanoid(10);
    const storedName = `${fid}${ext}`;
    const dest = path.join(uploadsDir, storedName);
    await fs.promises.copyFile(result.path, dest);
    const stat = await fs.promises.stat(dest);
    addFileMeta(inv.consumerId, {
      id: fid,
      originalName: `invoice_${inv.id}${ext}`,
      storedName,
      type: "invoice",
      size: stat.size,
      mimetype: mime,
      uploadedAt: new Date().toISOString(),
    });
    inv.pdf = storedName;
  } catch (err) {
    console.error("Failed to generate invoice PDF", err);
  }

  const payLink = req.body.payLink || `https://pay.example.com/${inv.id}`;
  addEvent(inv.consumerId, "message", {
    from: "system",
    text: `Payment due for ${inv.desc} ($${inv.amount.toFixed(2)}). Pay here: ${payLink}`,
  });


  db.invoices.push(inv);
  saveInvoicesDB(db);
  res.json({ ok:true, invoice: inv, warning: result?.warning });
});

app.put("/api/invoices/:id", (req,res)=>{
  const db = loadInvoicesDB();
  const inv = db.invoices.find(i=>i.id===req.params.id);
  if(!inv) return res.status(404).json({ ok:false, error:"Not found" });
  if(req.body.desc !== undefined) inv.desc = req.body.desc;
  if(req.body.amount !== undefined) inv.amount = Number(req.body.amount) || 0;
  if(req.body.due !== undefined) inv.due = req.body.due;
  if(req.body.paid !== undefined) inv.paid = !!req.body.paid;
  saveInvoicesDB(db);
  res.json({ ok:true, invoice: inv });
});

// =================== Users ===================
app.post("/api/register", (req,res)=>{
  const db = loadUsersDB();
  if(db.users.find(u=>u.username===req.body.username)) return res.status(400).json({ ok:false, error:"User exists" });
  const user = {
    id: nanoid(10),
    username: req.body.username || "",
    password: bcrypt.hashSync(req.body.password || "", 10),
    role: "member",
    permissions: []
  };
  db.users.push(user);
  saveUsersDB(db);
  res.json({ ok:true, token: generateToken(user) });
});

app.post("/api/login", (req,res)=>{
  const db = loadUsersDB();
  const user = db.users.find(u=>u.username===req.body.username);
  if(!user) return res.status(401).json({ ok:false, error:"Invalid credentials" });
  if(!bcrypt.compareSync(req.body.password || "", user.password)) return res.status(401).json({ ok:false, error:"Invalid credentials" });
  res.json({ ok:true, token: generateToken(user) });
});

app.post("/api/request-password-reset", (req,res)=>{
  const db = loadUsersDB();
  const user = db.users.find(u=>u.username===req.body.username);
  if(!user) return res.status(404).json({ ok:false, error:"Not found" });
  const token = nanoid(12);
  user.resetToken = token;
  saveUsersDB(db);
  res.json({ ok:true, token });
});

app.post("/api/reset-password", (req,res)=>{
  const db = loadUsersDB();
  const user = db.users.find(u=>u.username===req.body.username && u.resetToken===req.body.token);
  if(!user) return res.status(400).json({ ok:false, error:"Invalid token" });
  user.password = bcrypt.hashSync(req.body.password || "", 10);
  delete user.resetToken;
  saveUsersDB(db);
  res.json({ ok:true });
});

app.post("/api/users", optionalAuth, (req,res)=>{
  const db = loadUsersDB();
  if(db.users.length>0 && (!req.user || req.user.role !== "admin")) return res.status(403).json({ ok:false, error:"Forbidden" });
  const role = req.body.role || (db.users.length === 0 ? "admin" : "member");
  const user = {
    id: nanoid(10),
    username: req.body.username || "",
    password: bcrypt.hashSync(req.body.password || "", 10),
    role,
    permissions: Array.isArray(req.body.permissions) ? req.body.permissions : []
  };
  db.users.push(user);
  saveUsersDB(db);
  res.json({ ok:true, user: { id: user.id, username: user.username, role: user.role, permissions: user.permissions } });

});

app.get("/api/users", authenticate, requireRole("admin"), (_req,res)=>{
  const db = loadUsersDB();
  res.json({ ok:true, users: db.users.map(u=>({ id:u.id, username:u.username, role:u.role, permissions: u.permissions || [] })) });
});

app.get("/api/me", authenticate, (req,res)=>{
  res.json({ ok:true, user: { id: req.user.id, username: req.user.username, role: req.user.role, permissions: req.user.permissions || [] } });
});

app.post("/api/team-members", authenticate, requireRole("admin"), (req,res)=>{
  const db = loadUsersDB();
  const token = nanoid(12);
  const passwordPlain = req.body.password || nanoid(8);
  const password = bcrypt.hashSync(passwordPlain, 10);
  const member = {
    id: nanoid(10),
    username: req.body.username || "",
    name: req.body.name || "",
    token,
    password,
    role: "member",
    mustReset: true,
    permissions: []
  };
  db.users.push(member);
  saveUsersDB(db);
  if(TEAM_TEMPLATE){
    const html = TEAM_TEMPLATE.replace(/\{\{token\}\}/g, token).replace(/\{\{name\}\}/g, member.name || member.username || "Team Member");
    try{ fs.writeFileSync(path.join(PUBLIC_DIR, `team-${token}.html`), html); }catch{}
  }
  res.json({ ok:true, member: { id: member.id, username: member.username, token, password: passwordPlain } });
});

app.post("/api/team/:token/login", (req,res)=>{
  const db = loadUsersDB();
  const member = db.users.find(u=>u.token===req.params.token);
  if(!member) return res.status(404).json({ ok:false, error:"Not found" });
  if(!bcrypt.compareSync(req.body.password || "", member.password)) return res.status(401).json({ ok:false, error:"Invalid password" });
  res.json({ ok:true, token: generateToken(member), mustReset: member.mustReset });
});

app.post("/api/team/:token/reset", (req,res)=>{
  const db = loadUsersDB();
  const member = db.users.find(u=>u.token===req.params.token);
  if(!member) return res.status(404).json({ ok:false, error:"Not found" });
  member.password = bcrypt.hashSync(req.body.password || "", 10);
  member.mustReset = false;
  saveUsersDB(db);
  res.json({ ok:true });
});

// =================== Contacts ===================
app.get("/api/contacts", authenticate, requirePermission("contacts"), (req,res)=>{

  const db = loadContactsDB();
  const contacts = db.contacts.filter(c=>c.userId===req.user.id);
  res.json({ ok:true, contacts });
});

app.post("/api/contacts", authenticate, requirePermission("contacts"), (req,res)=>{

  const db = loadContactsDB();
  const contact = { id: nanoid(10), userId: req.user.id, name: req.body.name || "", email: req.body.email || "", phone: req.body.phone || "", notes: req.body.notes || "" };
  db.contacts.push(contact);
  saveContactsDB(db);
  res.json({ ok:true, contact });
});

app.put("/api/contacts/:id", authenticate, requirePermission("contacts"), (req,res)=>{

  const db = loadContactsDB();
  const contact = db.contacts.find(c=>c.id===req.params.id && c.userId===req.user.id);
  if(!contact) return res.status(404).json({ ok:false, error:"Not found" });
  Object.assign(contact, { name:req.body.name ?? contact.name, email:req.body.email ?? contact.email, phone:req.body.phone ?? contact.phone, notes:req.body.notes ?? contact.notes });
  saveContactsDB(db);
  res.json({ ok:true, contact });
});

app.delete("/api/contacts/:id", authenticate, requirePermission("contacts"), (req,res)=>{

  const db = loadContactsDB();
  const idx = db.contacts.findIndex(c=>c.id===req.params.id && c.userId===req.user.id);
  if(idx===-1) return res.status(404).json({ ok:false, error:"Not found" });
  db.contacts.splice(idx,1);
  saveContactsDB(db);
  res.json({ ok:true });
});

// =================== Tasks ===================
app.get("/api/tasks", authenticate, requirePermission("tasks"), (req,res)=>{

  const db = loadTasksDB();
  const tasks = db.tasks.filter(t=>t.userId===req.user.id);
  res.json({ ok:true, tasks });
});

app.post("/api/tasks", authenticate, requirePermission("tasks"), (req,res)=>{

  const db = loadTasksDB();
  const task = { id: nanoid(10), userId: req.user.id, desc: req.body.desc || "", due: req.body.due || null, completed: false, status: "pending" };
  db.tasks.push(task);
  saveTasksDB(db);
  res.json({ ok:true, task });
});

app.put("/api/tasks/:id", authenticate, requirePermission("tasks"), (req,res)=>{

  const db = loadTasksDB();
  const task = db.tasks.find(t=>t.id===req.params.id && t.userId===req.user.id);
  if(!task) return res.status(404).json({ ok:false, error:"Not found" });
  Object.assign(task, { desc:req.body.desc ?? task.desc, due:req.body.due ?? task.due, completed:req.body.completed ?? task.completed });
  if(task.completed) task.status = "done";
  saveTasksDB(db);
  res.json({ ok:true, task });
});

// =================== Reporting ===================
app.get("/api/reports/summary", authenticate, requirePermission("reports"), (req,res)=>{

  const contacts = loadContactsDB().contacts.filter(c=>c.userId===req.user.id).length;
  const tasks = loadTasksDB().tasks.filter(t=>t.userId===req.user.id);
  const completedTasks = tasks.filter(t=>t.completed).length;
  res.json({ ok:true, summary:{ contacts, tasks:{ total: tasks.length, completed: completedTasks } } });

});

// =================== Messages ===================
app.get("/api/messages", (_req, res) => {
  const db = loadDB();
  const all = [];
  for (const c of db.consumers || []) {
    const cstate = listConsumerState(c.id);
    const msgs = (cstate.events || [])
      .filter(e => e.type === "message")
      .map(m => ({ ...m, consumer: { id: c.id, name: c.name || "" } }));
    all.push(...msgs);
  }
  all.sort((a, b) => new Date(b.at) - new Date(a.at));
  res.json({ ok: true, messages: all });
});

app.get("/api/messages/:consumerId", (req,res)=>{
  const cstate = listConsumerState(req.params.consumerId);
  const msgs = (cstate.events || []).filter(e=>e.type === "message");
  res.json({ ok:true, messages: msgs });
});

app.post("/api/messages/:consumerId", optionalAuth, (req,res)=>{
  const text = req.body.text || "";
  let from = req.body.from || "host";
  const payload = { from, text };
  if (req.user) {
    from = req.user.username;
    payload.from = from;
    payload.userId = req.user.id;
  }
  addEvent(req.params.consumerId, "message", payload);
  res.json({ ok:true });
});

app.post("/api/consumers/:consumerId/events", (req,res)=>{
  const { type, payload } = req.body || {};
  if(!type){
    return res.status(400).json({ ok:false, error:'type required' });
  }
  addEvent(req.params.consumerId, type, payload || {});
  res.json({ ok:true });
});

// =================== Templates / Sequences / Contracts ===================
function defaultTemplates(){
  return [
    { id: "identity", ...modeCopy("identity", "delete", true) },
    { id: "breach",   ...modeCopy("breach", "delete", true) },
    { id: "assault",  ...modeCopy("assault", "delete", true) },
    { id: "standard", ...modeCopy(null, "delete", true) }
  ];
}
app.get("/api/templates/defaults", (_req,res)=>{
  res.json({ ok:true, templates: defaultTemplates() });
});
app.get("/api/templates", (_req,res)=>{
  const db = loadLettersDB();
  if(!db.templates || db.templates.length === 0){
    db.templates = defaultTemplates();
    saveLettersDB(db);
  }
  res.json({
    ok: true,
    templates: db.templates,
    sequences: db.sequences || [],
    contracts: db.contracts || []
  });
});

app.post("/api/templates", (req,res)=>{
  const db = loadLettersDB();
  db.templates = db.templates || [];
  const { id = nanoid(8), heading = "", intro = "", ask = "", afterIssues = "", evidence = "" } = req.body || {};
  const existing = db.templates.find(t => t.id === id);
  const tpl = { id, heading, intro, ask, afterIssues, evidence };
  if(existing){ Object.assign(existing, tpl); }
  else { db.templates.push(tpl); }
  saveLettersDB(db);
  res.json({ ok:true, template: tpl });
});

app.post("/api/sequences", (req,res)=>{
  const db = loadLettersDB();
  db.sequences = db.sequences || [];
  const { id = nanoid(8), name = "", templates = [] } = req.body || {};
  const existing = db.sequences.find(s => s.id === id);
  const seq = { id, name, templates };
  if(existing){ Object.assign(existing, seq); }
  else { db.sequences.push(seq); }
  saveLettersDB(db);
  res.json({ ok:true, sequence: seq });
});

app.post("/api/contracts", (req,res)=>{
  const db = loadLettersDB();
  const ct = { id: nanoid(8), name: req.body.name || "", body: req.body.body || "" };
  db.contracts = db.contracts || [];
  db.contracts.push(ct);
  saveLettersDB(db);
  res.json({ ok:true, contract: ct });
});


// Upload HTML -> analyze -> save under consumer
app.post("/api/consumers/:id/upload", upload.single("file"), async (req,res)=>{
  const db=loadDB();
  const consumer = db.consumers.find(c=>c.id===req.params.id);
  if(!consumer) return res.status(404).json({ ok:false, error:"Consumer not found" });
  if(!req.file) return res.status(400).json({ ok:false, error:"No file uploaded" });

  try{
    const htmlText = req.file.buffer.toString("utf-8");
    const analyzed = await runPythonAnalyzer(htmlText);
    const scores = extractCreditScores(htmlText);
    if (Object.keys(scores).length) {
      consumer.creditScore = { ...consumer.creditScore, ...scores };
    }
    // compare bureau-reported personal info against consumer record
    const normalize = s => (s || "").toString().trim().toLowerCase();
    const mismatches = {};
    if (analyzed?.personalInfo && typeof analyzed.personalInfo === "object") {
      for (const [bureau, info] of Object.entries(analyzed.personalInfo)) {
        if (!info) continue;
        const diff = {};
        if (info.name && consumer.name && normalize(info.name) !== normalize(consumer.name)) {
          diff.name = info.name;
        }
        if (info.dob && consumer.dob && info.dob !== consumer.dob) {
          diff.dob = info.dob;
        }
        const addr = info.address || {};
        const addrFields = ["addr1", "addr2", "city", "state", "zip"];
        const addrMismatch = addrFields.some(f => addr[f] && consumer[f] && normalize(addr[f]) !== normalize(consumer[f]));
        if (addrMismatch) {
          diff.address = addr;
        }
        if (Object.keys(diff).length) {
          mismatches[bureau] = diff;
        }
      }
    }
    analyzed.personalInfoMismatches = mismatches;
    const rid = nanoid(8);
    // store original uploaded file so clients can access it from document center
    const uploadDir = consumerUploadsDir(consumer.id);
    const ext = (req.file.originalname.match(/\.[a-z0-9]+$/i)||[""])[0] || "";
    const storedName = `${rid}${ext}`;
    await fs.promises.writeFile(path.join(uploadDir, storedName), req.file.buffer);
    addFileMeta(consumer.id, {
      id: rid,
      originalName: req.file.originalname,
      storedName,
      size: req.file.size,
      mimetype: req.file.mimetype,
      uploadedAt: new Date().toISOString(),
      personalInfoMismatches: mismatches,
    });
    consumer.reports.unshift({
      id: rid,
      uploadedAt: new Date().toISOString(),
      filename: req.file.originalname,
      size: req.file.size,
      summary: { tradelines: analyzed?.tradelines?.length || 0, personalInfoMismatches: mismatches },
      data: analyzed
    });
    saveDB(db);
    addEvent(consumer.id, "report_uploaded", {
      reportId: rid,
      filename: req.file.originalname,
      size: req.file.size
    });
    res.json({ ok:true, reportId: rid });
  }catch(e){
    console.error("Analyzer error:", e);
    res.status(500).json({ ok:false, error: String(e) });
  }
});

app.get("/api/consumers/:id/reports", (req,res)=>{
  const db=loadDB();
  const c=db.consumers.find(x=>x.id===req.params.id);
  if(!c) return res.status(404).json({ ok:false, error:"Consumer not found" });
  res.json({ ok:true, reports: c.reports.map(r=>({ id:r.id, uploadedAt:r.uploadedAt, filename:r.filename, summary:r.summary })) });
});

app.get("/api/consumers/:id/report/:rid", (req,res)=>{
  const db=loadDB();
  const c=db.consumers.find(x=>x.id===req.params.id);
  if(!c) return res.status(404).json({ ok:false, error:"Consumer not found" });
  const r=c.reports.find(x=>x.id===req.params.rid);
  if(!r) return res.status(404).json({ ok:false, error:"Report not found" });
  res.json({ ok:true, report:r.data, consumer:{
    id:c.id,name:c.name,email:c.email,phone:c.phone,addr1:c.addr1,addr2:c.addr2,city:c.city,state:c.state,zip:c.zip,ssn_last4:c.ssn_last4,dob:c.dob
  }});
});

app.delete("/api/consumers/:id/report/:rid", (req,res)=>{
  const db=loadDB();
  const c=db.consumers.find(x=>x.id===req.params.id);
  if(!c) return res.status(404).json({ ok:false, error:"Consumer not found" });
  const i=c.reports.findIndex(x=>x.id===req.params.rid);
  if(i===-1) return res.status(404).json({ ok:false, error:"Report not found" });
  const removed = c.reports[i];
  c.reports.splice(i,1);
  saveDB(db);
  addEvent(c.id, "report_deleted", { reportId: removed?.id, filename: removed?.filename });
  res.json({ ok:true });
});

app.post("/api/consumers/:id/report/:rid/audit", async (req,res)=>{
  const db=loadDB();
  const c=db.consumers.find(x=>x.id===req.params.id);
  if(!c) return res.status(404).json({ ok:false, error:"Consumer not found" });
  const r=c.reports.find(x=>x.id===req.params.rid);
  if(!r) return res.status(404).json({ ok:false, error:"Report not found" });

  const selections = Array.isArray(req.body?.selections) && req.body.selections.length
    ? req.body.selections
    : null;

  try{
    const normalized = normalizeReport(r.data, selections);
    const html = renderHtml(normalized, c.name);
    const result = await savePdf(html);
    let ext = path.extname(result.path);
    if (result.warning || ext !== ".pdf") {
      console.error("Audit PDF generation failed", result.warning);
      ext = ".html";
    }
    const mime = ext === ".pdf" ? "application/pdf" : "text/html";


    // copy report into consumer uploads and register metadata
    try {
      const uploadsDir = consumerUploadsDir(c.id);
      const id = nanoid(10);
      const storedName = `${id}${ext}`;
      const safe = (c.name || "client").toLowerCase().replace(/[^a-z0-9]+/g, "_");
      const date = new Date().toISOString().slice(0,10);
      const originalName = `${safe}_${date}_audit${ext}`;
      const dest = path.join(uploadsDir, storedName);
      await fs.promises.copyFile(result.path, dest);
      const stat = await fs.promises.stat(dest);
      addFileMeta(c.id, {
        id,
        originalName,
        storedName,
        type: "audit",
        size: stat.size,
        mimetype: mime,
        uploadedAt: new Date().toISOString(),
      });
    } catch(err) {
      console.error("Failed to store audit file", err);
    }

    addEvent(c.id, "audit_generated", { reportId: r.id, file: result.url });
    res.json({ ok:true, url: result.url, warning: result.warning });
  }catch(e){
    res.status(500).json({ ok:false, error: String(e) });
  }
});

// Check consumer email against Have I Been Pwned
// Use POST so email isn't logged in query string
async function hibpLookup(email) {
  const apiKey = loadSettings().hibpApiKey || process.env.HIBP_API_KEY;
  if (!apiKey) return { ok: false, status: 500, error: "HIBP API key not configured" };
  try {
    const hibpRes = await fetchFn(
      `https://haveibeenpwned.com/api/v3/breachedaccount/${encodeURIComponent(email)}?truncateResponse=false`,
      {
        headers: {
          "hibp-api-key": apiKey,
          "user-agent": "crm-app",
        },
      }
    );
    if (hibpRes.status === 404) {
      return { ok: true, breaches: [] };
    }
    if (!hibpRes.ok) {
      const text = await hibpRes.text().catch(() => "");
      return {
        ok: false,
        status: hibpRes.status,
        error: text || `HIBP request failed (status ${hibpRes.status})`,
      };
    }
    const data = await hibpRes.json();
    return { ok: true, breaches: data };
  } catch (e) {
    console.error("HIBP check failed", e);
    return { ok: false, status: 500, error: "HIBP request failed" };
  }
}

async function scrapeTradelines() {
  const resp = await fetchFn('https://tradelinesupply.com/pricing/');
  const html = await resp.text();
  const $ = cheerio.load(html);
  const items = [];
  $('tr').each((_, row) => {
    const productTd = $(row).find('td.product_data');
    const priceTd = $(row).find('td.product_price');
    if (!productTd.length || !priceTd.length) return;
    const bankName = (productTd.data('bankname') || '').toString().trim();
    const creditLimitRaw = (productTd.data('creditlimit') || '').toString().replace(/[$,]/g, '');
    const creditLimit = parseInt(creditLimitRaw, 10) || 0;
    const dateOpened = (productTd.data('dateopened') || '').toString().trim();
    const purchaseBy = (productTd.data('purchasebydate') || '').toString().trim();
    const reportingPeriod = (productTd.data('reportingperiod') || '').toString().trim();
    const priceText = priceTd.text().trim();
    const match = /\$\s?(\d+(?:,\d{3})*(?:\.\d{2})?)/.exec(priceText);
    if (!match) return;
    const basePrice = parseFloat(match[1].replace(/,/g, ''));
    let finalPrice;
    if (basePrice < 500) finalPrice = basePrice + 100;
    else if (basePrice <= 1000) finalPrice = basePrice + 200;
    else finalPrice = basePrice + 300;
    items.push({
      buy_link: `/buy?bank=${encodeURIComponent(bankName)}&price=${finalPrice}`,
      bank: bankName,
      price: Math.round(finalPrice * 100) / 100,
      limit: creditLimit,
      age: dateOpened,
      statement_date: purchaseBy,
      reporting: reportingPeriod
    });
  });
  return items;
}

function escapeHtml(str) {
  return String(str || "").replace(/[&<>"']/g, c => ({
    "&": "&amp;",
    "<": "&lt;",
    ">": "&gt;",
    '"': "&quot;",
    "'": "&#39;",
  })[c]);
}

function renderBreachAuditHtml(consumer) {
  const list = (consumer.breaches || []).map(b => `<li>${escapeHtml(b)}</li>`).join("") || "<li>No breaches found.</li>";
  const dateStr = new Date().toLocaleString();
  return `<!DOCTYPE html><html><head><meta charset="utf-8"/><style>body{font-family:Arial, sans-serif;margin:20px;}h1{text-align:center;}ul{margin-top:10px;}</style></head><body><h1>${escapeHtml(consumer.name || "Consumer")}</h1><h2>Data Breach Audit</h2><p>Email: ${escapeHtml(consumer.email || "")}</p><ul>${list}</ul><footer><hr/><div style="font-size:0.8em;color:#555;margin-top:20px;">Generated ${escapeHtml(dateStr)}</div></footer></body></html>`;
}

async function handleDataBreach(email, consumerId, res) {
  const result = await hibpLookup(email);
  if (result.ok && consumerId) {
    try {
      const db = loadDB();
      const c = db.consumers.find(x => x.id === consumerId);
      if (c) {
        c.breaches = (result.breaches || []).map(b => b.Name || b.name || "");
        saveDB(db);
      }
    } catch (err) {
      console.error("Failed to store breach info", err);
    }
  }
  if (result.ok) return res.json(result);
  res.status(result.status || 500).json({ ok: false, error: result.error });
}

app.post("/api/databreach", async (req, res) => {
  const email = String(req.body.email || "").trim();
  const consumerId = String(req.body.consumerId || "").trim();
  if (!email) return res.status(400).json({ ok: false, error: "Email required" });
  await handleDataBreach(email, consumerId, res);
});

app.get("/api/databreach", async (req, res) => {
  const email = String(req.query.email || "").trim();
  const consumerId = String(req.query.consumerId || "").trim();
  if (!email) return res.status(400).json({ ok: false, error: "Email required" });
  await handleDataBreach(email, consumerId, res);
});

app.post("/api/consumers/:id/databreach/audit", async (req, res) => {
  const db = loadDB();
  const c = db.consumers.find(x => x.id === req.params.id);
  if (!c) return res.status(404).json({ ok: false, error: "Consumer not found" });
  try {
    const html = renderBreachAuditHtml(c);
    const result = await savePdf(html);
    let ext = path.extname(result.path);
    if (result.warning || ext !== ".pdf") {
      ext = ".html";
    }
    const mime = ext === ".pdf" ? "application/pdf" : "text/html";
    try {
      const uploadsDir = consumerUploadsDir(c.id);
      const id = nanoid(10);
      const storedName = `${id}${ext}`;
      const safe = (c.name || "client").toLowerCase().replace(/[^a-z0-9]+/g, "_");
      const date = new Date().toISOString().slice(0, 10);
      const originalName = `${safe}_${date}_breach_audit${ext}`;
      const dest = path.join(uploadsDir, storedName);
      await fs.promises.copyFile(result.path, dest);
      const stat = await fs.promises.stat(dest);
      addFileMeta(c.id, {
        id,
        originalName,
        storedName,
        type: "breach-audit",
        size: stat.size,
        mimetype: mime,
        uploadedAt: new Date().toISOString(),
      });
    } catch (err) {
      console.error("Failed to store breach audit file", err);
    }
    addEvent(c.id, "breach_audit_generated", { file: result.url });
    res.json({ ok: true, url: result.url, warning: result.warning });
  } catch (e) {
    res.status(500).json({ ok: false, error: String(e) });
  }

});

app.post("/api/consumers/:id/databreach/audit", async (req, res) => {
  const db = loadDB();
  const c = db.consumers.find(x => x.id === req.params.id);
  if (!c) return res.status(404).json({ ok: false, error: "Consumer not found" });
  try {
    const html = renderBreachAuditHtml(c);
    const result = await savePdf(html);
    let ext = path.extname(result.path);
    if (result.warning || ext !== ".pdf") {
      ext = ".html";
    }
    const mime = ext === ".pdf" ? "application/pdf" : "text/html";
    try {
      const uploadsDir = consumerUploadsDir(c.id);
      const id = nanoid(10);
      const storedName = `${id}${ext}`;
      const safe = (c.name || "client").toLowerCase().replace(/[^a-z0-9]+/g, "_");
      const date = new Date().toISOString().slice(0, 10);
      const originalName = `${safe}_${date}_breach_audit${ext}`;
      const dest = path.join(uploadsDir, storedName);
      await fs.promises.copyFile(result.path, dest);
      const stat = await fs.promises.stat(dest);
      addFileMeta(c.id, {
        id,
        originalName,
        storedName,
        type: "breach-audit",
        size: stat.size,
        mimetype: mime,
        uploadedAt: new Date().toISOString(),
      });
    } catch (err) {
      console.error("Failed to store breach audit file", err);
    }
    addEvent(c.id, "breach_audit_generated", { file: result.url });
    res.json({ ok: true, url: result.url, warning: result.warning });
  } catch (e) {
    res.status(500).json({ ok: false, error: String(e) });
  }

});




// =================== Letters & PDFs ===================
const LETTERS_DIR = path.join(__dirname, "letters");
fs.mkdirSync(LETTERS_DIR,{ recursive:true });
const JOBS_INDEX_PATH = path.join(LETTERS_DIR, "_jobs.json");

// in-memory jobs
const JOB_TTL_MS = 30*60*1000;
const jobs = new Map(); // jobId -> { letters, createdAt }
function putJobMem(jobId, letters){ jobs.set(jobId,{ letters, createdAt: Date.now() }); }
function getJobMem(jobId){
  const j = jobs.get(jobId);
  if(!j) return null;
  if(Date.now()-j.createdAt > JOB_TTL_MS){ jobs.delete(jobId); return null; }
  return j;
}
setInterval(()=>{ const now=Date.now(); for(const [id,j] of jobs){ if(now-j.createdAt>JOB_TTL_MS) jobs.delete(id); } }, 5*60*1000);

// disk index helpers
function loadJobsIndex(){
  try{
    fs.mkdirSync(LETTERS_DIR,{ recursive:true });
    const raw = fs.readFileSync(JOBS_INDEX_PATH,"utf-8");
    return JSON.parse(raw);
  }catch{ return { jobs:{} }; }
}
function saveJobsIndex(idx){
  fs.mkdirSync(LETTERS_DIR,{ recursive:true });
  fs.writeFileSync(JOBS_INDEX_PATH, JSON.stringify(idx,null,2));
}

// Create job: memory + disk
function persistJobToDisk(jobId, letters){
  console.log(`Persisting job ${jobId} with ${letters.length} letters to disk`);
  const idx = loadJobsIndex();
  idx.jobs[jobId] = {
    createdAt: Date.now(),
    letters: letters.map(L => ({
      filename: L.filename,
      bureau: L.bureau,
      creditor: L.creditor,
      useOcr: !!L.useOcr
    }))
  };
  saveJobsIndex(idx);
  console.log(`Job ${jobId} saved to index at ${JOBS_INDEX_PATH}`);
}

// Load job from disk (returns { letters: [{... , htmlPath}]})
function loadJobFromDisk(jobId){
  console.log(`Loading job ${jobId} from disk`);
  const idx = loadJobsIndex();
  const meta = idx.jobs?.[jobId];
  if(!meta){
    console.warn(`Job ${jobId} not found on disk`);
    return null;
  }
  const letters = (meta.letters || []).map(item => ({
    ...item,
    htmlPath: path.join(LETTERS_DIR, item.filename),
  }));
  console.log(`Loaded job ${jobId} with ${letters.length} letters from disk`);
  return { letters, createdAt: meta.createdAt || Date.now() };
}

// Generate letters (from selections) -> memory + disk
app.post("/api/generate", authenticate, requirePermission("letters"), async (req,res)=>{
<<<<<<< HEAD
=======

>>>>>>> 75855cb7
  try{
    const { consumerId, reportId, selections, requestType, personalInfo, inquiries, collectors } = req.body;

    const db = loadDB();
    const consumer = db.consumers.find(c=>c.id===consumerId);
    if(!consumer) return res.status(404).json({ ok:false, error:"Consumer not found" });
    const reportWrap = consumer.reports.find(r=>r.id===reportId);
    if(!reportWrap) return res.status(404).json({ ok:false, error:"Report not found" });

    const consumerForLetter = {
      name: consumer.name, email: consumer.email, phone: consumer.phone,
      addr1: consumer.addr1, addr2: consumer.addr2, city: consumer.city, state: consumer.state, zip: consumer.zip,
      ssn_last4: consumer.ssn_last4, dob: consumer.dob,
      breaches: consumer.breaches || []
    };


    const letters = generateLetters({ report: reportWrap.data, selections, consumer: consumerForLetter, requestType });
    if (Array.isArray(personalInfo) && personalInfo.length) {
      letters.push(
        ...generatePersonalInfoLetters({
          consumer: consumerForLetter,
          mismatchedFields: personalInfo,
        })
      );
    }
    if (Array.isArray(inquiries) && inquiries.length) {
      letters.push(...generateInquiryLetters({ consumer: consumerForLetter, inquiries }));
    }
    if (Array.isArray(collectors) && collectors.length) {
      letters.push(...generateDebtCollectorLetters({ consumer: consumerForLetter, collectors }));
    }

    for (const L of letters) {
      const sel = (selections || []).find(s => s.tradelineIndex === L.tradelineIndex);
      if (sel?.useOcr) L.useOcr = true;
    }

    console.log(`Generated ${letters.length} letters for consumer ${consumer.id}`);
    const jobId = crypto.randomBytes(8).toString("hex");

    fs.mkdirSync(LETTERS_DIR, { recursive: true });
    for(const L of letters){
      fs.writeFileSync(path.join(LETTERS_DIR, L.filename), L.html, "utf-8");
      console.log(`Saved letter ${L.filename}`);
    }

    putJobMem(jobId, letters);
    persistJobToDisk(jobId, letters);
    recordLettersJob(req.user.id, consumer.id, jobId, letters);
    console.log(`Letters job ${jobId} recorded with ${letters.length} letters`);

    // log state
    addEvent(consumer.id, "letters_generated", {
      jobId, requestType, count: letters.length,
      tradelines: Array.from(new Set((selections||[]).map(s=>s.tradelineIndex))).length,
      inquiries: Array.isArray(inquiries) ? inquiries.length : 0,
      collectors: Array.isArray(collectors) ? collectors.length : 0

    });

    // schedule reminders for subsequent playbook steps
    for (const sel of selections || []) {
      const play = sel.playbook && PLAYBOOKS[sel.playbook];
      if (!play) continue;
      play.letters.slice(1).forEach((title, idx) => {
        const due = new Date();
        due.setDate(due.getDate() + (idx + 1) * 30);
        addReminder(consumer.id, {
          id: `rem_${Date.now()}_${Math.random().toString(16).slice(2)}`,
          due: due.toISOString(),
          payload: {
            tradelineIndex: sel.tradelineIndex,
            playbook: sel.playbook,
            step: title,
            stepNumber: idx + 2,
          },
        });
      });
    }

    res.json({ ok:true, redirect: `/letters?job=${jobId}` });
  }catch(e){
    console.error(e);
    res.status(500).json({ ok:false, error:String(e) });
  }
});

// List stored letter jobs
app.get("/api/letters", authenticate, requirePermission("letters"), (req,res)=>{
<<<<<<< HEAD
=======

>>>>>>> 75855cb7
  const ldb = loadLettersDB();
  const cdb = loadDB();
  const jobs = ldb.jobs.filter(j=>j.userId===req.user.id).map(j => ({
    jobId: j.jobId,
    consumerId: j.consumerId,
    consumerName: cdb.consumers.find(c=>c.id===j.consumerId)?.name || "",
    createdAt: j.createdAt,
    count: (j.letters || []).length
  }));
  console.log(`Listing ${jobs.length} letter jobs`);
  res.json({ ok:true, jobs });
});

// List letters for a job
app.get("/api/letters/:jobId", authenticate, requirePermission("letters"), (req,res)=>{
<<<<<<< HEAD
=======

>>>>>>> 75855cb7
  const { jobId } = req.params;
  const result = loadJobForUser(jobId, req.user.id);
  if(!result) return res.status(404).json({ ok:false, error:"Job not found or expired" });
  const { job } = result;
  const meta = job.letters.map((L,i)=>({ index:i, filename:L.filename, bureau:L.bureau, creditor:L.creditor }));
  console.log(`Job ${jobId} has ${meta.length} letters`);
  res.json({ ok:true, letters: meta });
});

// Serve letter HTML (preview embed)
app.get("/api/letters/:jobId/:idx.html", authenticate, requirePermission("letters"), (req,res)=>{
<<<<<<< HEAD
=======

>>>>>>> 75855cb7
  const { jobId, idx } = req.params;
  const result = loadJobForUser(jobId, req.user.id);
  if(!result) return res.status(404).send("Job not found or expired.");
  const { job } = result;
  const L = job.letters[Number(idx)];
  if(!L) return res.status(404).send("Letter not found.");
  res.setHeader("Content-Type","text/html; charset=utf-8");
  res.send(L.html);
});

// Render letter PDF on-the-fly
app.get("/api/letters/:jobId/:idx.pdf", authenticate, requirePermission("letters"), async (req,res)=>{
<<<<<<< HEAD
=======

>>>>>>> 75855cb7
  const { jobId, idx } = req.params;
  console.log(`Generating PDF for job ${jobId} letter ${idx}`);
  const result = loadJobForUser(jobId, req.user.id);
  if(!result) return res.status(404).send("Job not found or expired.");
  const { job } = result;
  const L = job.letters[Number(idx)];
  if(!L) return res.status(404).send("Letter not found.");
  let html = L.html;
  let filenameBase = (L.filename||"letter").replace(/\.html?$/i,"");
  let useOcr = !!L.useOcr;

  if(!html || !html.trim()){
    logError("LETTER_HTML_MISSING", "No HTML content for PDF generation", null, { jobId, idx });
    return res.status(500).send("No HTML content to render");
  }

  if(useOcr){
    try{
      const pdfBuffer = await generateOcrPdf(html);

      res.setHeader("Content-Type","application/pdf");
      res.setHeader("Content-Disposition",`attachment; filename="${filenameBase}.pdf"`);
      console.log(`Generated OCR PDF for ${filenameBase} (${pdfBuffer.length} bytes)`);
      return res.send(pdfBuffer);
    }catch(e){
      console.error("OCR PDF error:", e);
      return res.status(500).send("Failed to render OCR PDF.");
    }
  }

  let browserInstance;

  try{
    browserInstance = await launchBrowser();
    const page = await browserInstance.newPage();
    const dataUrl = "data:text/html;charset=utf-8," + encodeURIComponent(html);
    await page.goto(dataUrl, { waitUntil:"load", timeout:60000 });
    await page.emulateMediaType("screen");
    try{ await page.waitForFunction(()=>document.readyState==="complete",{timeout:60000}); }catch{}
    try{ await page.evaluate(()=> (document.fonts && document.fonts.ready) || Promise.resolve()); }catch{}
    await page.evaluate(()=> new Promise(r=>setTimeout(r,80)));
    const pdf = await page.pdf({ format:"Letter", printBackground:true, margin:{top:"1in",right:"1in",bottom:"1in",left:"1in"} });
    await page.close();
    const pdfBuffer = ensureBuffer(pdf);
    if(!pdfBuffer || pdfBuffer.length === 0){
      throw new Error("Generated PDF is empty");
    }


    res.setHeader("Content-Type","application/pdf");
    res.setHeader("Content-Disposition",`attachment; filename="${filenameBase}.pdf"`);
    console.log(`Generated PDF for ${filenameBase} (${pdfBuffer.length} bytes)`);
    res.send(pdfBuffer);
  }catch(e){
    console.error("PDF error:", e);
    res.status(500).send("Failed to render PDF.");
  }finally{ try{ await browserInstance?.close(); }catch{} }

});

app.get("/api/letters/:jobId/all.zip", authenticate, requirePermission("letters"), async (req,res)=>{
<<<<<<< HEAD
=======

>>>>>>> 75855cb7
  const { jobId } = req.params;
  const result = loadJobForUser(jobId, req.user.id);
  if(!result) return res.status(404).json({ ok:false, error:"Job not found or expired" });
  const { job, meta } = result;

  res.setHeader("Content-Type","application/zip");
  res.setHeader("Content-Disposition",`attachment; filename="letters_${jobId}.zip"`);
  const archive = archiver('zip',{ zlib:{ level:9 } });
  archive.on('error', err => {
    logError('ARCHIVE_STREAM_ERROR', 'Archive stream error', err, { jobId });
    try{ res.status(500).json({ ok:false, errorCode:'ARCHIVE_STREAM_ERROR', message:'Zip error' }); }catch{}
  });

  // determine consumer for logging and file storage
  let fileStream, storedName, originalName, consumer, id;
  try{
    if(meta.consumerId){
      const db = loadDB();
      consumer = db.consumers.find(c=>c.id === meta.consumerId);
    }
  }catch{}

  if(consumer){
    const pass = new PassThrough();
    archive.pipe(pass);
    pass.pipe(res);

    const dir = consumerUploadsDir(consumer.id);
    id = nanoid(10);
    storedName = `${id}.zip`;
    const safe = (consumer.name || 'client').toLowerCase().replace(/[^a-z0-9]+/g,'_');
    const date = new Date().toISOString().slice(0,10);
    originalName = `${safe}_${date}_letters.zip`;
    const fullPath = path.join(dir, storedName);
    fileStream = fs.createWriteStream(fullPath);
    pass.pipe(fileStream);
  } else {
    archive.pipe(res);
  }

  const needsBrowser = job.letters.some(l => !l.useOcr);
  let browserInstance;
  try{
    if (needsBrowser) browserInstance = await launchBrowser();

    for(let i=0;i<job.letters.length;i++){
      const L = job.letters[i];
      const name = (L.filename||`letter${i}`).replace(/\.html?$/i,"") + '.pdf';

      if (L.useOcr) {
        const pdfBuffer = await generateOcrPdf(L.html);

        try{ archive.append(pdfBuffer,{ name }); }catch(err){
          logError('ZIP_APPEND_FAILED', 'Failed to append PDF to archive', err, { jobId, letter: name });
          throw err;
        }
        continue;
      }

      const page = await browserInstance.newPage();
      const dataUrl = "data:text/html;charset=utf-8," + encodeURIComponent(L.html);
      await page.goto(dataUrl,{ waitUntil:"load", timeout:60000 });
      await page.emulateMediaType("screen");
      try{ await page.waitForFunction(()=>document.readyState==="complete",{timeout:60000}); }catch{}
      try{ await page.evaluate(()=> (document.fonts && document.fonts.ready) || Promise.resolve()); }catch{}
      await page.evaluate(()=> new Promise(r=>setTimeout(r,80)));
      const pdf = await page.pdf({ format:"Letter", printBackground:true, margin:{top:"1in",right:"1in",bottom:"1in",left:"1in"} });
      await page.close();
      const pdfBuffer = ensureBuffer(pdf);
      try{ archive.append(pdfBuffer,{ name }); }catch(err){
        logError('ZIP_APPEND_FAILED', 'Failed to append PDF to archive', err, { jobId, letter: name });
        throw err;
      }
    }
    await archive.finalize();

    if(fileStream && consumer){
      await new Promise(resolve => fileStream.on('close', resolve));
      try{
        const stat = await fs.promises.stat(path.join(consumerUploadsDir(consumer.id), storedName));
        addFileMeta(consumer.id, {
          id,
          originalName,
          storedName,
          type: 'letters_zip',
          size: stat.size,
          mimetype: 'application/zip',
          uploadedAt: new Date().toISOString(),
        });
        addEvent(consumer.id, 'letters_downloaded', { jobId, file: `/api/consumers/${consumer.id}/state/files/${storedName}` });
      }catch(err){ logError('ZIP_RECORD_FAILED', 'Failed to record zip', err, { jobId, consumerId: consumer.id }); }
    }
    logInfo('ZIP_BUILD_SUCCESS', 'Letters zip created', { jobId });
  }catch(e){
    logError('ZIP_BUILD_FAILED', 'Zip generation failed', e, { jobId });
    try{ res.status(500).json({ ok:false, errorCode:'ZIP_BUILD_FAILED', message:'Failed to create zip.' }); }catch{}
  }finally{
    try{ await browserInstance?.close(); }catch{}

  }
});

app.post("/api/letters/:jobId/mail", authenticate, requirePermission("letters"), async (req,res)=>{
<<<<<<< HEAD
=======

>>>>>>> 75855cb7
  const { jobId } = req.params;
  const result = loadJobForUser(jobId, req.user.id);
  if(!result) return res.status(404).json({ ok:false, error:"Job not found" });
  const consumerId = String(req.body?.consumerId || "").trim();
  const file = String(req.body?.file || "").trim();
  if(!consumerId) return res.status(400).json({ ok:false, error:"consumerId required" });
  if(!file) return res.status(400).json({ ok:false, error:"file required" });
  const db = loadDB();
  const consumer = db.consumers.find(c=>c.id===consumerId);
  if(!consumer) return res.status(404).json({ ok:false, error:"Consumer not found" });

  const cstate = listConsumerState(consumerId);
  const ev = cstate.events.find(e=>e.type==='letters_portal_sent' && e.payload?.jobId===jobId && e.payload?.file?.endsWith(`/state/files/${file}`));
  if(!ev) return res.status(404).json({ ok:false, error:"Letter not found" });
  const filePath = path.join(consumerUploadsDir(consumerId), file);
  try{
    const result = await sendCertifiedMail({
      filePath,
      toName: consumer.name,
      toAddress: consumer.addr1,
      toCity: consumer.city,
      toState: consumer.state,
      toZip: consumer.zip
    });
    addEvent(consumerId, 'letters_mailed', { jobId, file: ev.payload.file, provider: 'simplecertifiedmail', result });
    res.json({ ok:true });
    logInfo('SCM_MAIL_SUCCESS', 'Sent letter via SimpleCertifiedMail', { jobId, consumerId, file });
  }catch(e){
    logError('SCM_MAIL_FAILED', 'Failed to mail via SimpleCertifiedMail', e, { jobId, consumerId, file });
    res.status(500).json({ ok:false, errorCode:'SCM_MAIL_FAILED', message:String(e) });
  }
});

app.post("/api/letters/:jobId/email", authenticate, requirePermission("letters"), async (req,res)=>{
<<<<<<< HEAD
=======

>>>>>>> 75855cb7
  const { jobId } = req.params;
  const to = String(req.body?.to || "").trim();
  if(!to) return res.status(400).json({ ok:false, error:"Missing recipient" });
  if(!mailer) return res.status(500).json({ ok:false, error:"Email not configured" });
  const result = loadJobForUser(jobId, req.user.id);
  if(!result) return res.status(404).json({ ok:false, error:"Job not found or expired" });
  const { job, meta } = result;

  // find consumer for logging
  let consumer = null;
  try{
    if(meta.consumerId){
      const db = loadDB();
      consumer = db.consumers.find(c=>c.id === meta.consumerId) || null;
    }
  }catch{}

  const needsBrowser = job.letters.some(l => !l.useOcr);
  let browserInstance;
  try{
    if (needsBrowser) browserInstance = await launchBrowser();

    const attachments = [];
    for(let i=0;i<job.letters.length;i++){
      const L = job.letters[i];
      const html = L.html || (L.htmlPath ? fs.readFileSync(L.htmlPath, "utf-8") : fs.readFileSync(path.join(LETTERS_DIR, L.filename), "utf-8"));

      let pdfBuffer;
      if (L.useOcr) {
        pdfBuffer = await generateOcrPdf(html);

      } else {
        const page = await browserInstance.newPage();
        const dataUrl = "data:text/html;charset=utf-8," + encodeURIComponent(html);
        await page.goto(dataUrl,{ waitUntil:"load", timeout:60000 });
        await page.emulateMediaType("screen");
        try{ await page.waitForFunction(()=>document.readyState==="complete",{timeout:60000}); }catch{}
        try{ await page.evaluate(()=> (document.fonts && document.fonts.ready) || Promise.resolve()); }catch{}
        await page.evaluate(()=> new Promise(r=>setTimeout(r,80)));
        const pdf = await page.pdf({ format:"Letter", printBackground:true, margin:{top:"1in",right:"1in",bottom:"1in",left:"1in"} });
        await page.close();
        pdfBuffer = ensureBuffer(pdf);
      }

      const name = (L.filename || `letter${i}`).replace(/\.html?$/i,"") + '.pdf';
      attachments.push({ filename: name, content: pdfBuffer, contentType: 'application/pdf' });
    }

    await mailer.sendMail({
      from: process.env.SMTP_FROM || process.env.SMTP_USER,
      to,
      subject: `Letters ${jobId}`,
      text: `Attached letters for job ${jobId}`,
      attachments
    });

    if(consumer){
      try{ addEvent(consumer.id, 'letters_emailed', { jobId, to, count: attachments.length }); }catch{}
    }

    res.json({ ok:true });
    logInfo('EMAIL_SEND_SUCCESS', 'Letters emailed', { jobId, to, count: attachments.length });
  }catch(e){
    logError('EMAIL_SEND_FAILED', 'Failed to email letters', e, { jobId, to });
    res.status(500).json({ ok:false, errorCode:'EMAIL_SEND_FAILED', message:String(e) });

  }finally{
    try{ await browserInstance?.close(); }catch{}

  }
});

app.post("/api/letters/:jobId/portal", authenticate, requirePermission("letters"), async (req,res)=>{
<<<<<<< HEAD
=======

>>>>>>> 75855cb7
  const { jobId } = req.params;
  const result = loadJobForUser(jobId, req.user.id);
  if(!result) return res.status(404).json({ ok:false, error:"Job not found or expired" });
  const { job, meta } = result;

  // locate consumer for storage
  let consumer = null;
  try{
    if(meta.consumerId){
      const db = loadDB();
      consumer = db.consumers.find(c=>c.id === meta.consumerId) || null;
    }
  }catch{}
  if(!consumer) return res.status(400).json({ ok:false, error:"Consumer not found" });

  const needsBrowser = job.letters.some(l => !l.useOcr);
  let browserInstance;
  try{
    logInfo('PORTAL_UPLOAD_START', 'Building portal letters', { jobId, consumerId: consumer.id });

    if (needsBrowser) browserInstance = await launchBrowser();

    const dir = consumerUploadsDir(consumer.id);
    const safe = (consumer.name || 'client').toLowerCase().replace(/[^a-z0-9]+/g,'_');
    const date = new Date().toISOString().slice(0,10);

    for(let i=0;i<job.letters.length;i++){
      const L = job.letters[i];
      const html = L.html || (L.htmlPath ? fs.readFileSync(L.htmlPath, 'utf-8') : fs.readFileSync(path.join(LETTERS_DIR, L.filename), 'utf-8'));

      let pdfBuffer;
      if (L.useOcr) {
        pdfBuffer = await generateOcrPdf(html);
      } else {
        const page = await browserInstance.newPage();
        const dataUrl = "data:text/html;charset=utf-8," + encodeURIComponent(html);
        await page.goto(dataUrl,{ waitUntil:'load', timeout:60000 });
        await page.emulateMediaType('screen');
        try{ await page.waitForFunction(()=>document.readyState==='complete',{timeout:60000}); }catch{}
        try{ await page.evaluate(()=> (document.fonts && document.fonts.ready) || Promise.resolve()); }catch{}
        await page.evaluate(()=> new Promise(r=>setTimeout(r,80)));
        const pdf = await page.pdf({ format:'Letter', printBackground:true, margin:{top:'1in',right:'1in',bottom:'1in',left:'1in'} });
        await page.close();
        pdfBuffer = ensureBuffer(pdf);
      }

      const id = nanoid(10);
      const storedName = `${id}.pdf`;
      const base = (L.filename||`letter${i}`).replace(/\.html?$/i,"");
      const originalName = `${safe}_${date}_${base}.pdf`;
      const fullPath = path.join(dir, storedName);
      await fs.promises.writeFile(fullPath, pdfBuffer);
      const stat = await fs.promises.stat(fullPath);
      addFileMeta(consumer.id, {
        id,
        originalName,
        storedName,
        type: 'letter_pdf',
        size: stat.size,
        mimetype: 'application/pdf',
        uploadedAt: new Date().toISOString(),
      });
      addEvent(consumer.id, 'letters_portal_sent', { jobId, file: `/api/consumers/${consumer.id}/state/files/${storedName}` });
    }

    logInfo('PORTAL_UPLOAD_SUCCESS', 'Portal letters stored', { jobId, consumerId: consumer.id, count: job.letters.length });
    res.json({ ok:true, count: job.letters.length });
  }catch(e){
    logError('PORTAL_UPLOAD_FAILED', 'Letters portal upload failed', e, { jobId });
    res.status(500).json({ ok:false, errorCode:'PORTAL_UPLOAD_FAILED', message:String(e) });
  }finally{
    try{ await browserInstance?.close(); }catch{}
  }
});

app.get("/api/jobs/:jobId/letters", authenticate, requirePermission("letters"), (req, res) => {
  req.url = `/api/letters/${encodeURIComponent(req.params.jobId)}`;
  app._router.handle(req, res);
});
app.get("/api/jobs/:jobId/letters/:idx.html", authenticate, requirePermission("letters"), (req, res) => {
  req.url = `/api/letters/${encodeURIComponent(req.params.jobId)}/${req.params.idx}.html`;
  app._router.handle(req, res);
});
app.get("/api/jobs/:jobId/letters/:idx.pdf", authenticate, requirePermission("letters"), (req, res) => {
<<<<<<< HEAD
=======

>>>>>>> 75855cb7
  req.url = `/api/letters/${encodeURIComponent(req.params.jobId)}/${req.params.idx}.pdf`;
  app._router.handle(req, res);
});

// =================== Consumer STATE (events + files) ===================
app.get("/api/consumers/:id/state", (req,res)=>{
  const cstate = listConsumerState(req.params.id);
  res.json({ ok:true, state: cstate });
});

// Upload an attachment (photo/proof/etc.)
const fileUpload = multer({ storage: multer.memoryStorage() });
app.post("/api/consumers/:id/state/upload", fileUpload.single("file"), async (req,res)=>{
  const db = loadDB();
  const consumer = db.consumers.find(c=>c.id===req.params.id);
  if(!consumer) return res.status(404).json({ ok:false, error:"Consumer not found" });
  if(!req.file) return res.status(400).json({ ok:false, error:"No file uploaded" });

  const dir = consumerUploadsDir(consumer.id);
  const id = nanoid(10);
  const ext = (req.file.originalname.match(/\.[a-z0-9]+$/i)||[""])[0] || "";
  const type = (req.body.type || '').toLowerCase().replace(/[^a-z0-9]+/g, '_') || 'doc';
  const safeName = (consumer.name || 'client').toLowerCase().replace(/[^a-z0-9]+/g, '_');
  const date = new Date().toISOString().slice(0,10);
  const storedName = `${id}${ext}`;
  const originalName = `${safeName}_${date}_${type}${ext}`;
  const fullPath = path.join(dir, storedName);
  await fs.promises.writeFile(fullPath, req.file.buffer);

  const rec = {
    id,
    originalName,
    storedName,
    type,
    size: req.file.size,
    mimetype: req.file.mimetype,
    uploadedAt: new Date().toISOString()
  };
  addFileMeta(consumer.id, rec);
  addEvent(consumer.id, "file_uploaded", { id, name: originalName, size: req.file.size });

  res.json({ ok:true, file: { ...rec, url: `/api/consumers/${consumer.id}/state/files/${storedName}` } });
});

// Serve a consumer file
app.get("/api/consumers/:id/state/files/:stored", (req,res)=>{
  const dir = consumerUploadsDir(req.params.id);
  const full = path.join(dir, path.basename(req.params.stored));
  if (!fs.existsSync(full)) return res.status(404).send("File not found");
  res.sendFile(full);
});

const PORT = process.env.PORT || 3000;
app.listen(PORT, ()=> {
  console.log(`CRM ready    http://localhost:${PORT}`);
  console.log(`DB           ${DB_PATH}`);
  console.log(`Letters dir  ${LETTERS_DIR}`);
  console.log(`Letters DB   ${LETTERS_DB_PATH}`);
});



// End of server.js<|MERGE_RESOLUTION|>--- conflicted
+++ resolved
@@ -1486,10 +1486,7 @@
 
 // Generate letters (from selections) -> memory + disk
 app.post("/api/generate", authenticate, requirePermission("letters"), async (req,res)=>{
-<<<<<<< HEAD
-=======
-
->>>>>>> 75855cb7
+
   try{
     const { consumerId, reportId, selections, requestType, personalInfo, inquiries, collectors } = req.body;
 
@@ -1580,10 +1577,7 @@
 
 // List stored letter jobs
 app.get("/api/letters", authenticate, requirePermission("letters"), (req,res)=>{
-<<<<<<< HEAD
-=======
-
->>>>>>> 75855cb7
+
   const ldb = loadLettersDB();
   const cdb = loadDB();
   const jobs = ldb.jobs.filter(j=>j.userId===req.user.id).map(j => ({
@@ -1599,10 +1593,7 @@
 
 // List letters for a job
 app.get("/api/letters/:jobId", authenticate, requirePermission("letters"), (req,res)=>{
-<<<<<<< HEAD
-=======
-
->>>>>>> 75855cb7
+
   const { jobId } = req.params;
   const result = loadJobForUser(jobId, req.user.id);
   if(!result) return res.status(404).json({ ok:false, error:"Job not found or expired" });
@@ -1614,10 +1605,7 @@
 
 // Serve letter HTML (preview embed)
 app.get("/api/letters/:jobId/:idx.html", authenticate, requirePermission("letters"), (req,res)=>{
-<<<<<<< HEAD
-=======
-
->>>>>>> 75855cb7
+
   const { jobId, idx } = req.params;
   const result = loadJobForUser(jobId, req.user.id);
   if(!result) return res.status(404).send("Job not found or expired.");
@@ -1630,10 +1618,7 @@
 
 // Render letter PDF on-the-fly
 app.get("/api/letters/:jobId/:idx.pdf", authenticate, requirePermission("letters"), async (req,res)=>{
-<<<<<<< HEAD
-=======
-
->>>>>>> 75855cb7
+
   const { jobId, idx } = req.params;
   console.log(`Generating PDF for job ${jobId} letter ${idx}`);
   const result = loadJobForUser(jobId, req.user.id);
@@ -1695,10 +1680,7 @@
 });
 
 app.get("/api/letters/:jobId/all.zip", authenticate, requirePermission("letters"), async (req,res)=>{
-<<<<<<< HEAD
-=======
-
->>>>>>> 75855cb7
+
   const { jobId } = req.params;
   const result = loadJobForUser(jobId, req.user.id);
   if(!result) return res.status(404).json({ ok:false, error:"Job not found or expired" });
@@ -1802,10 +1784,7 @@
 });
 
 app.post("/api/letters/:jobId/mail", authenticate, requirePermission("letters"), async (req,res)=>{
-<<<<<<< HEAD
-=======
-
->>>>>>> 75855cb7
+
   const { jobId } = req.params;
   const result = loadJobForUser(jobId, req.user.id);
   if(!result) return res.status(404).json({ ok:false, error:"Job not found" });
@@ -1840,10 +1819,7 @@
 });
 
 app.post("/api/letters/:jobId/email", authenticate, requirePermission("letters"), async (req,res)=>{
-<<<<<<< HEAD
-=======
-
->>>>>>> 75855cb7
+
   const { jobId } = req.params;
   const to = String(req.body?.to || "").trim();
   if(!to) return res.status(400).json({ ok:false, error:"Missing recipient" });
@@ -1917,10 +1893,7 @@
 });
 
 app.post("/api/letters/:jobId/portal", authenticate, requirePermission("letters"), async (req,res)=>{
-<<<<<<< HEAD
-=======
-
->>>>>>> 75855cb7
+
   const { jobId } = req.params;
   const result = loadJobForUser(jobId, req.user.id);
   if(!result) return res.status(404).json({ ok:false, error:"Job not found or expired" });
@@ -2005,10 +1978,7 @@
   app._router.handle(req, res);
 });
 app.get("/api/jobs/:jobId/letters/:idx.pdf", authenticate, requirePermission("letters"), (req, res) => {
-<<<<<<< HEAD
-=======
-
->>>>>>> 75855cb7
+
   req.url = `/api/letters/${encodeURIComponent(req.params.jobId)}/${req.params.idx}.pdf`;
   app._router.handle(req, res);
 });
