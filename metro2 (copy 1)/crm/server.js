--- conflicted
+++ resolved
@@ -11,10 +11,7 @@
 import crypto from "crypto";
 import os from "os";
 import archiver from "archiver";
-<<<<<<< HEAD
-import * as cheerio from "cheerio";
-=======
->>>>>>> b7ebda2f
+
 import { generateLetters, generatePersonalInfoLetters, generateInquiryLetters, generateDebtCollectorLetters } from "./letterEngine.js";
 import { PLAYBOOKS } from "./playbook.js";
 import { normalizeReport, renderHtml, savePdf } from "./creditAuditTool.js";
@@ -99,10 +96,7 @@
   try{ return JSON.parse(fs.readFileSync(LETTERS_DB_PATH,"utf-8")); }
   catch{ return { jobs: [], templates: [], sequences: [], contracts: [] }; }
 }
-<<<<<<< HEAD
-=======
-
->>>>>>> b7ebda2f
+
 function saveLettersDB(db){ fs.writeFileSync(LETTERS_DB_PATH, JSON.stringify(db,null,2)); }
 function recordLettersJob(consumerId, jobId, letters){
   const db = loadLettersDB();
@@ -121,10 +115,7 @@
 }
 function saveInvoicesDB(db){ fs.writeFileSync(INVOICES_DB_PATH, JSON.stringify(db,null,2)); }
 
-<<<<<<< HEAD
-=======
-
->>>>>>> b7ebda2f
+
 const LIB_PATH = path.join(__dirname, "creditor_library.json");
 function loadLibrary(){
   try{ return JSON.parse(fs.readFileSync(LIB_PATH, "utf-8")); }
@@ -189,10 +180,7 @@
     sale: Number(req.body.sale) || 0,
     paid: Number(req.body.paid) || 0,
     status: req.body.status || "active",
-<<<<<<< HEAD
-=======
-
->>>>>>> b7ebda2f
+
     reports: []
   };
   db.consumers.push(consumer);
@@ -221,10 +209,7 @@
     sale: req.body.sale !== undefined ? Number(req.body.sale) : c.sale,
     paid: req.body.paid !== undefined ? Number(req.body.paid) : c.paid,
     status: req.body.status ?? c.status ?? "active"
-<<<<<<< HEAD
-=======
-
->>>>>>> b7ebda2f
+
   });
   saveDB(db);
   addEvent(c.id, "consumer_updated", { fields: Object.keys(req.body||{}) });
@@ -245,10 +230,7 @@
 // =================== Leads ===================
 app.get("/api/leads", (_req,res)=> res.json({ ok:true, ...loadLeadsDB() }));
 
-<<<<<<< HEAD
-=======
-
->>>>>>> b7ebda2f
+
 app.post("/api/leads", (req,res)=>{
   const db = loadLeadsDB();
   const id = nanoid(10);
@@ -260,10 +242,7 @@
     source: req.body.source || "",
     notes: req.body.notes || "",
     status: "new"
-<<<<<<< HEAD
-=======
-
->>>>>>> b7ebda2f
+
   };
   db.leads.push(lead);
   saveLeadsDB(db);
@@ -367,10 +346,7 @@
   res.json({ ok:true, contract: ct });
 });
 
-<<<<<<< HEAD
-=======
-
->>>>>>> b7ebda2f
+
 // Upload HTML -> analyze -> save under consumer
 app.post("/api/consumers/:id/upload", upload.single("file"), async (req,res)=>{
   const db=loadDB();
@@ -760,7 +736,6 @@
     filenameBase = path.basename(Lm.htmlPath).replace(/\.html?$/i,"");
   }
 
-<<<<<<< HEAD
   const lower = filenameBase.toLowerCase();
   const useOcr = lower.includes("dispute") && !lower.includes("audit") && !lower.includes("breach");
   if(useOcr){
@@ -786,8 +761,7 @@
     }
   }
 
-=======
->>>>>>> b7ebda2f
+
   let browser;
   try{
     browser = await launchBrowser();
@@ -947,14 +921,4 @@
   console.log(`Letters dir  ${LETTERS_DIR}`);
   console.log(`Letters DB   ${LETTERS_DB_PATH}`);
 });
-<<<<<<< HEAD
-
-
-
-
-
-
-
-
-=======
->>>>>>> b7ebda2f
+
