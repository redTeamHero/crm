// server.js
import express from "express";
import fs from "fs";
import path from "path";
import { fileURLToPath } from "url";
import { createRequire } from "module";
import multer from "multer";
import { nanoid } from "nanoid";
import { spawn } from "child_process";
import { htmlToPdfBuffer, launchBrowser } from "./pdfUtils.js";
import crypto from "crypto";
import os from "os";
import archiver from "archiver";
import jwt from "jsonwebtoken";
import bcrypt from "bcryptjs";
import { PassThrough } from "stream";
import { JSDOM } from "jsdom";
import parseCreditReportHTML from "./parser.js";


import { logInfo, logError, logWarn } from "./logger.js";

import { ensureBuffer } from "./utils.js";
import { readKey, writeKey } from "./kvdb.js";
import { sendCertifiedMail } from "./simpleCertifiedMail.js";
import { listEvents as listCalendarEvents, createEvent as createCalendarEvent, updateEvent as updateCalendarEvent, deleteEvent as deleteCalendarEvent, freeBusy as calendarFreeBusy, clearCalendarCache } from "./googleCalendar.js";

import { fetchFn } from "./fetchUtil.js";
import { scrapeTradelines } from "./tradelineScraper.js";
import {
  groupTradelinesByPrice,
  buildRangeSummary,
  listBanks,
  getBucketMeta,
  paginate,
} from "./tradelineBuckets.js";
import marketingRoutes from "./marketingRoutes.js";
import { prepareNegativeItems } from "./negativeItems.js";
import { mapAuditedViolations } from "./pullTradelineData.js";
import { enforceTenantQuota, sanitizeTenantId, DEFAULT_TENANT_ID, resolveTenantId } from "./tenantLimits.js";
import { getDashboardConfig, updateDashboardConfig } from "./dashboardConfig.js";
import {
  initWorkflowEngine,
  validateWorkflowOperation,
  getWorkflowConfig,
  updateWorkflowConfig,
  summarizeWorkflowConfig,
  canonicalBureauName,
} from "./workflowEngine.js";
import { withTenantContext } from "./tenantContext.js";
<<<<<<< HEAD
import { recordCheckoutStage, assignExperimentVariant, recordExperimentConversion } from "./analytics/metrics.js";
=======
>>>>>>> 177ca7f3

const MAX_ENV_KEY_LENGTH = 64;
const DATA_REGION_EXPERIMENT_KEY = "portal-data-region";


const DEFAULT_MEMBER_PERMISSIONS = ["consumers", "contacts", "tasks", "reports"];

const CLIENT_PORTAL_MODULE_KEYS = Object.freeze([
  "creditScore",
  "negativeItems",
  "reportSnapshot",
  "milestones",
  "team",
  "news",
  "debtCalc",
  "messages",
  "education",
  "documents",
  "mail",
  "payments",
  "uploads",
]);

const DEFAULT_CLIENT_PORTAL_THEME = Object.freeze({
  backgroundColor: "",
  logoUrl: "",
  taglinePrimary: "Track disputes, uploads, and approvals in one place.",
  taglineSecondary: "Sigue tus disputas, cargas y aprobaciones en un solo lugar.",
});

const DEFAULT_CLIENT_PORTAL_MODULES = Object.freeze(
  CLIENT_PORTAL_MODULE_KEYS.reduce((acc, key) => {
    acc[key] = true;
    return acc;
  }, {})
);

function cloneDefaultClientPortalSettings() {
  return {
    theme: { ...DEFAULT_CLIENT_PORTAL_THEME },
    modules: { ...DEFAULT_CLIENT_PORTAL_MODULES },
  };
}

const DEFAULT_SETTINGS = {
  hibpApiKey: "",
  rssFeedUrl: "https://hnrss.org/frontpage",
  googleCalendarToken: "",
  googleCalendarId: "",
  stripeApiKey: "",
  marketingApiBaseUrl: "",
  marketingApiKey: "",
  sendCertifiedMailApiKey: "",
  gmailClientId: "",
  gmailClientSecret: "",
  gmailRefreshToken: "",
  envOverrides: {},
  clientPortal: cloneDefaultClientPortalSettings(),
};

const STRING_SETTING_KEYS = [
  "hibpApiKey",
  "rssFeedUrl",
  "googleCalendarToken",
  "googleCalendarId",
  "stripeApiKey",
  "marketingApiBaseUrl",
  "marketingApiKey",
  "sendCertifiedMailApiKey",
  "gmailClientId",
  "gmailClientSecret",
  "gmailRefreshToken"
];

function resolveRequestTenant(req, fallback = DEFAULT_TENANT_ID) {
  if (!req) return fallback;
  return resolveTenantId(req, fallback);
}

function tenantScope(input, fallback = DEFAULT_TENANT_ID) {
  if (!input) return { tenantId: fallback };
  if (typeof input === "string") {
    return { tenantId: sanitizeTenantId(input, fallback) };
  }
  if (input?.tenantId) {
    return { tenantId: sanitizeTenantId(input.tenantId, fallback) };
  }
  return { tenantId: resolveRequestTenant(input, fallback) };
}

function sanitizeSettingString(value = "") {
  if (value === null || value === undefined) return "";
  if (typeof value === "string") return value.trim();
  return String(value).trim();
}

initWorkflowEngine().catch((err) => {
  logWarn("WORKFLOW_INIT_FAILED", err?.message || "Workflow engine init failed");
});

const MAX_TRADLINE_PAGE_SIZE = 500;

const ALL_BUREAUS = Object.freeze(["TransUnion", "Experian", "Equifax"]);

function collectRequestedBureaus({ selections = [], personalInfo = [], inquiries = [] }) {
  const set = new Set();
  for (const sel of selections) {
    if (!sel) continue;
    if (Array.isArray(sel.bureaus)) {
      for (const bureau of sel.bureaus) {
        const canonical = canonicalBureauName(bureau);
        if (canonical) set.add(canonical);
      }
    }
  }
  if (Array.isArray(personalInfo) && personalInfo.length) {
    for (const bureau of ALL_BUREAUS) {
      set.add(bureau);
    }
  }
  if (Array.isArray(inquiries)) {
    for (const inq of inquiries) {
      const canonical = canonicalBureauName(inq?.bureau);
      if (canonical) set.add(canonical);
    }
  }
  return Array.from(set);
}

const INTEGRATION_SETTING_TO_ENV = {
  hibpApiKey: "HIBP_API_KEY",
  marketingApiBaseUrl: "MARKETING_API_BASE_URL",
  marketingApiKey: "MARKETING_API_KEY",
  sendCertifiedMailApiKey: "SCM_API_KEY",
  gmailClientId: "GMAIL_CLIENT_ID",
  gmailClientSecret: "GMAIL_CLIENT_SECRET",
  gmailRefreshToken: "GMAIL_REFRESH_TOKEN",
  stripeApiKey: "STRIPE_API_KEY",
};

function normalizeEnvOverrides(raw){
  const result = {};
  if(!raw) return result;
  const entries = Array.isArray(raw)
    ? raw
    : Object.entries(raw).map(([key, value]) => ({ key, value }));
  for(const entry of entries){
    if(!entry) continue;
    let key = (entry.key ?? entry.name ?? "").toString().trim();
    if(!key) continue;
    key = key.toUpperCase().replace(/[^A-Z0-9_]/g, "_");
    if(key && !/^[A-Z_]/.test(key)){
      key = `VAR_${key}`;
    }
    key = key.replace(/^[^A-Z_]+/, "").slice(0, MAX_ENV_KEY_LENGTH);
    if(!key) continue;

    const value = (entry.value ?? entry.val ?? "").toString();
    result[key.toUpperCase()] = value;
  }
  return result;
}

function sanitizePortalBackground(value = "") {
  const cleaned = sanitizeSettingString(value).toLowerCase();
  if (!cleaned) return "";
  if (/^#([0-9a-f]{3}|[0-9a-f]{6})$/i.test(cleaned)) return cleaned;
  if (/^[a-z]{2,32}$/i.test(cleaned)) return cleaned;
  return "";
}

function sanitizePortalUrl(value = "") {
  const cleaned = sanitizeSettingString(value);
  if (!cleaned) return "";
  if (cleaned.startsWith("/")) return cleaned;
  if (/^https?:\/\//i.test(cleaned)) return cleaned;
  return "";
}

function sanitizePortalTagline(value = "") {
  return sanitizeSettingString(value).slice(0, 160);
}

function normalizeClientPortalSettings(raw = {}) {
  const defaults = cloneDefaultClientPortalSettings();
  const themeSource = raw && typeof raw.theme === "object" ? raw.theme : raw;
  defaults.theme.backgroundColor = sanitizePortalBackground(
    themeSource?.backgroundColor ?? themeSource?.bgColor ?? defaults.theme.backgroundColor
  );
  defaults.theme.logoUrl = sanitizePortalUrl(themeSource?.logoUrl ?? defaults.theme.logoUrl);
  defaults.theme.taglinePrimary = sanitizePortalTagline(
    themeSource?.taglinePrimary ?? themeSource?.tagline ?? defaults.theme.taglinePrimary
  );
  defaults.theme.taglineSecondary = sanitizePortalTagline(
    themeSource?.taglineSecondary ?? defaults.theme.taglineSecondary
  );

  const moduleSource = raw && typeof raw.modules === "object" ? raw.modules : raw;
  for (const key of CLIENT_PORTAL_MODULE_KEYS) {
    if (moduleSource && Object.prototype.hasOwnProperty.call(moduleSource, key)) {
      defaults.modules[key] = Boolean(moduleSource[key]);
    }
  }

  return defaults;
}

function exportClientPortalSettings(settings = {}) {
  const normalized = normalizeClientPortalSettings(settings);
  return {
    theme: { ...normalized.theme },
    modules: { ...normalized.modules },
  };
}

function applyEnvOverrides(overrides = {}){
  for(const [key, value] of Object.entries(overrides)){
    process.env[key] = value;
  }
}

function applyEnvFallbacks(settings = {}){
  const result = { ...settings };
  for (const [settingKey, envKey] of Object.entries(INTEGRATION_SETTING_TO_ENV)) {
    const current = sanitizeSettingString(result[settingKey]);
    if (current) continue;
    const envValue = sanitizeSettingString(process.env[envKey]);
    if (envValue) {
      result[settingKey] = envValue;
    }
  }
  return result;
}

function normalizeSettings(raw){
  const base = { ...DEFAULT_SETTINGS, ...(raw || {}) };
  base.envOverrides = normalizeEnvOverrides((raw && raw.envOverrides) ?? base.envOverrides);
  base.clientPortal = normalizeClientPortalSettings((raw && raw.clientPortal) ?? base.clientPortal ?? {});
  for (const key of STRING_SETTING_KEYS) {
    base[key] = sanitizeSettingString(base[key]);
  }
  return base;
}

function applyIntegrationSettings(settings = {}) {
  for (const [settingKey, envKey] of Object.entries(INTEGRATION_SETTING_TO_ENV)) {
    if (!(settingKey in settings)) continue;
    const value = sanitizeSettingString(settings[settingKey]);
    if (!value) continue;
    process.env[envKey] = value;
  }
}

function getJwtSecret(){
  return process.env.JWT_SECRET || "dev-secret";
}

const TOKEN_EXPIRES_IN = "1h";

function generateToken(user){
  return jwt.sign({
    id: user.id,
    username: user.username,
    name: user.name,
    role: user.role,
    tenantId: user.tenantId || DEFAULT_TENANT_ID,
    permissions: user.permissions || [],
  }, getJwtSecret(), { expiresIn: TOKEN_EXPIRES_IN });
}

function buildPortalSnapshot(items = []){
  if(!Array.isArray(items) || !items.length){
    return { totalIssues: 0, summary: [] };
  }
  const summary = items
    .map(item => ({
      creditor: item?.creditor || "Unknown Creditor",
      severity: Number.isFinite(item?.severity) ? item.severity : 0,
      bureaus: Array.isArray(item?.bureaus) ? item.bureaus : [],
      issues: Array.isArray(item?.violations) ? item.violations.length : 0,
    }))
    .sort((a,b)=>{
      const severityDelta = (b.severity || 0) - (a.severity || 0);
      if(severityDelta !== 0) return severityDelta;
      return (a.creditor || "").localeCompare(b.creditor || "");
    })
    .slice(0,5);
  const totalIssues = items.reduce((sum, item)=>{
    const count = Array.isArray(item?.violations) ? item.violations.length : 0;
    return sum + count;
  }, 0);
  return { totalIssues, summary };
}

function toInlineJson(data){
  return JSON.stringify(data)
    .replace(/</g, "\\u003c")
    .replace(/>/g, "\\u003e")
    .replace(/&/g, "\\u0026")
    .replace(/\u2028/g, "\\u2028")
    .replace(/\u2029/g, "\\u2029");
}



import { generateLetters, generatePersonalInfoLetters, generateInquiryLetters, generateDebtCollectorLetters, modeCopy } from "./letterEngine.js";
import LETTER_TEMPLATES from "./letterTemplates.js";
import { loadPlaybooks } from "./playbook.js";
import { normalizeReport, renderHtml, savePdf } from "./creditAuditTool.js";
import {
  listConsumerState,
  addEvent,
  addFileMeta,
  consumerUploadsDir,
  addReminder,
  removeReminder,
  processAllReminders,
  listTracker,
  setTrackerSteps,
  markTrackerStep,
  getTrackerSteps,
  setCreditScore,
  listAllConsumerStates,

} from "./state.js";
function injectStyle(html, css){
  if(/<head[^>]*>/i.test(html)){
    return html.replace(/<\/head>/i, `<style>${css}</style></head>`);
  }
  return `<style>${css}</style>` + html;
}
async function generateOcrPdf(html){
  const noise = "iVBORw0KGgoAAAANSUhEUgAAAB4AAAAeCAYAAAA7MK6iAAAAqElEQVR4nM1XSRKAMAjrO/n/Qzw5HpQlJNTm5EyRUBpDXeuBrRjZehteYpSwEm9o4u6uoffMeUaSjx1PFdsKiIjKRajVDhMr29UWW7b2q6ioYiQiYYm2wmsXYi6psajssFJIGDM+rRQem4mwXaTSRF45pp1J/sVQFwhW0SODItoRens5xqBcZCI58rpzQzaVFPFUwqjNmX9/5lXM4LGz7xRAER/xf0WRXElyH0vwJrWaAAAAAElFTkSuQmCC";
  const ocrCss = `
    .ocr{position:relative;}
    .ocr::before{
      content:"";
      position:absolute;
      inset:0;
      pointer-events:none;
      background-image:
        repeating-linear-gradient(0deg, rgba(100,100,100,0.15) 0, rgba(100,100,100,0.15) 1px, transparent 1px, transparent 32px),
        repeating-linear-gradient(90deg, rgba(100,100,100,0.15) 0, rgba(100,100,100,0.15) 1px, transparent 1px, transparent 32px),
        repeating-linear-gradient(45deg, rgba(120,120,120,0.35) 0, rgba(120,120,120,0.35) 4px, transparent 4px, transparent 200px),
        url('data:image/png;base64,${noise}');
      background-size:32px 32px,32px 32px,200px 200px,30px 30px;
    }`;
  const injected = injectStyle(html, ocrCss);
  return await htmlToPdfBuffer(injected);

}


const __filename = fileURLToPath(import.meta.url);
const __dirname = path.dirname(__filename);

function buildDefaultSettings(){
  const withEnv = applyEnvFallbacks({ ...DEFAULT_SETTINGS });
  return normalizeSettings(withEnv);
}

async function loadSettings(context = DEFAULT_TENANT_ID){
  const scope = tenantScope(context);
  const raw = await readKey('settings', null, scope);
  if(raw){
    const settings = normalizeSettings(raw);
    applyIntegrationSettings(settings);
    applyEnvOverrides(settings.envOverrides);
    return settings;
  }
  const defaults = buildDefaultSettings();
  await writeKey('settings', defaults, scope);
  applyIntegrationSettings(defaults);
  applyEnvOverrides(defaults.envOverrides);
  return defaults;
}

async function saveSettings(data, context = DEFAULT_TENANT_ID){
  const scope = tenantScope(context);
  const current = await readKey('settings', null, scope);
  const merged = normalizeSettings({ ...(current || {}), ...(data || {}) });
  await writeKey('settings', merged, scope);
  applyIntegrationSettings(merged);
  applyEnvOverrides(merged.envOverrides);
  return merged;
}


try {
  await loadSettings(DEFAULT_TENANT_ID);
} catch (err) {
  logError('SETTINGS_INIT_FAILED', 'Failed to hydrate settings on startup', err);
}

const require = createRequire(import.meta.url);
const zipcodes = require("zipcodes");

function normalizeZip(value){
  if(value === undefined || value === null) return "";
  const digits = String(value).match(/\d/g);
  if(!digits || digits.length === 0) return "";
  return digits.join("").slice(0, 5);
}

function addressSignature(entity){
  if(!entity) return "";
  const parts = [entity.addr1, entity.addr2, entity.city, entity.state, entity.zip]
    .map(part => (part ?? "").toString().trim().toLowerCase())
    .filter(Boolean);
  return parts.join("|");
}

function resolveGeoFromZip(zip){
  if(!zip) return null;
  try {
    const record = zipcodes.lookup(zip);
    if(!record) return null;
    const lat = Number(record.latitude);
    const lon = Number(record.longitude);
    if(!Number.isFinite(lat) || !Number.isFinite(lon)) return null;
    return {
      lat,
      lon,
      city: record.city || "",
      state: record.state || "",
      precision: "zip",
      source: "us-zip-centroid",
    };
  } catch (err) {
    logWarn("ZIP_LOOKUP_FAILED", err?.message || String(err));
    return null;
  }
}

function resolveGeoFromCityState(city, state){
  const c = (city || "").toString().trim();
  const s = (state || "").toString().trim();
  if(!c || !s) return null;
  try {
    const matches = zipcodes.lookupByName(c, s) || [];
    const record = matches.find(entry => entry && entry.latitude !== undefined && entry.longitude !== undefined) || matches[0];
    if(!record) return null;
    const lat = Number(record.latitude);
    const lon = Number(record.longitude);
    if(!Number.isFinite(lat) || !Number.isFinite(lon)) return null;
    return {
      lat,
      lon,
      city: record.city || c,
      state: record.state || s,
      precision: "city",
      source: "us-city-centroid",
    };
  } catch (err) {
    logWarn("CITY_LOOKUP_FAILED", err?.message || String(err));
    return null;
  }
}

function calculateConsumerGeo(consumer){
  if(!consumer) return null;
  const zip = normalizeZip(consumer.zip);
  let result = resolveGeoFromZip(zip);
  if(result) return result;
  result = resolveGeoFromCityState(consumer.city, consumer.state);
  if(result) return result;
  return null;
}

function applyGeoToConsumer(consumer, { lat, lon, precision, source } = {}){
  if(!consumer) return false;
  if(Number.isFinite(lat) && Number.isFinite(lon)){
    consumer.geo_lat = Number(lat);
    consumer.geo_lon = Number(lon);
    consumer.geo_precision = precision || "zip";
    consumer.geo_source = source || "us-zip-centroid";
  } else {
    consumer.geo_lat = null;
    consumer.geo_lon = null;
    consumer.geo_precision = null;
    consumer.geo_source = null;
  }
  consumer.geo_country = consumer.geo_country || "US";
  consumer.geo_updated_at = new Date().toISOString();
  consumer.geo_signature = addressSignature(consumer);
  return Number.isFinite(consumer.geo_lat) && Number.isFinite(consumer.geo_lon);
}

function refreshConsumerGeo(consumer, { force = false } = {}){
  if(!consumer) return false;
  const signature = addressSignature(consumer);
  if(!signature){
    consumer.geo_signature = "";
    consumer.geo_lat = null;
    consumer.geo_lon = null;
    consumer.geo_precision = null;
    consumer.geo_source = null;
    consumer.geo_updated_at = new Date().toISOString();
    return false;
  }
  const hasCurrentGeo = Number.isFinite(Number(consumer.geo_lat)) && Number.isFinite(Number(consumer.geo_lon));
  if(!force && hasCurrentGeo && consumer.geo_signature === signature){
    return false;
  }
  const geo = calculateConsumerGeo(consumer);
  return applyGeoToConsumer(consumer, geo || {});
}
let nodemailer = null;
try {
  nodemailer = require("nodemailer");
} catch (e) {
  console.warn("Nodemailer not installed");
}
let StripeLib = null;
try {
  StripeLib = require("stripe");
} catch (e) {
  console.warn("Stripe not installed");
}

let stripeClientCache = { key: null, tenantId: null, client: null };
<<<<<<< HEAD
const stripeClientMeta = new WeakMap();
=======
>>>>>>> 177ca7f3

async function getStripeClient(context = DEFAULT_TENANT_ID){
  const tenantId = tenantScope(context).tenantId;
  if(!StripeLib) return null;
  let apiKey = (process.env.STRIPE_SECRET_KEY || process.env.STRIPE_API_KEY || process.env.STRIPE_PRIVATE_KEY || "").trim();
  if(!apiKey){
    try {
      const settings = await loadSettings(tenantId);
      apiKey = (settings?.stripeApiKey || "").trim();
    } catch (err) {
      logError("STRIPE_SETTINGS_LOAD_FAILED", "Unable to read settings for Stripe", err);
    }
  }
  if(!apiKey) return null;
  if(stripeClientCache.client && stripeClientCache.key === apiKey && stripeClientCache.tenantId === tenantId){
<<<<<<< HEAD
    stripeClientMeta.set(stripeClientCache.client, { tenantId, cacheHit: true, fetchedAt: Date.now() });
=======
>>>>>>> 177ca7f3
    return stripeClientCache.client;
  }
  try {
    const client = new StripeLib(apiKey, { apiVersion: "2023-10-16" });
    stripeClientCache = { key: apiKey, tenantId, client };
<<<<<<< HEAD
    stripeClientMeta.set(client, { tenantId, cacheHit: false, fetchedAt: Date.now() });
=======
>>>>>>> 177ca7f3
    return client;
  } catch (err) {
    logError("STRIPE_CLIENT_INIT_FAILED", "Failed to initialise Stripe client", err);
    stripeClientCache = { key: null, tenantId: null, client: null };
    return null;
  }
}

function resolvePortalBase(req){
  const configured = (process.env.CLIENT_PORTAL_BASE_URL || process.env.PORTAL_BASE_URL || process.env.PORTAL_PAYMENT_BASE || process.env.PUBLIC_BASE_URL || "").trim();
  if(configured) return configured.replace(/\/$/, "");
  try {
    const origin = req?.get?.("origin");
    if(origin) return origin.replace(/\/$/, "");
  } catch {}
  try {
    const host = req?.get?.("host");
    if(host){
      const protocol = req?.protocol || "https";
      return `${protocol}://${host}`.replace(/\/$/, "");
    }
  } catch {}
  return "https://pay.example.com";
}

function formatStripeUrl(template, invoice){
  if(!template) return template;
  return template
    .replace(/\{CHECKOUT_SESSION_ID\}/g, "{CHECKOUT_SESSION_ID}")
    .replace(/\{INVOICE_ID\}/g, encodeURIComponent(invoice?.id || ""))
    .replace(/\{CONSUMER_ID\}/g, encodeURIComponent(invoice?.consumerId || ""));
}

function resolveStripeRedirectUrls(invoice, req){
  const successTemplate = (process.env.STRIPE_SUCCESS_URL || "").trim();
  const cancelTemplate = (process.env.STRIPE_CANCEL_URL || "").trim();
  const base = resolvePortalBase(req);
  const successFallback = `${base}/portal/${encodeURIComponent(invoice.consumerId)}?paid=1&invoice=${encodeURIComponent(invoice.id)}&session_id={CHECKOUT_SESSION_ID}`;
  const cancelFallback = `${base}/portal/${encodeURIComponent(invoice.consumerId)}?invoice=${encodeURIComponent(invoice.id)}&canceled=1`;
  return {
    success: formatStripeUrl(successTemplate || successFallback, invoice) || successFallback,
    cancel: formatStripeUrl(cancelTemplate || cancelFallback, invoice) || cancelFallback,
  };
}

function buildInvoicePayUrl(invoice, req){
  if(!invoice) return "";
  const base = resolvePortalBase(req);
  const safeId = encodeURIComponent(invoice.id || "");
  return `${base}/pay/${safeId}`;
}

async function createStripeCheckoutSession({ invoice, consumer = {}, company = {}, req, stripeClient = null } = {}){
  if(!invoice) return null;
<<<<<<< HEAD
  const scope = tenantScope(req || DEFAULT_TENANT_ID);
  const tenantId = scope.tenantId;
  const stripe = stripeClient || await getStripeClient(req);
=======
  const stripe = stripeClient || await getStripeClient(req);
  if(!stripe) return null;
>>>>>>> 177ca7f3
  const amount = Number(invoice.amount) || 0;
  const amountCents = Math.round(amount * 100);
  if(!stripe){
    await recordCheckoutStage({
      tenantId,
      invoiceId: invoice.id,
      stage: "client_missing",
      success: false,
      amountCents,
      metadata: { reason: "stripe_unconfigured" },
    });
    return null;
  }
  if(!Number.isFinite(amountCents) || amountCents <= 0) {
    await recordCheckoutStage({
      tenantId,
      invoiceId: invoice.id,
      stage: "non_billable",
      success: false,
      amountCents,
      metadata: { reason: "zero_amount" },
    });
    return null;
  }
  const { success, cancel } = resolveStripeRedirectUrls(invoice, req);
  const descriptor = (invoice.desc || `Invoice ${invoice.id || ""}`).toString().slice(0, 120) || "Invoice";
  const metadata = {
    invoiceId: invoice.id,
    consumerId: invoice.consumerId,
  };
  if(company?.name){
    metadata.companyName = company.name.toString().slice(0, 120);
  }
  const stripeMeta = stripeClientMeta.get(stripe) || { tenantId, cacheHit: !!stripeClient };
  await recordCheckoutStage({
    tenantId,
    invoiceId: invoice.id,
    stage: "session_requested",
    success: true,
    amountCents,
    metadata: {
      cacheHit: !!stripeMeta.cacheHit,
      reusedClient: !!stripeClient,
    },
  });
  try {
    const session = await stripe.checkout.sessions.create({
      mode: "payment",
      payment_method_types: ["card"],
      success_url: success,
      cancel_url: cancel,
      customer_email: consumer?.email || undefined,
      metadata,
      line_items: [
        {
          quantity: 1,
          price_data: {
            currency: "usd",
            unit_amount: amountCents,
            product_data: {
              name: descriptor,
            },
          },
        },
      ],
    });
    await recordCheckoutStage({
      tenantId,
      invoiceId: invoice.id,
      stage: "session_created",
      success: true,
      sessionId: session.id,
      amountCents,
      metadata: {
        cacheHit: !!stripeMeta.cacheHit,
      },
    });
    return { url: session.url, sessionId: session.id };
  } catch (err) {
    logError("STRIPE_CHECKOUT_CREATE_FAILED", "Failed to create Stripe checkout session", err, { invoiceId: invoice.id });
    await recordCheckoutStage({
      tenantId,
      invoiceId: invoice.id,
      stage: "session_failed",
      success: false,
      amountCents,
      metadata: {
        cacheHit: !!stripeMeta.cacheHit,
        errorCode: err?.code || null,
      },
    });
    return null;
  }
}

const app = express();
app.use(express.json({ limit: "10mb" }));
let mailer = null;
if(nodemailer && process.env.SMTP_HOST){
  mailer = nodemailer.createTransport({
    host: process.env.SMTP_HOST,
    port: Number(process.env.SMTP_PORT || 587),
    secure: false,
    auth: process.env.SMTP_USER ? { user: process.env.SMTP_USER, pass: process.env.SMTP_PASS } : undefined
  });
}

// Basic request logging for debugging
app.use((req, res, next) => {
  const start = Date.now();
  res.on("finish", () => {
    const ms = Date.now() - start;
    console.log(`${new Date().toISOString()} ${req.method} ${req.originalUrl} -> ${res.statusCode} ${ms}ms`);
  });
  next();
});

app.use((req, _res, next) => {
  const tenantId = resolveRequestTenant(req, DEFAULT_TENANT_ID);
  withTenantContext(tenantId, next);
});

const apiRequestLimiter = enforceTenantQuota("requests:minute", {
  limit: Number.isFinite(Number(process.env.TENANT_REQUESTS_PER_MINUTE)) ? Number(process.env.TENANT_REQUESTS_PER_MINUTE) : undefined,
  windowMs: Number.isFinite(Number(process.env.TENANT_REQUEST_WINDOW_MS)) ? Number(process.env.TENANT_REQUEST_WINDOW_MS) : undefined,
});

app.use("/api", async (req, res, next) => {
  try {
    if (!req.__authResolved) {
      const user = await getAuthUser(req);
      req.user = user || null;
      req.__authResolved = true;
      if (req.user?.tenantId) {
        const tenantId = sanitizeTenantId(req.user.tenantId, DEFAULT_TENANT_ID);
        return withTenantContext(tenantId, () => apiRequestLimiter(req, res, next));
      }
    }
    return apiRequestLimiter(req, res, next);
  } catch (err) {
    return next(err);
  }
});

process.on("unhandledRejection", err => {
  logError("UNHANDLED_REJECTION", "Unhandled promise rejection", err);
});
process.on("uncaughtException", err => {
  logError("UNCAUGHT_EXCEPTION", "Uncaught exception", err);
});
process.on("warning", warn => {
  logWarn("NODE_WARNING", warn.message, { stack: warn.stack });
});

async function getAuthUser(req){
  let auth = req.headers.authorization || "";
  if(!auth && req.query && req.query.token){
    auth = `Bearer ${req.query.token}`;
  }
  const db = await loadUsersDB();
  if(auth.startsWith("Bearer ")){
    try{
      const payload = jwt.verify(auth.slice(7), getJwtSecret());
      const found = db.users.find(u=>u.id===payload.id);
      if(!found) return null;
      return { ...found, permissions: found.permissions || [] };
    }catch{
      return null;
    }
  }
  if(auth.startsWith("Basic ")){
    const [user, pass] = Buffer.from(auth.slice(6), "base64").toString().split(":");
    const found = db.users.find(u=>u.username===user);
    if(!found) return null;
    if(!bcrypt.compareSync(pass, found.password)) return null;
    return { ...found, permissions: found.permissions || [] };
  }
  return null;
}

function marketingKeyAuth(req, _res, next) {
  if (req.__authResolved) {
    return next();
  }
  const configuredKey = sanitizeSettingString(process.env.MARKETING_API_KEY || "");
  if (!configuredKey) {
    return next();
  }
  const providedKey = sanitizeSettingString(
    req.headers["x-marketing-key"] || req.headers["x-api-key"] || ""
  );
  if (providedKey && providedKey === configuredKey) {
    const tenantHeader = sanitizeSettingString(req.headers["x-tenant-id"] || "");
    req.user = {
      id: "marketing-worker",
      username: "marketing-worker",
      name: "Marketing Worker",
      role: "admin",
      permissions: ["admin"],
      tenantId: sanitizeTenantId(tenantHeader || DEFAULT_TENANT_ID),
    };
    req.__authResolved = true;
    return withTenantContext(req.user.tenantId, next);
  }
  next();
}

async function authenticate(req, res, next){
  if (req.__authResolved) {
    if (req.user === undefined) req.user = null;
    return next();
  }
  const u = await getAuthUser(req);
  req.user = u || null;
  req.__authResolved = true;
  if (req.user?.tenantId) {
    return withTenantContext(sanitizeTenantId(req.user.tenantId, DEFAULT_TENANT_ID), next);
  }
  next();
}

async function optionalAuth(req,res,next){
  if (req.__authResolved) {
    return next();
  }
  const u = await getAuthUser(req);
  if(u) req.user = u;
  else if (req.user === undefined) req.user = null;
  req.__authResolved = true;
  if (req.user?.tenantId) {
    return withTenantContext(sanitizeTenantId(req.user.tenantId, DEFAULT_TENANT_ID), next);
  }
  next();
}

function requireRole(role){
  return (req, res, next) => {
    if (req.user && req.user.role === role) {
      return next();
    }
    res.status(403).json({ ok:false, error:'Forbidden' });
  };
}

function hasPermission(user, perm){
  if (perm === "letters") return !!user;
  return !!(user && (user.role === "admin" || (user.permissions || []).includes(perm)));
}

function requirePermission(perm, options = {}){
  const { allowGuest = false } = options;
  return (req, res, next) => {
    if (!req.user) {
      if (allowGuest) return next();
      return res.status(403).json({ ok:false, error:'Forbidden' });
    }
    if (hasPermission(req.user, perm)) return next();
    res.status(403).json({ ok:false, error:'Forbidden' });
  };
}

function forbidMember(req,res,next){
  if(req.user && req.user.role === "member") return res.status(403).json({ ok:false, error:'Forbidden' });
  next();
}

function deepMerge(a = {}, b = {}) {
  const res = { ...a };
  for (const [key, val] of Object.entries(b || {})) {
    if (val && typeof val === "object" && !Array.isArray(val)) {
      res[key] = deepMerge(res[key] && typeof res[key] === "object" ? res[key] : {}, val);
    } else {
      res[key] = val;
    }
  }
  return res;
}


// Basic resource monitoring to catch memory or CPU spikes
const MAX_RSS_MB = Number(process.env.MAX_RSS_MB || 512);
const RESOURCE_CHECK_MS = Number(process.env.RESOURCE_CHECK_MS || 60_000);

let lastCpu = process.cpuUsage();
if (process.env.NODE_ENV !== "test") {
  setInterval(() => {
    try {
      const { rss } = process.memoryUsage();
      if (rss > MAX_RSS_MB * 1024 * 1024) {
        logWarn("HIGH_MEMORY_USAGE", "Memory usage high", { rss });
      }
      const cpu = process.cpuUsage(lastCpu);
      lastCpu = process.cpuUsage();
      const cpuMs = (cpu.user + cpu.system) / 1000;
      if (cpuMs > 1000) {
        logWarn("HIGH_CPU_USAGE", "CPU usage high", { cpuMs });

      }
    } catch (e) {
      logWarn("RESOURCE_MONITOR_FAILED", e.message);
    }
  }, RESOURCE_CHECK_MS);
}



// periodically surface due letter reminders
processAllReminders().catch(e => console.error("Reminder check failed", e));
if (process.env.NODE_ENV !== "test") {
  setInterval(() => {
    processAllReminders().catch(e => console.error("Reminder check failed", e));
  }, 60 * 60 * 1000);
}

// ---------- Static UI ----------
const PUBLIC_DIR = path.join(__dirname, "public");
const TEAM_TEMPLATE = (()=>{
  try{
    return fs.readFileSync(path.join(PUBLIC_DIR, "team-member-template.html"), "utf-8");
  }catch{return "";}
})();
  // Disable default index to avoid auto-serving the app without auth
  app.use(express.static(PUBLIC_DIR, { index: false }));
  // Serve login by default so users aren't dropped straight into the app
  app.get("/", (_req, res) => res.sendFile(path.join(PUBLIC_DIR, "login.html")));
app.get("/dashboard", (_req, res) => res.sendFile(path.join(PUBLIC_DIR, "dashboard.html")));
app.get("/clients", (_req, res) => res.sendFile(path.join(PUBLIC_DIR, "index.html")));
app.get("/leads", (_req, res) => res.sendFile(path.join(PUBLIC_DIR, "leads.html")));
app.get("/schedule", async (_req, res) => {
  const settings = await loadSettings();
  if (!settings.googleCalendarToken || !settings.googleCalendarId) {
    return res.status(400).send("Google Calendar token or ID missing. Add them in Settings before using the schedule.");
  }
  res.sendFile(path.join(PUBLIC_DIR, "schedule.html"));
});
app.get("/my-company", optionalAuth, forbidMember, (_req, res) => res.sendFile(path.join(PUBLIC_DIR, "my-company.html")));
app.get("/billing", (_req, res) => res.sendFile(path.join(PUBLIC_DIR, "billing.html")));
app.get(["/letters", "/letters/:jobId"], optionalAuth, forbidMember, (_req, res) =>
  res.sendFile(path.join(PUBLIC_DIR, "letters.html"))
);
app.get("/library", optionalAuth, forbidMember, (_req, res) => res.sendFile(path.join(PUBLIC_DIR, "library.html")));
app.get("/workflows", optionalAuth, forbidMember, (_req, res) => res.sendFile(path.join(PUBLIC_DIR, "workflows.html")));
app.get(["/marketing", "/marketing/sms", "/marketing/email"], optionalAuth, forbidMember, (_req, res) =>
  res.sendFile(path.join(PUBLIC_DIR, "marketing.html"))
);
app.get("/tradelines", optionalAuth, forbidMember, (_req, res) => res.sendFile(path.join(PUBLIC_DIR, "tradelines.html")));
app.get("/quiz", optionalAuth, forbidMember, (_req,res)=> res.sendFile(path.join(PUBLIC_DIR, "quiz.html")));
app.get("/settings", optionalAuth, forbidMember, (_req,res)=> res.sendFile(path.join(PUBLIC_DIR, "settings.html")));
app.get("/client-portal.html", (_req, res) => res.sendFile(path.join(PUBLIC_DIR, "client-portal-template.html")));
app.get("/team/:token", (req,res)=>{
  const token = path.basename(req.params.token);
  const file = path.join(PUBLIC_DIR, `team-${token}.html`);
  if(!fs.existsSync(file)) return res.status(404).send("Not found");
  res.sendFile(file);
});
app.get("/portal/:id", async (req, res) => {
  const db = await loadDB();
  const consumer = db.consumers.find(c => c.id === req.params.id);
  if (!consumer) return res.status(404).send("Portal not found");
  const tmpl = fs.readFileSync(path.join(PUBLIC_DIR, "client-portal-template.html"), "utf-8");
  let html = tmpl.replace(/{{name}}/g, consumer.name);
  const latestReport = consumer.reports?.[0];
  let negativeItems = [];
  if (latestReport?.data) {
    if (Array.isArray(latestReport.data.negative_items)) {
      negativeItems = latestReport.data.negative_items;
    } else if (Array.isArray(latestReport.data.tradelines)) {
      try {
        const { items } = prepareNegativeItems(latestReport.data.tradelines);
        negativeItems = items;
      } catch (e) {
        logError("NEGATIVE_ITEM_ERROR", "Failed to prepare portal negative items", e, { consumerId: consumer.id, reportId: latestReport.id });
      }
    }
  }
  const settings = await loadSettings();
  const bootstrap = {
    creditScore: consumer.creditScore || null,
    negativeItems,
    snapshot: buildPortalSnapshot(negativeItems),
    portalSettings: exportClientPortalSettings(settings?.clientPortal),
  };
  const serializedBootstrap = toInlineJson(bootstrap);
  const bootstrapScript = `\n<script>\n  try {\n    const data = ${serializedBootstrap};\n    window.__PORTAL_BOOTSTRAP__ = data;\n    window.__NEGATIVE_ITEMS__ = Array.isArray(data.negativeItems) ? data.negativeItems : [];\n    if (data.creditScore) {\n      localStorage.setItem('creditScore', JSON.stringify(data.creditScore));\n    } else {\n      localStorage.removeItem('creditScore');\n    }\n    localStorage.setItem('negativeItems', JSON.stringify(window.__NEGATIVE_ITEMS__));\n    localStorage.setItem('creditSnapshot', JSON.stringify(data.snapshot || {}));\n  } catch (err) {\n    console.warn('Failed to bootstrap portal data', err);\n  }\n</script>`;
  html = html.replace('<script src="/client-portal.js"></script>', `${bootstrapScript}\n<script src="/client-portal.js"></script>`);
  res.send(html);
});

app.get("/buy", async (req, res) => {
  const { bank = "", price = "" } = req.query || {};
  const settings = await loadSettings();
  if (!StripeLib || !settings.stripeApiKey) {
    return res.status(500).json({ ok:false, error:'Stripe not configured' });
  }
  const amt = Math.round(parseFloat(price) * 100);
  if (!amt) return res.status(400).send("Invalid price");
  try {
    const stripe = new StripeLib(settings.stripeApiKey);
    const session = await stripe.checkout.sessions.create({
      mode: "payment",
      line_items: [
        {
          price_data: {
            currency: "usd",
            product_data: { name: `${bank} Tradeline` },
            unit_amount: amt,
          },
          quantity: 1,
        },
      ],
      success_url: `${req.protocol}://${req.get('host')}/?success=1`,
      cancel_url: `${req.protocol}://${req.get('host')}/?canceled=1`,
    });
    res.redirect(303, session.url);
  } catch (e) {
    console.error("Stripe checkout error", e);
    res.status(500).json({ ok:false, error:'Checkout failed' });
  }
});

app.get("/api/settings", async (_req, res) => {
  res.json({ ok: true, settings: await loadSettings() });
});

app.get("/api/experiments/portal-data-region", optionalAuth, async (req, res) => {
  try {
    const tenantId = resolveRequestTenant(req, DEFAULT_TENANT_ID);
    const visitorId = (req.query?.visitorId || req.query?.consumerId || req.user?.id || "").toString().slice(0, 128);
    const controlWeight = Math.max(1, Number.parseInt(process.env.PORTAL_DATA_REGION_CONTROL_WEIGHT || "1", 10) || 1);
    const dedicatedWeight = Math.max(1, Number.parseInt(process.env.PORTAL_DATA_REGION_WEIGHT || "1", 10) || 1);
    const assignment = await assignExperimentVariant({
      tenantId,
      testKey: DATA_REGION_EXPERIMENT_KEY,
      visitorId,
      context: "portal",
      variants: [
        { name: "control", weight: controlWeight },
        { name: "dedicated", weight: dedicatedWeight },
      ],
      metadata: {
        userAgent: req.headers["user-agent"] ? String(req.headers["user-agent"]).slice(0, 255) : null,
      },
    });
    res.json({ ok: true, variant: assignment.variant });
  } catch (err) {
    logWarn("PORTAL_EXPERIMENT_ASSIGN_FAILED", err?.message || String(err));
    res.json({ ok: true, variant: "control" });
  }
});

app.post("/api/experiments/portal-data-region/convert", optionalAuth, async (req, res) => {
  try {
    const tenantId = resolveRequestTenant(req, DEFAULT_TENANT_ID);
    const visitorId = (req.body?.visitorId || req.body?.consumerId || req.user?.id || "").toString().slice(0, 128);
    await recordExperimentConversion({
      tenantId,
      testKey: DATA_REGION_EXPERIMENT_KEY,
      visitorId,
      context: "portal",
      metadata: {
        action: req.body?.action || "cta_click",
      },
    });
    res.json({ ok: true });
  } catch (err) {
    logWarn("PORTAL_EXPERIMENT_CONVERT_FAILED", err?.message || String(err));
    res.status(200).json({ ok: false });
  }
});

app.post("/api/settings", async (req, res) => {
  const {
    hibpApiKey = "",
    rssFeedUrl = "",
    googleCalendarToken = "",
    googleCalendarId = "",
    stripeApiKey = "",
    marketingApiBaseUrl = "",
    marketingApiKey = "",
    sendCertifiedMailApiKey = "",
    gmailClientId = "",
    gmailClientSecret = "",
    gmailRefreshToken = "",
    envOverrides = {},
    clientPortal = {},
  } = req.body || {};
  const previousSettings = await loadSettings();
  const settings = await saveSettings({
    hibpApiKey,
    rssFeedUrl,
    googleCalendarToken,
    googleCalendarId,
    stripeApiKey,
    marketingApiBaseUrl,
    marketingApiKey,
    sendCertifiedMailApiKey,
    gmailClientId,
    gmailClientSecret,
    gmailRefreshToken,
    envOverrides,
    clientPortal,
  });

  if (
    previousSettings.googleCalendarToken !== settings.googleCalendarToken ||
    previousSettings.googleCalendarId !== settings.googleCalendarId
  ) {
    await clearCalendarCache();
  }

  res.json({ ok: true, settings });
});

app.use("/api/marketing", marketingKeyAuth, authenticate, forbidMember, marketingRoutes);

app.get("/api/calendar/events", async (_req, res) => {
  try {
    const { events, mode, notice } = await listCalendarEvents();
    res.json({ ok: true, events, mode, notice });
  } catch (e) {
    res.status(500).json({ ok: false, error: e.message });
  }
});

app.post("/api/calendar/events", async (req, res) => {
  try {
    const { event, mode, notice } = await createCalendarEvent(req.body);
    res.json({ ok: true, event, mode, notice });
  } catch (e) {
    res.status(500).json({ ok: false, error: e.message });
  }
});

app.put("/api/calendar/events/:id", async (req, res) => {
  try {
    const { event, mode, notice } = await updateCalendarEvent(req.params.id, req.body);
    res.json({ ok: true, event, mode, notice });
  } catch (e) {
    res.status(500).json({ ok: false, error: e.message });
  }
});

app.delete("/api/calendar/events/:id", async (req, res) => {
  try {
    const { mode, notice } = await deleteCalendarEvent(req.params.id);
    res.json({ ok: true, mode, notice });
  } catch (e) {
    res.status(500).json({ ok: false, error: e.message });
  }
});

app.get("/api/tradelines", async (req, res) => {
  try {
    const scrapeImpl = req.app.get("scrapeTradelinesOverride") || scrapeTradelines;
    const tradelines = await scrapeImpl(fetchFn);
    const grouped = groupTradelinesByPrice(tradelines);
    const ranges = buildRangeSummary(grouped);

    const { range: rangeId = "", bank = "", page = "1", perPage = "20" } = req.query || {};
    const selectedRange = getBucketMeta(rangeId);

    if (!rangeId) {
      return res.json({ ok: true, ranges, tradelines: [], banks: [], range: null, page: 1, totalPages: 1 });
    }

    if (!selectedRange) {
      return res.status(400).json({ ok: false, error: "Invalid price range" });
    }

    let items = grouped[selectedRange.id] || [];
    const normalizedBank = bank.trim();
    if (normalizedBank) {
      items = items.filter((item) => item.bank === normalizedBank);
    }

    const banks = listBanks(grouped[selectedRange.id]);

    const pageNumber = Number.parseInt(page, 10);
    const perPageNumber = Number.parseInt(perPage, 10);
    const pagination = paginate(
      items,
      Number.isFinite(pageNumber) ? pageNumber : 1,
      Number.isFinite(perPageNumber) ? perPageNumber : 20,
      { maxPerPage: MAX_TRADLINE_PAGE_SIZE },
    );

    res.json({
      ok: true,
      range: selectedRange,
      ranges,
      banks,
      tradelines: pagination.items,
      page: pagination.page,
      perPage: pagination.perPage,
      totalPages: pagination.totalPages,
      totalItems: pagination.totalItems,
      selectedBank: normalizedBank || null,
    });
  } catch (e) {
    res.status(500).json({ ok: false, error: e.message });
  }
});

app.post("/api/calendar/freebusy", async (req, res) => {
  try {
    const { timeMin, timeMax } = req.body || {};
    const { fb, mode, notice } = await calendarFreeBusy(timeMin, timeMax);
    res.json({ ok: true, fb, mode, notice });
  } catch (e) {
    res.status(500).json({ ok: false, error: e.message });
  }
});

// ---------- Simple JSON "DB" ----------

async function recordLettersJob(userId, consumerId, jobId, letters){
  console.log(`Recording letters job ${jobId} for consumer ${consumerId}`);
  const db = await loadLettersDB();
  db.jobs.push({
    userId,
    consumerId,
    jobId,
    createdAt: Date.now(),
    letters: letters.map(L=>({ filename:L.filename, bureau:L.bureau, creditor:L.creditor }))
  });
  await saveLettersDB(db);
}

async function getUserJobMeta(jobId, userId){
  const ldb = await loadLettersDB();
  return ldb.jobs.find(j=>j.jobId === jobId && j.userId === userId) || null;
}

async function loadJobForUser(jobId, userId){
  const meta = await getUserJobMeta(jobId, userId);
  if(!meta) return null;
  let job = getJobMem(jobId);
  if(!job){
    const disk = await loadJobFromDisk(jobId);
    if(disk){
      putJobMem(jobId, disk.letters.map(d => ({
        filename: path.basename(d.htmlPath),
        bureau: d.bureau,
        creditor: d.creditor,
        html: fs.existsSync(d.htmlPath) ? fs.readFileSync(d.htmlPath,"utf-8") : "<html><body>Missing file.</body></html>",
        useOcr: d.useOcr
      })));
      job = getJobMem(jobId);
    }
  }
  if(!job) return null;
  return { meta, job };
}
const DEFAULT_DB = { consumers: [{ id: "RoVO6y0EKM", name: "Test Consumer", reports: [] }] };
function reportHasTradelines(report) {
  if (!report || !report.data) return false;
  const tradelines = report.data.tradelines;
  return Array.isArray(tradelines) && tradelines.length > 0;
}

let cachedSampleReport = null;

async function loadSampleReportTemplate() {
  if (cachedSampleReport) return cachedSampleReport;
  try {
    const samplePath = path.join(__dirname, "data", "report.json");
    const raw = await fs.promises.readFile(samplePath, "utf-8");
    const parsed = JSON.parse(raw);
    cachedSampleReport = {
      raw,
      parsed,
      size: Buffer.byteLength(raw, "utf-8"),
    };
  } catch (err) {
    logWarn("SEED_REPORT_MISSING", "Failed to load sample report", { message: err?.message });
    cachedSampleReport = { raw: "{}", parsed: {}, size: 2 };
  }
  return cachedSampleReport;
}

async function buildSeedReport(existing) {
  const template = await loadSampleReportTemplate();
  const parsedClone = JSON.parse(JSON.stringify(template.parsed || {}));
  const summary = {
    tradelines: Array.isArray(parsedClone.tradelines) ? parsedClone.tradelines.length : 0,
    negative_items: Array.isArray(parsedClone.negative_items) ? parsedClone.negative_items.length : 0,
    personalInfoMismatches: parsedClone.personalInfoMismatches || {},
  };
  if (!summary.negative_items && summary.negative_items !== 0) {
    delete summary.negative_items;
  }
  return {
    id: existing?.id || template.parsed?.id || nanoid(10),
    uploadedAt: existing?.uploadedAt || new Date().toISOString(),
    filename: existing?.filename || "sample-report.json",
    size: existing?.size || template.size,
    summary,
    data: parsedClone,
  };
}

async function loadDB(context = DEFAULT_TENANT_ID){
  const scope = tenantScope(context);
  let db = await readKey('consumers', null, scope);
  let changed = false;
  if(!db){
    db = JSON.parse(JSON.stringify(DEFAULT_DB));
    changed = true;
  }
  db.consumers = Array.isArray(db.consumers) ? db.consumers : [];
  if(db.consumers.length === 0){
    db.consumers.push({ id: nanoid(10), name: "Sample Consumer", reports: [] });
    changed = true;
  }
  let seededSample = false;
  for(const c of db.consumers){
    c.reports = Array.isArray(c.reports) ? c.reports : [];
    if (!seededSample) {
      const firstReport = c.reports[0];
      if (!reportHasTradelines(firstReport)) {
        const seeded = await buildSeedReport(firstReport);
        if (firstReport) {
          c.reports[0] = { ...firstReport, ...seeded };
        } else {
          c.reports.push(seeded);
        }
        seededSample = reportHasTradelines(c.reports[0]);
        changed = true;
      } else {
        seededSample = true;
      }
    }
  }
  const hasReports = db.consumers.some(c => c.reports.length > 0);
  if(!hasReports && db.consumers.length){
    const seeded = await buildSeedReport();
    db.consumers[0].reports.push(seeded);
    changed = true;
  }
  if(changed){
    await writeKey('consumers', db, scope);
  }
  return db;
}
async function saveDB(db, context = DEFAULT_TENANT_ID){
  await writeKey('consumers', db, tenantScope(context));
}
const LETTERS_DEFAULT = { jobs: [], templates: [], sequences: [], contracts: [], mainTemplates: defaultTemplates().map(t=>t.id) };
function normalizeLettersDB(db){
  if(!db || typeof db !== 'object'){
    return { db: { ...LETTERS_DEFAULT }, mutated: true };
  }
  const normalized = { ...db };
  let mutated = false;
  if(!Array.isArray(normalized.jobs)){
    normalized.jobs = [];
    mutated = true;
  }
  if(!Array.isArray(normalized.templates)){
    normalized.templates = [];
    mutated = true;
  }
  if(!Array.isArray(normalized.sequences)){
    normalized.sequences = [];
    mutated = true;
  }
  if(!Array.isArray(normalized.contracts)){
    normalized.contracts = [];
    mutated = true;
  }
  if(!Array.isArray(normalized.mainTemplates) || normalized.mainTemplates.length === 0){
    normalized.mainTemplates = defaultTemplates().map(t=>t.id);
    mutated = true;
  }
  return { db: normalized, mutated };
}

async function loadLettersDB(){
  const raw = await readKey('letters', null);
  if(!raw){
    console.warn("Letters DB missing, initializing with defaults");
    await writeKey('letters', LETTERS_DEFAULT);
    return { ...LETTERS_DEFAULT };
  }
  const { db, mutated } = normalizeLettersDB(raw);
  if(mutated){
    await writeKey('letters', db);
  }
  console.log(`Loaded letters DB with ${db.jobs?.length || 0} jobs`);
  return db;
}

async function saveLettersDB(db){
  const { db: normalized } = normalizeLettersDB(db);
  await writeKey('letters', normalized);
  console.log(`Saved letters DB with ${normalized.jobs.length} jobs`);
}

async function loadLeadsDB(){
  const db = await readKey('leads', null);
  if(db) return db;
  const def = { leads: [] };
  await writeKey('leads', def);
  return def;
}
async function saveLeadsDB(db){ await writeKey('leads', db); }

const VALID_LEAD_STATUSES = new Set([
  "new",
  "working",
  "qualified",
  "nurture",
  "won",
  "lost"
]);

function normalizeLeadStatus(value){
  const normalized = (value ?? "").toString().trim().toLowerCase();
  if(VALID_LEAD_STATUSES.has(normalized)) return normalized;
  if(normalized === "completed" || normalized === "converted") return "won";
  if(normalized === "dropped" || normalized === "abandoned" || normalized === "archived") return "lost";
  if(normalized === "active") return "working";
  if(normalized === "followup" || normalized === "follow-up") return "nurture";
  if(normalized === "prospect") return "qualified";
  return "new";
}

function normalizeConsumerStatus(value){
  const normalized = (value ?? "").toString().trim().toLowerCase();
  if(!normalized) return "active";
  if(["cancelled", "canceled", "lost", "inactive", "churned"].includes(normalized)) return "lost";
  if(["paused", "on hold", "hold", "snoozed"].includes(normalized)) return "paused";
  if(["complete", "completed", "finished", "success"].includes(normalized)) return "completed";
  if(["prospect", "lead"].includes(normalized)) return "prospect";
  return normalized;
}

function toPercent(part, total){
  if(!Number.isFinite(part) || !Number.isFinite(total) || total <= 0) return null;
  return (part / total) * 100;
}

function roundNumber(value, decimals = 1){
  if(!Number.isFinite(value)) return null;
  const factor = 10 ** decimals;
  return Math.round(value * factor) / factor;
}

function coerceAmount(value){
  if(typeof value === "number" && Number.isFinite(value)) return value;
  const parsed = Number.parseFloat(value);
  return Number.isFinite(parsed) ? parsed : 0;
}

function roundCurrency(value){
  if(!Number.isFinite(value)) return 0;
  return Math.round(value * 100) / 100;
}

const MAX_PLAN_REMINDER_LEAD_DAYS = 60;
const MAX_PLAN_INTERVAL_DAYS = 365;

function startOfDay(value){
  const date = value instanceof Date ? new Date(value.getTime()) : new Date(value);
  if(Number.isNaN(date.getTime())) return null;
  date.setHours(0, 0, 0, 0);
  return date;
}

function parsePlanDate(value){
  if(!value) return null;
  if(value instanceof Date && !Number.isNaN(value.getTime())) return startOfDay(value);
  if(typeof value === "number" && Number.isFinite(value)) return startOfDay(new Date(value));
  if(typeof value === "string"){
    const trimmed = value.trim();
    if(!trimmed) return null;
    const isoMatch = trimmed.match(/^(\d{4})-(\d{2})-(\d{2})$/);
    if(isoMatch){
      const [year, month, day] = isoMatch.slice(1).map(Number);
      const dt = new Date(year, month - 1, day);
      if(!Number.isNaN(dt.getTime())) return startOfDay(dt);
    }
    const parsed = new Date(trimmed);
    if(!Number.isNaN(parsed.getTime())) return startOfDay(parsed);
  }
  return null;
}

function formatIsoDate(date){
  if(!(date instanceof Date) || Number.isNaN(date.getTime())) return null;
  const year = date.getFullYear();
  const month = String(date.getMonth() + 1).padStart(2, "0");
  const day = String(date.getDate()).padStart(2, "0");
  return `${year}-${month}-${day}`;
}

function addDays(date, days){
  const base = new Date(date.getTime());
  base.setDate(base.getDate() + days);
  return base;
}

function subtractDays(date, days){
  return addDays(date, -Math.abs(days));
}

function normalizePlanFrequency(value){
  const normalized = (value ?? "monthly").toString().trim().toLowerCase();
  if(normalized === "weekly" || normalized === "biweekly" || normalized === "custom" || normalized === "monthly") return normalized;
  return "monthly";
}

function resolvePlanIntervalDays(frequency, intervalDays){
  if(frequency === "weekly") return 7;
  if(frequency === "biweekly") return 14;
  if(frequency === "custom"){
    const parsed = Number.parseInt(intervalDays, 10);
    const safe = Number.isFinite(parsed) ? parsed : 30;
    return Math.min(MAX_PLAN_INTERVAL_DAYS, Math.max(1, safe));
  }
  return null;
}

function advancePlanDate(date, plan){
  const base = startOfDay(date);
  if(!base) return null;
  const frequency = normalizePlanFrequency(plan?.frequency);
  if(frequency === "weekly") return addDays(base, 7);
  if(frequency === "biweekly") return addDays(base, 14);
  if(frequency === "custom"){
    const interval = resolvePlanIntervalDays("custom", plan?.intervalDays);
    return addDays(base, interval || 30);
  }
  const next = new Date(base.getTime());
  next.setMonth(next.getMonth() + 1);
  return next;
}

function ensureNextBillDate(plan, requestedNextDate = null){
  const today = startOfDay(new Date());
  const start = parsePlanDate(plan?.startDate) || today;
  let next = requestedNextDate || parsePlanDate(plan?.nextBillDate) || start;
  if(next < start) next = start;
  let guard = 0;
  while(next < today && guard < 120){
    const advanced = advancePlanDate(next, plan);
    if(!advanced || advanced.getTime() === next.getTime()) break;
    next = advanced;
    guard++;
  }
  return formatIsoDate(next);
}

function normalizePlanRecord(raw){
  if(!raw || typeof raw !== "object") return null;
  raw.id = raw.id || nanoid(10);
  raw.consumerId = raw.consumerId || "";
  raw.name = (raw.name || "Custom plan").toString().trim() || "Custom plan";
  raw.amount = roundCurrency(coerceAmount(raw.amount));
  raw.frequency = normalizePlanFrequency(raw.frequency);
  raw.intervalDays = resolvePlanIntervalDays(raw.frequency, raw.intervalDays);
  raw.reminderLeadDays = Math.max(0, Math.min(MAX_PLAN_REMINDER_LEAD_DAYS, Number.parseInt(raw.reminderLeadDays, 10) || 0));
  raw.notes = (raw.notes || "").toString().trim();
  raw.active = raw.active !== false;
  raw.createdAt = raw.createdAt || new Date().toISOString();
  raw.updatedAt = raw.updatedAt || raw.createdAt;
  raw.lastSentAt = raw.lastSentAt || null;
  raw.lastInvoiceId = raw.lastInvoiceId || null;
  raw.cyclesCompleted = Number.isFinite(Number(raw.cyclesCompleted)) ? Number(raw.cyclesCompleted) : 0;
  raw.reminderId = raw.reminderId || null;
  const start = parsePlanDate(raw.startDate) || parsePlanDate(raw.createdAt) || startOfDay(new Date());
  raw.startDate = formatIsoDate(start);
  raw.nextBillDate = ensureNextBillDate(raw, parsePlanDate(raw.nextBillDate));
  return raw;
}

function clonePlan(plan){
  if(!plan) return null;
  return JSON.parse(JSON.stringify(plan));
}

function safeDate(value){
  if(!value) return null;
  const ts = Date.parse(value);
  return Number.isFinite(ts) ? new Date(ts) : null;
}

const USD_FORMATTER = new Intl.NumberFormat("en-US", {
  style: "currency",
  currency: "USD",
  minimumFractionDigits: 0,
  maximumFractionDigits: 0,
});

function formatUsd(value){
  const amount = roundCurrency(coerceAmount(value));
  return USD_FORMATTER.format(amount);
}

async function loadInvoicesDB(){
  const db = await readKey('invoices', null);
  if(db) return db;
  const def = { invoices: [] };
  await writeKey('invoices', def);
  return def;
}
async function saveInvoicesDB(db){ await writeKey('invoices', db); }

async function loadBillingPlansDB(){
  const raw = await readKey('billing_plans', null);
  const base = raw && typeof raw === "object" ? raw : { plans: [] };
  const plans = Array.isArray(base.plans) ? base.plans.slice() : [];
  const normalized = [];
  for(const plan of plans){
    const result = normalizePlanRecord(plan);
    if(result) normalized.push(result);
  }
  return { plans: normalized };
}

async function saveBillingPlansDB(db){
  if(!db || typeof db !== "object"){
    await writeKey('billing_plans', { plans: [] });
    return;
  }
  const plans = Array.isArray(db.plans) ? db.plans : [];
  const normalized = [];
  for(const plan of plans){
    const result = normalizePlanRecord(plan);
    if(result) normalized.push(result);
  }
  db.plans = normalized;
  await writeKey('billing_plans', { plans: normalized });
}

async function loadContactsDB(){
  const db = await readKey('contacts', null);
  if(db) return db;
  const def = { contacts: [] };
  await writeKey('contacts', def);
  return def;
}
async function saveContactsDB(db){ await writeKey('contacts', db); }

function normalizeUser(user){
  if(!user) return user;
  user.tenantId = sanitizeTenantId(user.tenantId || DEFAULT_TENANT_ID);
  user.permissions = Array.isArray(user.permissions) ? user.permissions : [];
  if(user.role === "member" && user.permissions.length === 0){
    user.permissions = [...DEFAULT_MEMBER_PERMISSIONS];
  }
  return user;
}

async function loadUsersDB(){
  let db = await readKey('users', null);
  if(!db) db = { users: [] };
  if(!db.users.some(u => u.username === 'ducky')){
    db.users.push({
      id: nanoid(10),
      username: 'ducky',
      name: 'ducky',
      password: bcrypt.hashSync('duck', 10),
      role: 'admin',
      tenantId: DEFAULT_TENANT_ID,
      permissions: []
    });
    await writeKey('users', db);
  }
  let changed = false;
  db.users = db.users.map(u => {
    const before = JSON.stringify({ role: u.role, permissions: u.permissions });
    const normalized = normalizeUser({ ...u });
    if(JSON.stringify({ role: normalized.role, permissions: normalized.permissions }) !== before){
      changed = true;
    }
    return normalized;
  });
  if(changed){
    await writeKey('users', db);
  }
  return db;
}
async function saveUsersDB(db){ await writeKey('users', db); }

async function loadTasksDB(){
  const db = await readKey('tasks', null);
  if(db) return db;
  const def = { tasks: [] };
  await writeKey('tasks', def);
  return def;
}
async function saveTasksDB(db){ await writeKey('tasks', db); }

async function processTasks(){
  const db = await loadTasksDB();
  let changed = false;
  const now = Date.now();
  for(const t of db.tasks){
    if(!t.completed){
      const status = t.due && new Date(t.due).getTime() < now ? "overdue" : "pending";
      if(t.status !== status){ t.status = status; changed = true; }
    }
  }
  if(changed) await saveTasksDB(db);
}

// Process tasks immediately on startup so their status is accurate
processTasks();
if (process.env.NODE_ENV !== "test") {
  setInterval(processTasks, 60_000);
}


function renderInvoiceHtml(inv, company = {}, consumer = {}) {
  return `<!DOCTYPE html><html><head><meta charset="utf-8"/>
  <style>
    body { font-family: sans-serif; margin:40px; }
    h1 { text-align:center; }
    table { width:100%; border-collapse:collapse; margin-top:20px; }
    th, td { padding:8px; border-bottom:1px solid #ddd; text-align:left; }
  </style>
  </head><body>
  <h1>${company.name || 'Invoice'}</h1>
  <p><strong>Bill To:</strong> ${consumer.name || ''}</p>
  <table>
    <thead><tr><th>Description</th><th>Amount</th><th>Due</th></tr></thead>
    <tbody><tr><td>${inv.desc}</td><td>$${Number(inv.amount).toFixed(2)}</td><td>${inv.due || ''}</td></tr></tbody>
  </table>
  </body></html>`;
}


async function createInvoice({
  consumerId,
  desc = "",
  amount = 0,
  due = null,
  paid = false,
  company = {},
  payLink = null,
  paymentProvider = null,
  stripeSessionId = null,
  message = null,
  planId = null,
  consumer = null,
  req,
} = {}){
  if(!consumerId){
    throw Object.assign(new Error("consumerId required"), { code: "INVOICE_CONSUMER_REQUIRED" });
  }
  const db = await loadInvoicesDB();
  const nowIso = new Date().toISOString();
  const inv = {
    id: nanoid(10),
    consumerId,
    desc: (desc || "").toString().trim(),
    amount: roundCurrency(coerceAmount(amount)),
    due: due || null,
    paid: !!paid,
    pdf: null,
    payLink: null,
    paymentProvider: null,
    stripeSessionId: null,
    createdAt: nowIso,
    updatedAt: nowIso,
    planId: planId || null,
  };
  const companySafe = company && typeof company === "object" ? company : {};
  let resolvedConsumer = consumer;
  if(!resolvedConsumer){
    const mainDb = await loadDB();
    resolvedConsumer = mainDb.consumers.find(c => c.id === consumerId);
  }
  if(!resolvedConsumer){
    throw Object.assign(new Error("Consumer not found"), { code: "CONSUMER_NOT_FOUND" });
  }

  let pdfResult = null;
  try {
    const html = renderInvoiceHtml(inv, companySafe, resolvedConsumer);
    pdfResult = await savePdf(html);
    let ext = path.extname(pdfResult.path);
    if (pdfResult.warning || ext !== ".pdf") {
      console.error("Invoice PDF generation warning", pdfResult.warning);
      ext = ".html";
    }
    const mime = ext === ".pdf" ? "application/pdf" : "text/html";

    const uploadsDir = consumerUploadsDir(inv.consumerId);
    const fid = nanoid(10);
    const storedName = `${fid}${ext}`;
    const dest = path.join(uploadsDir, storedName);
    await fs.promises.copyFile(pdfResult.path, dest);
    const stat = await fs.promises.stat(dest);
    await addFileMeta(inv.consumerId, {
      id: fid,
      originalName: `invoice_${inv.id}${ext}`,
      storedName,
      type: "invoice",
      size: stat.size,
      mimetype: mime,
      uploadedAt: new Date().toISOString(),
    });
    inv.pdf = storedName;
  } catch (err) {
    console.error("Failed to generate invoice PDF", err);
  }

  const stripeClient = await getStripeClient(req);
  let payLinkValue = payLink || null;
  let paymentProviderValue = paymentProvider || null;
  let stripeSessionValue = stripeSessionId || null;
  const amountCents = Math.round((Number(inv.amount) || 0) * 100);
  if(!payLinkValue){
    if(stripeClient && amountCents > 0){
      const checkout = await createStripeCheckoutSession({ invoice: inv, consumer: resolvedConsumer, company: companySafe, req, stripeClient });
      if(checkout?.sessionId){
        paymentProviderValue = "stripe";
        stripeSessionValue = checkout.sessionId;
      }
      if(checkout?.sessionId || checkout?.url){
        payLinkValue = buildInvoicePayUrl(inv, req);
      }
    }
  }
  if(!payLinkValue){
    const fallbackBase = (process.env.PORTAL_PAYMENT_BASE || resolvePortalBase(req) || "https://pay.example.com").replace(/\/$/, "");
    payLinkValue = stripeClient ? buildInvoicePayUrl(inv, req) : `${fallbackBase}/${inv.id}`;
  }
  inv.payLink = payLinkValue;
  inv.paymentProvider = paymentProviderValue;
  inv.stripeSessionId = stripeSessionValue;

  const bilingualMessage = message || `Payment due for ${inv.desc || "invoice"} (${formatUsd(inv.amount)}). Pay inside your client portal (Pay / Pagos tab) or at ${payLinkValue}. • Pago pendiente por ${inv.desc || "factura"} (${formatUsd(inv.amount)}). Paga en tu portal del cliente (Pestaña Pagos) o en ${payLinkValue}.`;
  await addEvent(inv.consumerId, "message", { from: "system", text: bilingualMessage });

  db.invoices.push(inv);
  await saveInvoicesDB(db);
  return { invoice: inv, warning: pdfResult?.warning || null };
}

function buildPlanFromPayload(payload = {}){
  const nowIso = new Date().toISOString();
  const frequency = normalizePlanFrequency(payload.frequency);
  const plan = {
    id: nanoid(10),
    consumerId: payload.consumerId,
    name: (payload.name || "Custom plan").toString().trim() || "Custom plan",
    amount: roundCurrency(coerceAmount(payload.amount)),
    frequency,
    intervalDays: resolvePlanIntervalDays(frequency, payload.intervalDays),
    reminderLeadDays: Math.max(0, Math.min(MAX_PLAN_REMINDER_LEAD_DAYS, Number.parseInt(payload.reminderLeadDays, 10) || 0)),
    notes: (payload.notes || "").toString().trim(),
    active: payload.active !== false,
    createdAt: nowIso,
    updatedAt: nowIso,
    lastSentAt: null,
    lastInvoiceId: null,
    cyclesCompleted: 0,
    reminderId: null,
  };
  const start = parsePlanDate(payload.startDate) || startOfDay(new Date());
  plan.startDate = formatIsoDate(start);
  const requestedNext = parsePlanDate(payload.nextBillDate) || start;
  plan.nextBillDate = ensureNextBillDate(plan, requestedNext);
  return plan;
}

function applyPlanUpdates(plan, payload = {}){
  if(!plan) return plan;
  if(payload.name !== undefined){
    const trimmed = (payload.name || "").toString().trim();
    if(trimmed) plan.name = trimmed; else if(payload.name === "") plan.name = "Custom plan";
  }
  if(payload.amount !== undefined){
    plan.amount = roundCurrency(coerceAmount(payload.amount));
  }
  if(payload.frequency !== undefined){
    plan.frequency = normalizePlanFrequency(payload.frequency);
    plan.intervalDays = resolvePlanIntervalDays(plan.frequency, payload.intervalDays ?? plan.intervalDays);
  } else if(payload.intervalDays !== undefined && plan.frequency === "custom"){
    plan.intervalDays = resolvePlanIntervalDays("custom", payload.intervalDays);
  } else if(plan.frequency !== "custom"){
    plan.intervalDays = resolvePlanIntervalDays(plan.frequency, plan.intervalDays);
  }
  if(payload.reminderLeadDays !== undefined){
    const lead = Number.parseInt(payload.reminderLeadDays, 10);
    plan.reminderLeadDays = Math.max(0, Math.min(MAX_PLAN_REMINDER_LEAD_DAYS, Number.isFinite(lead) ? lead : 0));
  }
  if(payload.notes !== undefined){
    plan.notes = (payload.notes || "").toString().trim();
  }
  if(payload.active !== undefined){
    plan.active = !!payload.active;
  }
  if(payload.startDate !== undefined){
    const start = parsePlanDate(payload.startDate);
    if(start) plan.startDate = formatIsoDate(start);
  }
  let requestedNext = null;
  if(payload.nextBillDate !== undefined){
    const next = parsePlanDate(payload.nextBillDate);
    if(next) requestedNext = next;
  }
  plan.nextBillDate = ensureNextBillDate(plan, requestedNext);
  plan.updatedAt = new Date().toISOString();
  return plan;
}

async function refreshPlanReminder(plan){
  if(!plan) return plan;
  if(plan.reminderId){
    await removeReminder(plan.consumerId, plan.reminderId);
    plan.reminderId = null;
  }
  if(!plan.active) return plan;
  const nextDate = parsePlanDate(plan.nextBillDate);
  if(!nextDate) return plan;
  let reminderDate = subtractDays(nextDate, Math.max(0, Number(plan.reminderLeadDays) || 0));
  const today = startOfDay(new Date());
  if(!reminderDate) reminderDate = nextDate;
  if(today && reminderDate < today){
    reminderDate = today;
  }
  const reminderId = `plan_${plan.id}_${formatIsoDate(reminderDate)}`;
  await addReminder(plan.consumerId, {
    id: reminderId,
    due: reminderDate.toISOString(),
    payload: {
      type: "billing_plan_reminder",
      planId: plan.id,
      amount: plan.amount,
      name: plan.name,
      nextBillDate: plan.nextBillDate,
      frequency: plan.frequency,
    },
    notes: plan.notes || "",
  });
  plan.reminderId = reminderId;
  return plan;
}

async function sendPlanInvoice({ plan, plansDb, req, company = {}, consumer = null } = {}){
  if(!plan){
    throw Object.assign(new Error("Plan not found"), { code: "PLAN_NOT_FOUND" });
  }
  if(!plan.active){
    throw Object.assign(new Error("Plan is paused"), { code: "PLAN_INACTIVE" });
  }
  if(!plan.nextBillDate){
    throw Object.assign(new Error("Plan has no upcoming bill date"), { code: "PLAN_NO_SCHEDULE" });
  }
  await removeReminder(plan.consumerId, plan.reminderId);
  plan.reminderId = null;
  const companySafe = company && typeof company === "object" ? company : {};
  const dueIso = plan.nextBillDate;
  const dueDate = parsePlanDate(dueIso) || startOfDay(new Date());
  const { invoice, warning } = await createInvoice({
    consumerId: plan.consumerId,
    desc: `${plan.name} plan`,
    amount: plan.amount,
    due: dueIso,
    company: companySafe,
    planId: plan.id,
    consumer,
    req,
  });
  plan.lastInvoiceId = invoice?.id || null;
  plan.lastSentAt = new Date().toISOString();
  plan.cyclesCompleted = Number.isFinite(plan.cyclesCompleted) ? plan.cyclesCompleted + 1 : 1;
  const nextDate = advancePlanDate(dueDate, plan) || advancePlanDate(startOfDay(new Date()), plan) || dueDate;
  const nextIso = formatIsoDate(nextDate);
  if(nextIso) plan.nextBillDate = nextIso;
  plan.updatedAt = new Date().toISOString();
  await refreshPlanReminder(plan);
  await saveBillingPlansDB(plansDb);
  await addEvent(plan.consumerId, "billing_plan_cycle_processed", {
    planId: plan.id,
    invoiceId: invoice?.id || null,
    amount: plan.amount,
    previousDue: dueIso,
    nextDue: plan.nextBillDate,
  });
  return { plan, invoice, warning };
}


// ---------- Upload handling ----------
const upload = multer({ storage: multer.memoryStorage() });

// ---------- Python Analyzer Bridge ----------
async function runPythonAnalyzer(htmlContent){
  const scriptPath = path.join(__dirname, "metro2_audit_multi.py");
  await fs.promises.access(scriptPath, fs.constants.R_OK)
    .catch(()=>{ throw new Error(`Analyzer not found or unreadable: ${scriptPath}`); });
  const tmpDir = await fs.promises.mkdtemp(path.join(os.tmpdir(),"metro2-"));
  const htmlPath = path.join(tmpDir,"report.html");
  const outPath  = path.join(tmpDir,"report.json");
  await fs.promises.writeFile(htmlPath, htmlContent, "utf-8");

  const py = spawn("python3", [scriptPath,"-i",htmlPath,"-o",outPath], { stdio:["ignore","pipe","pipe"] });
  let stdout="", stderr="";
  py.stdout.on("data",d=>stdout+=d.toString());
  py.stderr.on("data",d=>stderr+=d.toString());

  return new Promise((resolve,reject)=>{
    py.on("error", async(err) => {
      try { await fs.promises.rm(tmpDir,{recursive:true,force:true}); }catch{}
      reject(err);
    });
    py.on("close", async(code)=>{
      try{
        if(code!==0) throw new Error(`Analyzer exit ${code}\n${stderr}\n${stdout}`);
        await fs.promises.access(outPath, fs.constants.R_OK);
        const raw = await fs.promises.readFile(outPath, "utf-8");
        const json = JSON.parse(raw);
        resolve({ data: json, stdout, stderr });
      }catch(e){ reject(e); }
      finally{ try{ await fs.promises.rm(tmpDir,{recursive:true,force:true}); }catch{} }
    });
  });
}

function mapPythonPersonalInfo(raw){
  if (!raw) return null;
  if (Array.isArray(raw)) {
    const bureaus = {};
    raw.forEach(entry => {
      if (!entry || typeof entry !== "object") return;
      Object.entries(entry).forEach(([field, values]) => {
        if (!values || typeof values !== "object") return;
        Object.entries(values).forEach(([bureau, value]) => {
          const name = (bureau || "").toString().trim();
          if (!name) return;
          if (!bureaus[name]) bureaus[name] = {};
          bureaus[name][field] = value;
        });
      });
    });
    return Object.keys(bureaus).length ? bureaus : null;
  }
  if (typeof raw === "object") {
    return raw;
  }
  return null;
}

function normalizeCreditorName(name = "") {
  return String(name || "").replace(/\s+/g, " ").trim().toLowerCase();
}

function normalizeAccountNumber(value) {
  return String(value || "").replace(/[^0-9a-z]/gi, "").toLowerCase();
}

function collectAccountNumbers(tl = {}) {
  const numbers = new Set();
  const metaNums = tl?.meta?.account_numbers || {};
  Object.values(metaNums || {}).forEach(val => {
    if (val) numbers.add(String(val));
  });
  const perBureau = tl?.per_bureau || {};
  Object.values(perBureau || {}).forEach(entry => {
    if (!entry) return;
    [entry.account_number, entry.account_number_raw, entry.accountNumber]
      .forEach(val => {
        if (val) numbers.add(String(val));
      });
  });
  return Array.from(numbers);
}

function normalizeMoneyValue(value) {
  if (value === undefined || value === null || value === "") return "";
  const num = typeof value === "number" ? value : Number(String(value).replace(/[^0-9.-]/g, ""));
  if (!Number.isFinite(num)) return "";
  return num.toFixed(2);
}

function normalizeDateValue(value) {
  if (!value) return "";
  const str = String(value).trim();
  if (!str) return "";
  const isoMatch = str.match(/^(\d{4})-(\d{2})-(\d{2})/);
  if (isoMatch) {
    return `${isoMatch[1]}-${isoMatch[2]}-${isoMatch[3]}`;
  }
  return str.slice(0, 10);
}

function buildTradelineKeySet(tl = {}) {
  const keys = new Set();
  const creditorNorm = normalizeCreditorName(tl?.meta?.creditor || "") || "unknown";
  const accountNumbers = collectAccountNumbers(tl)
    .map(normalizeAccountNumber)
    .filter(Boolean);

  accountNumbers.forEach(acct => {
    keys.add(`${creditorNorm}|acct|${acct}`);
    if (acct.length >= 4) {
      keys.add(`${creditorNorm}|acct4|${acct.slice(-4)}`);
    }
  });

  const perBureau = tl?.per_bureau || {};
  Object.values(perBureau || {}).forEach(entry => {
    const summaryParts = [
      normalizeMoneyValue(entry?.balance ?? entry?.balance_raw),
      normalizeDateValue(entry?.date_opened ?? entry?.date_opened_raw),
      normalizeDateValue(entry?.last_reported ?? entry?.last_reported_raw),
    ].filter(Boolean);
    if (summaryParts.length) {
      keys.add(`${creditorNorm}|sig|${summaryParts.join("|")}`);
    }
  });

  keys.add(`${creditorNorm}|cred`);

  if (!keys.size) {
    keys.add(`unknown|${accountNumbers.join("|") || "na"}`);
  }

  return keys;
}

function buildTradelineMetadata(tl = {}, index = 0) {
  return {
    index,
    creditorRaw: tl?.meta?.creditor || "",
    creditorNorm: normalizeCreditorName(tl?.meta?.creditor || "") || "unknown",
    keys: Array.from(buildTradelineKeySet(tl)),
    accountNumbers: collectAccountNumbers(tl),
  };
}

function matchTradelines(jsTradelines = [], pythonTradelines = []) {
  const jsMeta = jsTradelines.map((tl, idx) => buildTradelineMetadata(tl, idx));
  const keyMap = new Map();
  jsMeta.forEach(meta => {
    meta.keys.forEach(key => {
      if (!keyMap.has(key)) keyMap.set(key, []);
      keyMap.get(key).push(meta);
    });
  });

  const usedJs = new Set();
  const matches = [];
  const unmatchedQueue = [];

  pythonTradelines.forEach((tl, pyIndex) => {
    const meta = buildTradelineMetadata(tl, pyIndex);
    let matched = null;
    for (const key of meta.keys) {
      const candidates = keyMap.get(key) || [];
      const available = candidates.find(c => !usedJs.has(c.index));
      if (available) {
        matched = { candidate: available, key };
        break;
      }
    }
    if (matched) {
      usedJs.add(matched.candidate.index);
      matches.push({
        jsIndex: matched.candidate.index,
        pyIndex,
        key: matched.key,
        strategy: "key",
        jsCreditor: matched.candidate.creditorRaw,
        pyCreditor: meta.creditorRaw,
      });
    } else {
      unmatchedQueue.push({ pyIndex, meta });
    }
  });

  const stillUnmatchedPy = [];
  unmatchedQueue.forEach(item => {
    const candidate = jsMeta.find(meta => !usedJs.has(meta.index));
    if (candidate) {
      usedJs.add(candidate.index);
      matches.push({
        jsIndex: candidate.index,
        pyIndex: item.pyIndex,
        key: "fallback:index",
        strategy: "fallback",
        jsCreditor: candidate.creditorRaw,
        pyCreditor: item.meta.creditorRaw,
      });
    } else {
      stillUnmatchedPy.push({
        index: item.pyIndex,
        creditor: item.meta.creditorRaw,
        accountNumbers: item.meta.accountNumbers,
        keys: item.meta.keys,
      });
    }
  });

  const unmatchedJs = jsMeta
    .filter(meta => !usedJs.has(meta.index))
    .map(meta => ({
      index: meta.index,
      creditor: meta.creditorRaw,
      accountNumbers: meta.accountNumbers,
      keys: meta.keys,
    }));

  return { matches, unmatchedJs, unmatchedPy: stillUnmatchedPy };
}

export function runBasicRuleAudit(report = {}) {
  const touched = new Set();
  (report.tradelines || []).forEach((tl, idx) => {
    if (!tl || typeof tl !== "object") return;

    const violations = Array.isArray(tl.violations) ? tl.violations : [];
    tl.violations = violations;

    const grouped = tl.violations_grouped && typeof tl.violations_grouped === "object"
      ? tl.violations_grouped
      : {};
    tl.violations_grouped = grouped;

    const ensureBasicGroup = () => {
      if (!Array.isArray(grouped.Basic)) {
        grouped.Basic = [];
      }
      return grouped.Basic;
    };

    const pushIntoBasic = entry => {
      const basicGroup = ensureBasicGroup();
      if (!basicGroup.some(v => v && v.id === entry.id)) {
        basicGroup.push(entry);
        touched.add(idx);
      }
    };

    const ensureViolation = (id, title) => {
      let entry = violations.find(v => v && v.id === id);
      if (!entry) {
        entry = { id, title, source: "basic_rule_audit", category: "Basic" };
        violations.push(entry);
        touched.add(idx);
      }
      return entry;
    };

    const add = (id, title) => {
      const entry = ensureViolation(id, title);
      pushIntoBasic(entry);
    };

    const perBureau = tl.per_bureau || {};
    const tu = perBureau.TransUnion || {};
    const past = String(tu.past_due ?? "").replace(/[^0-9]/g, "");
    if (/current/i.test(tu.account_status || "") && past && past !== "0") {
      add("PAST_DUE_CURRENT", "Account marked current but shows past due amount");
    }

    for (const data of Object.values(perBureau)) {
      if (/charge[- ]?off|collection/i.test(data.account_status || "") && !data.date_first_delinquency) {
        add("MISSING_DOFD", "Charge-off or collection missing date of first delinquency");
        break;
      }
    }

    const balances = Object.values(perBureau)
      .map(b => b.balance)
      .filter(v => v !== undefined && v !== null)
      .map(v => Number(String(v).replace(/[^0-9.-]/g, "")))
      .filter(n => !isNaN(n));
    if (balances.length > 1 && new Set(balances).size > 1) {
      add("BALANCE_MISMATCH", "Balances differ across bureaus");
    }
  });
  return touched;
}

// Attempt to pull credit scores from raw HTML uploads so the client portal
// can display them without requiring additional manual input. The format of
// consumer credit reports varies, but typically the bureau name appears near a
// three-digit score. This helper scans the HTML text for each bureau and
// returns any score it finds.
function extractCreditScores(html){
  const scores = {};
  const patterns = {
    transunion: /transunion[^0-9]{0,100}(\d{3})/i,
    experian: /experian[^0-9]{0,100}(\d{3})/i,
    equifax: /equifax[^0-9]{0,100}(\d{3})/i,
  };
  for(const [key, re] of Object.entries(patterns)){
    const m = html.match(re);
    if(m) scores[key] = Number(m[1]);
  }
  return scores;
}

function normalizeScoreValue(value){
  if(value === undefined || value === null) return null;
  if(typeof value === "number" && Number.isFinite(value)){
    return Math.round(value);
  }
  const match = String(value).match(/\d{2,3}/);
  if(!match) return null;
  const num = Number(match[0]);
  return Number.isFinite(num) ? Math.round(num) : null;
}

function mergeCreditScores(existing, incoming){
  const normalized = {};
  for(const [key, value] of Object.entries(incoming || {})){
    const normalizedValue = normalizeScoreValue(value);
    if(normalizedValue) normalized[key] = normalizedValue;
  }
  if(!Object.keys(normalized).length){
    return existing || null;
  }
  const merged = { ...(existing || {}) };
  for(const [key, value] of Object.entries(normalized)){
    merged[key] = value;
  }
  const bureaus = [merged.transunion, merged.experian, merged.equifax]
    .map(v => Number(v))
    .filter(v => Number.isFinite(v) && v > 0);
  if(bureaus.length){
    merged.current = Math.round(bureaus.reduce((sum, val) => sum + val, 0) / bureaus.length);
  }
  merged.updatedAt = new Date().toISOString();
  merged.source = "report_upload";
  return merged;
}

// =================== Consumers ===================
app.get("/api/consumers", authenticate, requirePermission("consumers"), async (_req, res) => {
  res.json({ ok: true, consumers: (await loadDB()).consumers });
});

app.get("/api/analytics/client-locations", authenticate, requirePermission("consumers"), async (_req, res) => {
  const db = await loadDB();
  const locations = [];
  let changed = false;
  for (const consumer of db.consumers) {
    if (!consumer) continue;
    const lat = Number(consumer.geo_lat);
    const lon = Number(consumer.geo_lon);
    const signature = addressSignature(consumer);
    const geoStale = consumer.geo_signature !== signature;
    if (!Number.isFinite(lat) || !Number.isFinite(lon) || geoStale) {
      const updated = refreshConsumerGeo(consumer, { force: true });
      if (updated || geoStale) {
        changed = true;
      }
    }
    const resolvedLat = Number(consumer.geo_lat);
    const resolvedLon = Number(consumer.geo_lon);
    if (Number.isFinite(resolvedLat) && Number.isFinite(resolvedLon)) {
      locations.push({
        id: consumer.id,
        name: consumer.name || "Unnamed",
        city: consumer.city || "",
        state: consumer.state || "",
        status: consumer.status || "active",
        lat: resolvedLat,
        lon: resolvedLon,
        precision: consumer.geo_precision || "zip",
        source: consumer.geo_source || "us-zip-centroid",
      });
    }
  }
  if (changed) {
    await saveDB(db);
  }
  res.json({ ok: true, locations });
});

app.get("/api/dashboard/summary", authenticate, requirePermission("reports"), async (_req, res) => {
  try {
    const [db, leadsDb, invoicesDb, stateEntries, dashboardConfig] = await Promise.all([
      loadDB(),
      loadLeadsDB(),
      loadInvoicesDB(),
      listAllConsumerStates(),
      getDashboardConfig(),
    ]);

    const goalsConfig = dashboardConfig.goals || {};
    const ladderConfig = dashboardConfig.ladder || {};

    const consumers = Array.isArray(db.consumers) ? db.consumers : [];
    const consumerMap = new Map();
    const consumerStatusCounts = {};
    let reportsLast30d = 0;
    const creditScores = [];
    const now = Date.now();
    const thirtyDaysAgo = now - 30 * 24 * 60 * 60 * 1000;
    const sevenDaysAgo = now - 7 * 24 * 60 * 60 * 1000;

    for (const consumer of consumers) {
      if (!consumer) continue;
      consumerMap.set(consumer.id, consumer);
      const status = normalizeConsumerStatus(consumer.status);
      consumerStatusCounts[status] = (consumerStatusCounts[status] || 0) + 1;
      const reports = Array.isArray(consumer.reports) ? consumer.reports : [];
      for (const report of reports) {
        const uploaded = safeDate(report?.uploadedAt || report?.createdAt);
        if (uploaded && uploaded.getTime() >= thirtyDaysAgo) {
          reportsLast30d += 1;
        }
      }
    }

    for (const entry of stateEntries) {
      if (entry?.creditScore) {
        const scores = [
          entry.creditScore.current,
          entry.creditScore.transunion,
          entry.creditScore.experian,
          entry.creditScore.equifax,
        ]
          .map((value) => (Number.isFinite(value) ? value : Number.parseFloat(value)))
          .filter((value) => Number.isFinite(value));
        creditScores.push(...scores);
      }
    }

    const averageCreditScore = creditScores.length
      ? Math.round(creditScores.reduce((sum, value) => sum + value, 0) / creditScores.length)
      : null;

    const leads = Array.isArray(leadsDb.leads)
      ? leadsDb.leads.map((lead) => ({
          ...lead,
          status: normalizeLeadStatus(lead.status),
        }))
      : [];
    const leadStatusCounts = {};
    for (const lead of leads) {
      leadStatusCounts[lead.status] = (leadStatusCounts[lead.status] || 0) + 1;
    }
    const consultStatuses = new Set(["qualified", "won"]);
    const consultCount = leads.filter((lead) => consultStatuses.has(lead.status)).length;
    const closeCount = leads.filter((lead) => lead.status === "won").length;
    const leadToConsultRate = roundNumber(toPercent(consultCount, leads.length) ?? 0, 1);
    const leadToCloseRate = roundNumber(toPercent(closeCount, leads.length) ?? 0, 1);
    const leadsNewLast7d = leads.filter((lead) => {
      const created = safeDate(lead.createdAt);
      return created && created.getTime() >= sevenDaysAgo;
    }).length;
    const consultsLast7d = leads.filter((lead) => {
      if (!consultStatuses.has(lead.status)) return false;
      const stamp = safeDate(lead.updatedAt || lead.createdAt);
      return stamp && stamp.getTime() >= sevenDaysAgo;
    }).length;

    const invoices = Array.isArray(invoicesDb.invoices)
      ? invoicesDb.invoices.map((invoice) => ({
          ...invoice,
          amount: roundCurrency(coerceAmount(invoice.amount)),
        }))
      : [];
    const totalBilled = roundCurrency(invoices.reduce((sum, invoice) => sum + invoice.amount, 0));
    const totalCollected = roundCurrency(
      invoices.filter((invoice) => invoice.paid).reduce((sum, invoice) => sum + invoice.amount, 0),
    );
    const outstanding = Math.max(0, roundCurrency(totalBilled - totalCollected));
    const invoiceCount = invoices.length;
    const averageInvoice = invoiceCount ? roundCurrency(totalBilled / invoiceCount) : null;
    const invoicesLast30d = roundCurrency(
      invoices
        .filter((invoice) => {
          const created = safeDate(invoice.createdAt || invoice.updatedAt);
          return created && created.getTime() >= thirtyDaysAgo;
        })
        .reduce((sum, invoice) => sum + invoice.amount, 0),
    );

    const nowDate = new Date(now);
    const monthStart = new Date(nowDate.getFullYear(), nowDate.getMonth(), 1).getTime();
    const monthEnd = new Date(nowDate.getFullYear(), nowDate.getMonth() + 1, 1).getTime();
    const monthlyRecurringRevenue = roundCurrency(
      invoices
        .filter((invoice) => {
          if (invoice.paid) return false;
          const due = safeDate(invoice.due);
          if (!due) return false;
          const dueTs = due.getTime();
          return dueTs >= monthStart && dueTs < monthEnd;
        })
        .reduce((sum, invoice) => sum + invoice.amount, 0),
    );

    const outstandingInvoices = invoices
      .filter((invoice) => !invoice.paid)
      .map((invoice) => ({
        id: invoice.id,
        consumerId: invoice.consumerId,
        amount: invoice.amount,
        due: invoice.due ? safeDate(invoice.due)?.toISOString() ?? null : null,
        consumerName: consumerMap.get(invoice.consumerId)?.name || "Client",
      }))
      .sort((a, b) => b.amount - a.amount);
    const topOutstanding = outstandingInvoices.length ? outstandingInvoices[0] : null;

    const reminders = [];
    let overdueCount = 0;
    for (const entry of stateEntries) {
      if (!entry) continue;
      const entryOverdue = Number(entry.overdueCount);
      if (Number.isFinite(entryOverdue) && entryOverdue > 0) {
        overdueCount += entryOverdue;
      }
      if (Array.isArray(entry.events)) {
        for (const event of entry.events) {
          if ((event?.type || '').toLowerCase() !== 'letter_reminder') continue;
          const dueRaw = event.payload?.due || event.payload?.dueDate || event.payload?.due_at;
          const due = safeDate(dueRaw);
          if (due && due.getTime() <= now) {
            overdueCount += 1;
          }
        }
      }
      for (const reminder of entry.reminders || []) {
        if (reminder.status === "overdue") {
          continue;
        }
        if (!Number.isFinite(reminder.dueTs)) continue;
        reminders.push({
          id: reminder.id,
          consumerId: entry.id,
          consumerName: consumerMap.get(entry.id)?.name || "Client",
          due: new Date(reminder.dueTs).toISOString(),
          title:
            reminder.payload?.title ||
            reminder.payload?.subject ||
            reminder.notes ||
            "Reminder",
          description:
            reminder.payload?.description ||
            reminder.payload?.notes ||
            reminder.payload?.text ||
            "",
        });
      }
    }
    reminders.sort((a, b) => Date.parse(a.due) - Date.parse(b.due));
    const upcomingReminders = reminders.slice(0, 5);

    const recentEvents = [];
    for (const entry of stateEntries) {
      for (const event of entry.events || []) {
        const at = safeDate(event.at);
        recentEvents.push({
          id: event.id,
          consumerId: entry.id,
          consumerName: consumerMap.get(entry.id)?.name || "Client",
          type: event.type || "event",
          at: at ? at.toISOString() : null,
          summary:
            (event.payload?.text || event.payload?.title || event.payload?.subject || "").slice(0, 160) ||
            event.type ||
            "event",
        });
      }
    }
    recentEvents.sort((a, b) => {
      const aTs = a.at ? Date.parse(a.at) : 0;
      const bTs = b.at ? Date.parse(b.at) : 0;
      return bTs - aTs;
    });

    const collectionRate = roundNumber(toPercent(totalCollected, totalBilled) ?? 0, 1);
    const retentionDenominator =
      (consumerStatusCounts.active || 0) +
      (consumerStatusCounts.completed || 0) +
      (consumerStatusCounts.lost || 0);
    const retentionRate = roundNumber(
      toPercent(
        (consumerStatusCounts.active || 0) + (consumerStatusCounts.completed || 0),
        retentionDenominator,
      ) ?? 0,
      1,
    );

    let nextRevenueMove =
      "Bundle the automation + monitoring offer at $249/mo for warm leads. / Ofrece el paquete de automatización + monitoreo a $249/mes para leads calientes.";
    if (topOutstanding) {
      const dueLabel = topOutstanding.due ? new Date(topOutstanding.due) : null;
      const dueText = dueLabel
        ? `${new Intl.DateTimeFormat("en-US", { month: "short", day: "numeric" }).format(dueLabel)} / ${new Intl.DateTimeFormat("es-MX", { month: "short", day: "numeric" }).format(dueLabel)}`
        : "soon / pronto";
      const amountText = formatUsd(topOutstanding.amount);
      nextRevenueMove = `Check-in with ${topOutstanding.consumerName} about the ${amountText} balance due ${dueText}. Offer certified mail tracking as the premium add-on. / Llama a ${topOutstanding.consumerName} sobre el saldo de ${amountText} que vence ${dueText}. Ofrece seguimiento por correo certificado como extra premium.`;
    } else if (outstanding > 0) {
      const amountText = formatUsd(outstanding);
      nextRevenueMove = `Close out the ${amountText} outstanding pipeline with a concierge call-to-action. Bundle certified mail credits. / Cierra los ${amountText} pendientes con una llamada estilo concierge. Incluye créditos de correo certificado.`;
    }

    res.json({
      ok: true,
      summary: {
        totals: {
          consumers: consumers.length,
          leads: leads.length,
        },
        consumers: {
          byStatus: consumerStatusCounts,
          reportsLast30d,
          averageCreditScore,
        },
        leads: {
          byStatus: leadStatusCounts,
          newLast7d: leadsNewLast7d,
          consultsLast7d,
        },
        revenue: {
          totalBilled,
          totalCollected,
          outstanding,
          averageInvoice,
          invoicesLast30d,
          monthlyRecurringRevenue,
          collectionRate,
          topOutstanding,
        },
        reminders: {
          upcoming: upcomingReminders,
          overdueCount,
        },
        activities: {
          recent: recentEvents.slice(0, 8),
        },
        kpis: {
          leadToConsultRate,
          leadToCloseRate,
          retentionRate,
          revenueCollectionRate: collectionRate,
        },
        goals: goalsConfig,
        ladder: ladderConfig,
        focus: {
          nextRevenueMove,
        },
      },
    });
  } catch (err) {
    logError("DASHBOARD_SUMMARY_FAIL", "Failed to build dashboard summary", { message: err?.message });
    res.status(500).json({ ok: false, error: "Failed to build dashboard summary" });
  }
});

app.get("/api/dashboard/config", authenticate, requirePermission("reports"), async (_req, res) => {
  try {
    const config = await getDashboardConfig();
    res.json({ ok: true, config });
  } catch (err) {
    logError("DASHBOARD_CONFIG_LOAD_FAILED", "Failed to load dashboard config", { message: err?.message });
    res.status(500).json({ ok: false, error: "Failed to load dashboard config" });
  }
});

app.put("/api/dashboard/config", authenticate, requirePermission("admin"), async (req, res) => {
  try {
    const patch = (req.body && typeof req.body === "object") ? req.body : {};
    const config = await updateDashboardConfig(patch);
    res.json({ ok: true, config });
  } catch (err) {
    logError("DASHBOARD_CONFIG_SAVE_FAILED", "Failed to update dashboard config", { message: err?.message });
    res.status(400).json({ ok: false, error: err?.message || "Unable to update dashboard config" });
  }
});
app.post("/api/consumers", authenticate, requirePermission("consumers", { allowGuest: true }), async (req,res)=>{

  const db = await loadDB();

  const id = nanoid(10);
  const consumer = {
    id,
    name: req.body.name || "Unnamed",
    email: req.body.email || "",
    phone: req.body.phone || "",
    addr1: req.body.addr1 || "",
    addr2: req.body.addr2 || "",
    city:  req.body.city  || "",
    state: req.body.state || "",
    zip:   req.body.zip   || "",
    ssn_last4: req.body.ssn_last4 || "",
    dob: req.body.dob || "",
    sale: Number(req.body.sale) || 0,
    paid: Number(req.body.paid) || 0,
    status: req.body.status || "active",
    createdAt: new Date().toISOString(),
    updatedAt: new Date().toISOString(),
    reports: []
  };
  refreshConsumerGeo(consumer, { force: true });
  db.consumers.push(consumer);
  await saveDB(db);
  // log event
  await addEvent(id, "consumer_created", { name: consumer.name });
  res.json({ ok:true, consumer });
});

app.put("/api/consumers/:id", authenticate, requirePermission("consumers"), async (req,res)=>{

  const db = await loadDB();

  const c = db.consumers.find(x=>x.id===req.params.id);
  if(!c) return res.status(404).json({ ok:false, error:"Consumer not found" });
  const prevSignature = c.geo_signature || addressSignature(c);
  Object.assign(c, {
    name:req.body.name??c.name, email:req.body.email??c.email, phone:req.body.phone??c.phone,
    addr1:req.body.addr1??c.addr1, addr2:req.body.addr2??c.addr2, city:req.body.city??c.city,
    state:req.body.state??c.state, zip:req.body.zip??c.zip, ssn_last4:req.body.ssn_last4??c.ssn_last4,
    dob:req.body.dob??c.dob,
    sale: req.body.sale !== undefined ? Number(req.body.sale) : c.sale,
    paid: req.body.paid !== undefined ? Number(req.body.paid) : c.paid,
    status: req.body.status ?? c.status ?? "active"

  });
  const newSignature = addressSignature(c);
  const needsGeoRefresh = prevSignature !== newSignature || !Number.isFinite(Number(c.geo_lat)) || !Number.isFinite(Number(c.geo_lon));
  if(needsGeoRefresh){
    refreshConsumerGeo(c, { force: true });
  }
  c.updatedAt = new Date().toISOString();
  await saveDB(db);
  await addEvent(c.id, "consumer_updated", { fields: Object.keys(req.body||{}) });
  res.json({ ok:true, consumer:c });
});

app.delete("/api/consumers/:id", authenticate, requirePermission("consumers"), async (req,res)=>{

  const db=await loadDB();

  const i=db.consumers.findIndex(c=>c.id===req.params.id);
  if(i===-1) return res.status(404).json({ ok:false, error:"Consumer not found" });
  const removed = db.consumers[i];
  db.consumers.splice(i,1);
  await saveDB(db);
  await addEvent(removed.id, "consumer_deleted", {});
  res.json({ ok:true });
});

// =================== Leads ===================
app.get("/api/leads", async (_req,res)=> res.json({ ok:true, ...(await loadLeadsDB()) }));


app.post("/api/leads", async (req,res)=>{
  const db = await loadLeadsDB();
  const id = nanoid(10);
  const lead = {
    id,
    name: req.body.name || "",
    email: req.body.email || "",
    phone: req.body.phone || "",
    addr1: req.body.addr1 || "",
    addr2: req.body.addr2 || "",
    city: req.body.city || "",
    state: req.body.state || "",
    zip: req.body.zip || "",
    source: req.body.source || "",
    notes: req.body.notes || "",
    status: normalizeLeadStatus(req.body.status),
    createdAt: new Date().toISOString(),
    updatedAt: new Date().toISOString()
  };
  db.leads.push(lead);
  await saveLeadsDB(db);
  res.json({ ok:true, lead });
});

app.put("/api/leads/:id", async (req,res)=>{
  const db = await loadLeadsDB();
  const lead = db.leads.find(l=>l.id===req.params.id);
  if(!lead) return res.status(404).json({ error:"Not found" });
  Object.assign(lead, {
    name: req.body.name ?? lead.name,
    email: req.body.email ?? lead.email,
    phone: req.body.phone ?? lead.phone,
    addr1: req.body.addr1 ?? lead.addr1,
    addr2: req.body.addr2 ?? lead.addr2,
    city: req.body.city ?? lead.city,
    state: req.body.state ?? lead.state,
    zip: req.body.zip ?? lead.zip,
    source: req.body.source ?? lead.source,
    notes: req.body.notes ?? lead.notes,
    status: req.body.status !== undefined ? normalizeLeadStatus(req.body.status) : lead.status
  });
  lead.updatedAt = new Date().toISOString();
  await saveLeadsDB(db);
  res.json({ ok:true, lead });
});

app.delete("/api/leads/:id", async (req,res)=>{
  const db = await loadLeadsDB();
  const idx = db.leads.findIndex(l=>l.id===req.params.id);
  if(idx === -1) return res.status(404).json({ error:"Not found" });
  db.leads.splice(idx,1);
  await saveLeadsDB(db);
  res.json({ ok:true });
});

// =================== Invoices ===================
app.get("/api/invoices/:consumerId", async (req,res)=>{
  const db = await loadInvoicesDB();
  const list = db.invoices.filter(inv => inv.consumerId === req.params.consumerId);
  res.json({ ok:true, invoices: list });
});

app.post("/api/invoices", async (req,res)=>{
  try {
    const consumerId = req.body?.consumerId;
    if(!consumerId){
      return res.status(400).json({ ok:false, error: "Missing consumerId" });
    }
    const mainDb = await loadDB();
    const consumer = mainDb.consumers.find(c => c.id === consumerId);
    if(!consumer){
      return res.status(404).json({ ok:false, error: "Consumer not found" });
    }
    const result = await createInvoice({
      consumerId,
      desc: req.body?.desc || "",
      amount: req.body?.amount,
      due: req.body?.due || null,
      paid: req.body?.paid,
      company: req.body?.company || {},
      payLink: req.body?.payLink || req.body?.payUrl || null,
      paymentProvider: req.body?.paymentProvider || null,
      stripeSessionId: req.body?.stripeSessionId || null,
      message: req.body?.message || null,
      planId: req.body?.planId || null,
      consumer,
      req,
    });
    res.json({ ok:true, invoice: result.invoice, warning: result.warning });
  } catch (err) {
    console.error("Failed to create invoice", err);
    if(err?.code === "CONSUMER_NOT_FOUND"){
      return res.status(404).json({ ok:false, error: "Consumer not found" });
    }
    res.status(500).json({ ok:false, error: "Failed to create invoice" });
  }
});

// =================== Billing Plans ===================
app.get("/api/billing/plans/:consumerId", async (req,res)=>{
  const plansDb = await loadBillingPlansDB();
  const plans = plansDb.plans.filter(plan => plan.consumerId === req.params.consumerId);
  res.json({ ok:true, plans: plans.map(clonePlan) });
});

app.post("/api/billing/plans", async (req,res)=>{
  try {
    const payload = req.body || {};
    if(!payload.consumerId){
      return res.status(400).json({ ok:false, error: "Missing consumerId" });
    }
    const mainDb = await loadDB();
    const consumer = mainDb.consumers.find(c => c.id === payload.consumerId);
    if(!consumer){
      return res.status(404).json({ ok:false, error: "Consumer not found" });
    }
    const plansDb = await loadBillingPlansDB();
    const plan = buildPlanFromPayload(payload);
    plansDb.plans.push(plan);
    await refreshPlanReminder(plan);
    await saveBillingPlansDB(plansDb);
    let savedPlan = plansDb.plans.find(p => p.id === plan.id) || plan;
    await addEvent(plan.consumerId, "billing_plan_created", {
      planId: plan.id,
      name: plan.name,
      amount: plan.amount,
      nextBillDate: plan.nextBillDate,
    });
    let invoice = null;
    let warning = null;
    if(payload.sendNow){
      try {
        const sendResult = await sendPlanInvoice({
          plan: savedPlan,
          plansDb,
          req,
          company: payload.company || {},
          consumer,
        });
        savedPlan = sendResult.plan;
        invoice = sendResult.invoice;
        warning = sendResult.warning || null;
      } catch (err) {
        console.error("Failed to send plan invoice", err);
        return res.status(500).json({ ok:false, error: "Plan saved but invoice failed" });
      }
    }
    res.json({ ok:true, plan: clonePlan(savedPlan), ...(invoice ? { invoice, warning } : {}) });
  } catch (err) {
    console.error("Failed to create billing plan", err);
    res.status(500).json({ ok:false, error: "Failed to create billing plan" });
  }
});

app.put("/api/billing/plans/:id", async (req,res)=>{
  try {
    const plansDb = await loadBillingPlansDB();
    const plan = plansDb.plans.find(p => p.id === req.params.id);
    if(!plan){
      return res.status(404).json({ ok:false, error: "Plan not found" });
    }
    applyPlanUpdates(plan, req.body || {});
    await refreshPlanReminder(plan);
    await saveBillingPlansDB(plansDb);
    await addEvent(plan.consumerId, "billing_plan_updated", {
      planId: plan.id,
      nextBillDate: plan.nextBillDate,
      active: plan.active,
    });
    res.json({ ok:true, plan: clonePlan(plan) });
  } catch (err) {
    console.error("Failed to update billing plan", err);
    res.status(500).json({ ok:false, error: "Failed to update billing plan" });
  }
});

app.post("/api/billing/plans/:id/send", async (req,res)=>{
  try {
    const plansDb = await loadBillingPlansDB();
    const plan = plansDb.plans.find(p => p.id === req.params.id);
    if(!plan){
      return res.status(404).json({ ok:false, error: "Plan not found" });
    }
    const mainDb = await loadDB();
    const consumer = mainDb.consumers.find(c => c.id === plan.consumerId);
    if(!consumer){
      return res.status(404).json({ ok:false, error: "Consumer not found" });
    }
    const sendResult = await sendPlanInvoice({
      plan,
      plansDb,
      req,
      company: req.body?.company || {},
      consumer,
    });
    res.json({ ok:true, plan: clonePlan(sendResult.plan), invoice: sendResult.invoice, warning: sendResult.warning || null });
  } catch (err) {
    console.error("Failed to send billing plan invoice", err);
    if(err?.code === "PLAN_INACTIVE"){
      return res.status(400).json({ ok:false, error: "Plan is paused" });
    }
    if(err?.code === "PLAN_NO_SCHEDULE"){
      return res.status(400).json({ ok:false, error: "Plan has no upcoming bill date" });
    }
    res.status(500).json({ ok:false, error: "Failed to send plan invoice" });
  }
});

app.post("/api/invoices/:id/checkout", async (req, res) => {
  const stripeClient = await getStripeClient(req);
  if(!stripeClient){
    return res.status(400).json({ ok:false, error: "Stripe is not configured" });
  }
  const db = await loadInvoicesDB();
  const inv = db.invoices.find(i => i.id === req.params.id);
  if(!inv) return res.status(404).json({ ok:false, error: "Not found" });
  if(req.body?.consumerId && req.body.consumerId !== inv.consumerId){
    return res.status(403).json({ ok:false, error: "Invoice mismatch" });
  }
  if(inv.paid){
    return res.status(400).json({ ok:false, error: "Invoice already marked paid" });
  }
  const amountCents = Math.round((Number(inv.amount) || 0) * 100);
  if(!Number.isFinite(amountCents) || amountCents <= 0){
    return res.status(400).json({ ok:false, error: "Invoice has no outstanding balance" });
  }
  const mainDb = await loadDB();
  const consumer = mainDb.consumers.find(c => c.id === inv.consumerId) || {};
  const company = req.body?.company || {};
  const checkout = await createStripeCheckoutSession({ invoice: inv, consumer, company, req, stripeClient });
  if(!checkout?.url){
    return res.status(502).json({ ok:false, error: "Unable to start checkout" });
  }
  inv.payLink = buildInvoicePayUrl(inv, req);
  inv.paymentProvider = "stripe";
  inv.stripeSessionId = checkout.sessionId;
  await saveInvoicesDB(db);
  res.json({ ok:true, url: checkout.url, sessionId: checkout.sessionId });
});

app.get("/pay/:id", async (req, res) => {
  const stripeClient = await getStripeClient(req);
  if(!stripeClient){
    return res.status(503).send("Stripe checkout is not configured. Please contact support.");
  }
  const db = await loadInvoicesDB();
  const inv = db.invoices.find(i => i.id === req.params.id);
  if(!inv) return res.status(404).send("Invoice not found.");
  if(inv.paid){
    return res.status(410).send("This invoice is already marked as paid.");
  }
  const mainDb = await loadDB();
  const consumer = mainDb.consumers.find(c => c.id === inv.consumerId) || {};
  const checkout = await createStripeCheckoutSession({ invoice: inv, consumer, req, stripeClient });
  if(!checkout?.url){
    return res.status(502).send("Unable to start Stripe checkout. Please contact support.");
  }
  inv.payLink = buildInvoicePayUrl(inv, req);
  inv.paymentProvider = "stripe";
  inv.stripeSessionId = checkout.sessionId;
  await saveInvoicesDB(db);
  res.redirect(303, checkout.url);
});

app.put("/api/invoices/:id", async (req,res)=>{
  const db = await loadInvoicesDB();
  const inv = db.invoices.find(i=>i.id===req.params.id);
  if(!inv) return res.status(404).json({ ok:false, error:"Not found" });
  const tenantInfo = tenantScope(req || DEFAULT_TENANT_ID);
  const wasPaid = !!inv.paid;
  if(req.body.desc !== undefined) inv.desc = req.body.desc;
  if(req.body.amount !== undefined) inv.amount = Number(req.body.amount) || 0;
  if(req.body.due !== undefined) inv.due = req.body.due;
  if(req.body.paid !== undefined) inv.paid = !!req.body.paid;
  if(req.body.payLink !== undefined || req.body.payUrl !== undefined){
    const stripeClient = await getStripeClient(req);
    const prefersStripe = (req.body.paymentProvider || inv.paymentProvider) === "stripe";
    const base = (process.env.PORTAL_PAYMENT_BASE || resolvePortalBase(req) || "https://pay.example.com").replace(/\/$/, "");
    const updatedLink = req.body.payLink || req.body.payUrl || (prefersStripe && stripeClient ? buildInvoicePayUrl(inv, req) : `${base}/${inv.id}`);
    inv.payLink = updatedLink;
  }
  if(req.body.paymentProvider !== undefined){
    inv.paymentProvider = req.body.paymentProvider ? String(req.body.paymentProvider) : null;
  }
  if(req.body.stripeSessionId !== undefined){
    inv.stripeSessionId = req.body.stripeSessionId ? String(req.body.stripeSessionId) : null;
  }
  inv.updatedAt = new Date().toISOString();
  await saveInvoicesDB(db);
  if(!wasPaid && inv.paid){
    const amountCents = Math.round((Number(inv.amount) || 0) * 100);
    await recordCheckoutStage({
      tenantId: tenantInfo.tenantId,
      invoiceId: inv.id,
      stage: "invoice_marked_paid",
      success: true,
      sessionId: inv.stripeSessionId || null,
      amountCents,
      metadata: {
        paymentProvider: inv.paymentProvider || null,
      },
    });
  }
  res.json({ ok:true, invoice: inv });
});

// =================== Users ===================
app.post("/api/register", async (req,res)=>{
  const db = await loadUsersDB();
  if(db.users.find(u=>u.username===req.body.username)) return res.status(400).json({ ok:false, error:"User exists" });
  const user = normalizeUser({
    id: nanoid(10),
    username: req.body.username || "",
    name: req.body.name || "",
    password: bcrypt.hashSync(req.body.password || "", 10),
    role: "member",
    tenantId: req.body.tenantId || DEFAULT_TENANT_ID,
    permissions: Array.isArray(req.body.permissions) ? req.body.permissions : []
  });
  db.users.push(user);
  await saveUsersDB(db);
  res.json({ ok:true, token: generateToken(user) });
});

app.post("/api/login", async (req,res)=>{
  logInfo("LOGIN_ATTEMPT", "Admin login attempt", { username: req.body.username });
  const db = await loadUsersDB();
  const user = db.users.find(u=>u.username===req.body.username);
  if(!user){
    logWarn("LOGIN_FAIL", "Admin login failed: user not found", { username: req.body.username });
    return res.status(401).json({ ok:false, error:"Invalid credentials" });
  }
  if(!bcrypt.compareSync(req.body.password || "", user.password)){
    logWarn("LOGIN_FAIL", "Admin login failed: wrong password", { username: req.body.username });
    return res.status(401).json({ ok:false, error:"Invalid credentials" });
  }
  logInfo("LOGIN_SUCCESS", "Admin login successful", { userId: user.id });
  res.json({ ok:true, token: generateToken(user) });
});

app.post("/api/client/login", async (req,res)=>{
  const db = await loadDB();
  let client = null;
  if(req.body.token){
    logInfo("CLIENT_LOGIN_ATTEMPT", "Client login with token", { tokenPrefix: req.body.token.slice(0,4) });
    client = db.consumers.find(c=>c.portalToken===req.body.token);
  } else if(req.body.email){
    logInfo("CLIENT_LOGIN_ATTEMPT", "Client login with email", { email: req.body.email });
    client = db.consumers.find(c=>c.email===req.body.email);
    if(!client || !client.password || !bcrypt.compareSync(req.body.password || "", client.password)){
      logWarn("CLIENT_LOGIN_FAIL", "Client login failed: invalid password", { email: req.body.email });
      return res.status(401).json({ ok:false, error:"Invalid credentials" });
    }
  } else {
    return res.status(400).json({ ok:false, error:"Missing credentials" });
  }
  if(!client){
    logWarn("CLIENT_LOGIN_FAIL", "Client login failed: not found", { email: req.body.email, tokenPrefix: req.body.token && req.body.token.slice(0,4) });
    return res.status(401).json({ ok:false, error:"Invalid credentials" });
  }
  const clientTenant = sanitizeTenantId(client?.tenantId || client?.ownerTenantId || DEFAULT_TENANT_ID);
  const u = { id: client.id, username: client.email || client.name || "client", role: "client", tenantId: clientTenant, permissions: [] };
  logInfo("CLIENT_LOGIN_SUCCESS", "Client login successful", { clientId: client.id });
  res.json({ ok:true, token: generateToken(u) });
});

app.post("/api/request-password-reset", async (req,res)=>{
  const db = await loadUsersDB();
  const user = db.users.find(u=>u.username===req.body.username);
  if(!user) return res.status(404).json({ ok:false, error:"Not found" });
  const token = nanoid(12);
  user.resetToken = token;
  await saveUsersDB(db);
  res.json({ ok:true, token });
});

app.post("/api/reset-password", async (req,res)=>{
  const db = await loadUsersDB();
  const user = db.users.find(u=>u.username===req.body.username && u.resetToken===req.body.token);
  if(!user) return res.status(400).json({ ok:false, error:"Invalid token" });
  user.password = bcrypt.hashSync(req.body.password || "", 10);
  delete user.resetToken;
  await saveUsersDB(db);
  res.json({ ok:true });
});

app.post("/api/users", optionalAuth, async (req,res)=>{
  const db = await loadUsersDB();
  if(db.users.length>0 && (!req.user || req.user.role !== "admin")) return res.status(403).json({ ok:false, error:"Forbidden" });
  const role = req.body.role || (db.users.length === 0 ? "admin" : "member");
  const user = normalizeUser({
    id: nanoid(10),
    username: req.body.username || "",
    name: req.body.name || "",
    password: bcrypt.hashSync(req.body.password || "", 10),
    role,
    tenantId: req.body.tenantId || (req.user?.tenantId || DEFAULT_TENANT_ID),
    permissions: Array.isArray(req.body.permissions) ? req.body.permissions : []
  });
  db.users.push(user);
  await saveUsersDB(db);
  res.json({ ok:true, user: { id: user.id, username: user.username, name: user.name, role: user.role, tenantId: user.tenantId, permissions: user.permissions } });

});

app.get("/api/users", authenticate, requireRole("admin"), async (_req,res)=>{
  const db = await loadUsersDB();
  res.json({ ok:true, users: db.users.map(u=>({ id:u.id, username:u.username, name:u.name, role:u.role, tenantId: u.tenantId || DEFAULT_TENANT_ID, permissions: u.permissions || [] })) });
});

app.put("/api/users/:id", authenticate, requireRole("admin"), async (req,res)=>{
  const db = await loadUsersDB();
  const user = db.users.find(u=>u.id === req.params.id);
  if(!user) return res.status(404).json({ ok:false, error:"Not found" });
  if(typeof req.body.name === "string") user.name = req.body.name;
  if(typeof req.body.username === "string") user.username = req.body.username;
  if(req.body.password) user.password = bcrypt.hashSync(req.body.password,10);
  if(req.body.tenantId !== undefined){
    user.tenantId = sanitizeTenantId(req.body.tenantId || DEFAULT_TENANT_ID);
  }
  if(Array.isArray(req.body.permissions)) user.permissions = req.body.permissions;
  await saveUsersDB(db);
  res.json({ ok:true, user: { id:user.id, username:user.username, name:user.name, role:user.role, tenantId: user.tenantId || DEFAULT_TENANT_ID, permissions:user.permissions || [] } });
});

app.get("/api/me", authenticate, (req,res)=>{
  if(!req.user){
    return res.status(401).json({ ok:false, error:"Unauthorized" });
  }
  res.json({ ok:true, user: { id: req.user.id, username: req.user.username, name: req.user.name, role: req.user.role, tenantId: req.user.tenantId || DEFAULT_TENANT_ID, permissions: req.user.permissions || [] } });
});

app.get("/api/team-members", authenticate, requireRole("admin"), async (_req,res)=>{
  const db = await loadUsersDB();
  const members = db.users
    .filter(u => u.role === "team")
    .map(u => ({
      id: u.id,
      name: u.name || u.username || "",
      email: u.username || "",
      createdAt: u.createdAt || null,
      lastLoginAt: u.lastLoginAt || null,
      permissions: u.permissions || [],
      tenantId: u.tenantId || DEFAULT_TENANT_ID,
      tokenIssued: Boolean(u.token)
    }));
  res.json({ ok:true, members });
});

app.post("/api/team-members", authenticate, requireRole("admin"), async (req,res)=>{
  const db = await loadUsersDB();
  const username = (req.body.username || "").trim();
  const name = (req.body.name || "").trim();
  if(!username){
    return res.status(400).json({ ok:false, error:"Username (email) is required" });
  }
  if(db.users.some(u => u.username === username)){
    return res.status(409).json({ ok:false, error:"Username already exists" });
  }
  const token = nanoid(12);
  const passwordPlain = req.body.password || nanoid(8);
  const password = bcrypt.hashSync(passwordPlain, 10);
  const now = new Date().toISOString();
  const member = {
    id: nanoid(10),
    username,
    name,
    token,
    password,
    role: "team",
    mustReset: true,
    permissions: [],
    createdAt: now,
    lastLoginAt: null,
    tenantId: sanitizeTenantId(req.body.tenantId || req.user?.tenantId || DEFAULT_TENANT_ID)
  };
  db.users.push(member);
  await saveUsersDB(db);
  if(TEAM_TEMPLATE){
    const html = TEAM_TEMPLATE.replace(/\{\{token\}\}/g, token).replace(/\{\{name\}\}/g, member.name || member.username || "Team Member");
    try{ fs.writeFileSync(path.join(PUBLIC_DIR, `team-${token}.html`), html); }catch{}
  }
  res.json({ ok:true, member: { id: member.id, name: member.name || "", email: member.username, tenantId: member.tenantId, token, password: passwordPlain, createdAt: member.createdAt, lastLoginAt: member.lastLoginAt } });
});

app.delete("/api/team-members/:id", authenticate, requireRole("admin"), async (req,res)=>{
  const db = await loadUsersDB();
  const idx = db.users.findIndex(u => u.id === req.params.id && u.role === "team");
  if(idx === -1){
    return res.status(404).json({ ok:false, error:"Not found" });
  }
  const [member] = db.users.splice(idx, 1);
  await saveUsersDB(db);
  if(member?.token){
    try{ fs.unlinkSync(path.join(PUBLIC_DIR, `team-${member.token}.html`)); }catch{}
  }
  res.json({ ok:true });
});

app.post("/api/team/:token/login", async (req,res)=>{
  logInfo("TEAM_LOGIN_ATTEMPT", "Team member login attempt", { tokenPrefix: req.params.token.slice(0,4) });
  const db = await loadUsersDB();
  const member = db.users.find(u=>u.token===req.params.token);
  if(!member){
    logWarn("TEAM_LOGIN_FAIL", "Team member login failed: token not found", { tokenPrefix: req.params.token.slice(0,4) });
    return res.status(404).json({ ok:false, error:"Not found" });
  }
  if(!bcrypt.compareSync(req.body.password || "", member.password)){
    logWarn("TEAM_LOGIN_FAIL", "Team member login failed: wrong password", { memberId: member.id });
    return res.status(401).json({ ok:false, error:"Invalid password" });
  }
  member.lastLoginAt = new Date().toISOString();
  await saveUsersDB(db);
  logInfo("TEAM_LOGIN_SUCCESS", "Team member login successful", { memberId: member.id });
  res.json({ ok:true, token: generateToken(member), mustReset: member.mustReset });
});

app.post("/api/team/:token/reset", async (req,res)=>{
  const db = await loadUsersDB();
  const member = db.users.find(u=>u.token===req.params.token);
  if(!member) return res.status(404).json({ ok:false, error:"Not found" });
  member.password = bcrypt.hashSync(req.body.password || "", 10);
  member.mustReset = false;
  await saveUsersDB(db);
  res.json({ ok:true });
});

// =================== Contacts ===================
app.get("/api/contacts", authenticate, requirePermission("contacts"), async (req,res)=>{

  const db = await loadContactsDB();
  const contacts = db.contacts.filter(c=>c.userId===req.user.id);
  res.json({ ok:true, contacts });
});

app.post("/api/contacts", authenticate, requirePermission("contacts"), async (req,res)=>{

  const db = await loadContactsDB();
  const contact = { id: nanoid(10), userId: req.user.id, name: req.body.name || "", email: req.body.email || "", phone: req.body.phone || "", notes: req.body.notes || "" };
  db.contacts.push(contact);
  await saveContactsDB(db);
  res.json({ ok:true, contact });
});

app.put("/api/contacts/:id", authenticate, requirePermission("contacts"), async (req,res)=>{

  const db = await loadContactsDB();
  const contact = db.contacts.find(c=>c.id===req.params.id && c.userId===req.user.id);
  if(!contact) return res.status(404).json({ ok:false, error:"Not found" });
  Object.assign(contact, { name:req.body.name ?? contact.name, email:req.body.email ?? contact.email, phone:req.body.phone ?? contact.phone, notes:req.body.notes ?? contact.notes });
  await saveContactsDB(db);
  res.json({ ok:true, contact });
});

app.delete("/api/contacts/:id", authenticate, requirePermission("contacts"), async (req,res)=>{

  const db = await loadContactsDB();
  const idx = db.contacts.findIndex(c=>c.id===req.params.id && c.userId===req.user.id);
  if(idx===-1) return res.status(404).json({ ok:false, error:"Not found" });
  db.contacts.splice(idx,1);
  await saveContactsDB(db);
  res.json({ ok:true });
});

// =================== Tasks ===================
app.get("/api/tasks", authenticate, requirePermission("tasks"), async (req,res)=>{

  const db = await loadTasksDB();
  const tasks = db.tasks.filter(t=>t.userId===req.user.id);
  res.json({ ok:true, tasks });
});

app.post("/api/tasks", authenticate, requirePermission("tasks"), async (req,res)=>{

  const db = await loadTasksDB();
  const task = { id: nanoid(10), userId: req.user.id, desc: req.body.desc || "", due: req.body.due || null, completed: false, status: "pending" };
  db.tasks.push(task);
  await saveTasksDB(db);
  res.json({ ok:true, task });
});

app.put("/api/tasks/:id", authenticate, requirePermission("tasks"), async (req,res)=>{

  const db = await loadTasksDB();
  const task = db.tasks.find(t=>t.id===req.params.id && t.userId===req.user.id);
  if(!task) return res.status(404).json({ ok:false, error:"Not found" });
  Object.assign(task, { desc:req.body.desc ?? task.desc, due:req.body.due ?? task.due, completed:req.body.completed ?? task.completed });
  if(task.completed) task.status = "done";
  await saveTasksDB(db);
  res.json({ ok:true, task });
});

// =================== Reporting ===================
app.get("/api/reports/summary", authenticate, requirePermission("reports"), async (req,res)=>{

  const contacts = (await loadContactsDB()).contacts.filter(c=>c.userId===req.user.id).length;
  const tasks = (await loadTasksDB()).tasks.filter(t=>t.userId===req.user.id);
  const completedTasks = tasks.filter(t=>t.completed).length;
  res.json({ ok:true, summary:{ contacts, tasks:{ total: tasks.length, completed: completedTasks } } });

});

// =================== Messages ===================
app.get("/api/messages", async (_req, res) => {
  const db = await loadDB();
  const all = [];
  for (const c of db.consumers || []) {
    const cstate = await listConsumerState(c.id);
    const msgs = (cstate.events || [])
      .filter(e => e.type === "message")
      .map(m => ({ ...m, consumer: { id: c.id, name: c.name || "" } }));
    all.push(...msgs);
  }
  all.sort((a, b) => new Date(b.at) - new Date(a.at));
  res.json({ ok: true, messages: all });
});

app.get("/api/messages/:consumerId", async (req,res)=>{
  const cstate = await listConsumerState(req.params.consumerId);
  const msgs = (cstate.events || []).filter(e=>e.type === "message");
  res.json({ ok:true, messages: msgs });
});

app.post("/api/messages/:consumerId", optionalAuth, async (req,res)=>{
  const text = req.body.text || "";
  let from = req.body.from || "host";
  const payload = { from, text };
  if (req.user) {
    from = req.user.username;
    payload.from = from;
    payload.userId = req.user.id;
  }
  await addEvent(req.params.consumerId, "message", payload);
  res.json({ ok:true });
});

app.post("/api/consumers/:consumerId/events", async (req,res)=>{
  const { type, payload } = req.body || {};
  if(!type){
    return res.status(400).json({ ok:false, error:'type required' });
  }
  await addEvent(req.params.consumerId, type, payload || {});
  res.json({ ok:true });
});

app.get("/api/workflows/config", authenticate, requirePermission("consumers"), async (_req, res) => {
  try {
    const config = await getWorkflowConfig();
    const summary = summarizeWorkflowConfig(config);
    res.json({ ok: true, config, summary });
  } catch (err) {
    res.status(500).json({ ok: false, error: err?.message || "Failed to load workflow config" });
  }
});

app.put("/api/workflows/config", authenticate, requirePermission("consumers"), async (req, res) => {
  try {
    const input = req.body?.config ?? req.body ?? {};
    const config = await updateWorkflowConfig(input);
    const summary = summarizeWorkflowConfig(config);
    res.json({ ok: true, config, summary });
  } catch (err) {
    res.status(400).json({ ok: false, error: err?.message || "Failed to update workflow config" });
  }
});

app.post("/api/workflows/validate", authenticate, requirePermission("consumers"), async (req, res) => {
  try {
    const { operation, context } = req.body || {};
    if (!operation) {
      return res.status(400).json({ ok: false, error: "operation required" });
    }
    const result = await validateWorkflowOperation(operation, context || {});
    res.json({ ok: true, result });
  } catch (err) {
    res.status(500).json({ ok: false, error: err?.message || "Workflow validation failed" });
  }
});

// =================== Templates / Sequences / Contracts ===================
function defaultTemplates(){
  return [
    { id: "identity", requestType:"delete", ...modeCopy("identity", "delete", true) },
    { id: "breach",   requestType:"delete", ...modeCopy("breach", "delete", true) },
    { id: "assault",  requestType:"delete", ...modeCopy("assault", "delete", true) },
    { id: "correct",  requestType:"correct", ...modeCopy(null, "correct", true) },
    { id: "delete",   requestType:"delete", ...modeCopy(null, "delete", true) }
  ];
}
app.get("/api/templates/defaults", async (_req,res)=>{
  const db = await loadLettersDB();
  const ids = db.mainTemplates && db.mainTemplates.length ? db.mainTemplates : defaultTemplates().map(t=>t.id);
  const all = [...defaultTemplates(), ...(db.templates || [])];
  const map = Object.fromEntries(all.map(t=>[t.id, t]));
  const templates = ids.map(id => map[id]).filter(Boolean);
  res.json({ ok:true, templates });
});

app.post("/api/templates/defaults", async (req,res)=>{
  const { slotId, templateId } = req.body || {};
  const db = await loadLettersDB();
  db.mainTemplates = db.mainTemplates && db.mainTemplates.length ? db.mainTemplates : defaultTemplates().map(t=>t.id);
  const idx = db.mainTemplates.findIndex(id => id === slotId);
  if(idx !== -1){
    db.mainTemplates[idx] = templateId;
  }
  await saveLettersDB(db);
  const all = [...defaultTemplates(), ...(db.templates || [])];
  const map = Object.fromEntries(all.map(t=>[t.id, t]));
  const templates = db.mainTemplates.map(id => map[id]).filter(Boolean);
  res.json({ ok:true, templates });
});
function normalizeContract(contract){
  if(!contract) return null;
  const english = typeof contract.english === "string" && contract.english.trim().length
    ? contract.english
    : contract.body || "";
  return {
    ...contract,
    english,
    body: contract.body ?? english
  };
}

app.get("/api/templates", async (_req,res)=>{
  const db = await loadLettersDB();
  let mutated = false;
  if(!db.templates || db.templates.length === 0){
    db.templates = defaultTemplates();
    mutated = true;
  } else {
    mutated = ensureTemplateDefaults(db);
  }
  if(mutated){
    await saveLettersDB(db);
  }
  const contracts = (db.contracts || []).map(normalizeContract).filter(Boolean);
  res.json({
    ok: true,
    templates: db.templates,
    sequences: db.sequences || [],
    contracts
  });
});

app.get("/api/sample-letters", (_req, res) => {
  res.json({ ok: true, templates: LETTER_TEMPLATES });
});

function ensureTemplateDefaults(db){
  if(!Array.isArray(db.templates)){ db.templates = []; }
  const existingIds = new Set(db.templates.map(t => t.id));
  let mutated = false;
  for(const tpl of defaultTemplates()){
    if(!existingIds.has(tpl.id)){
      db.templates.push({ ...tpl });
      mutated = true;
    }
  }
  return mutated;
}

app.post("/api/templates", async (req,res)=>{
  const db = await loadLettersDB();
  const seeded = ensureTemplateDefaults(db);
  const { id = nanoid(8), heading = "", intro = "", ask = "", afterIssues = "", evidence = "", requestType = "correct" } = req.body || {};
  const existing = db.templates.find(t => t.id === id);
  const tpl = { id, heading, intro, ask, afterIssues, evidence, requestType };
  if(existing){ Object.assign(existing, tpl); }
  else { db.templates.push(tpl); }
  await saveLettersDB(db);
  res.json({ ok:true, template: tpl, seededDefaults: seeded });
});

app.post("/api/sequences", async (req,res)=>{
  const db = await loadLettersDB();
  db.sequences = db.sequences || [];
  const { id = nanoid(8), name = "", templates = [] } = req.body || {};
  const existing = db.sequences.find(s => s.id === id);
  const seq = { id, name, templates };
  if(existing){ Object.assign(existing, seq); }
  else { db.sequences.push(seq); }
  await saveLettersDB(db);
  res.json({ ok:true, sequence: seq });
});

app.delete("/api/sequences/:id", async (req,res)=>{
  const id = (req.params?.id || "").trim();
  if(!id){
    return res.status(400).json({ ok:false, error:"id required" });
  }
  const db = await loadLettersDB();
  db.sequences = db.sequences || [];
  const before = db.sequences.length;
  db.sequences = db.sequences.filter(s => s.id !== id);
  if(db.sequences.length === before){
    return res.status(404).json({ ok:false, error:"sequence not found" });
  }
  await saveLettersDB(db);
  res.json({ ok:true });
});

app.post("/api/contracts", async (req,res)=>{
  const db = await loadLettersDB();
  const name = (req.body?.name || "").trim();
  const english = (req.body?.english || req.body?.body || "").trim();
  if(!name){
    return res.status(400).json({ ok:false, error:"name required" });
  }
  if(!english){
    return res.status(400).json({ ok:false, error:"english body required" });
  }
  const ct = normalizeContract({
    id: nanoid(8),
    name,
    english
  });
  db.contracts = db.contracts || [];
  db.contracts.push(ct);
  await saveLettersDB(db);
  res.json({ ok:true, contract: ct });
});


// Upload HTML -> analyze -> save under consumer
app.post("/api/consumers/:id/upload", upload.single("file"), async (req,res)=>{
  const db=await loadDB();
  const consumer = db.consumers.find(c=>c.id===req.params.id);
  if(!consumer) return res.status(404).json({ ok:false, error:"Consumer not found" });
  if(!req.file) return res.status(400).json({ ok:false, error:"No file uploaded" });

  const errors = [];
  const diagnostics = {
    jsTradelineCount: 0,
    pythonViolationCount: 0,
    matchedTradelineCount: 0,
    basicRuleViolations: 0,
  };
  try{
    const htmlText = req.file.buffer.toString("utf-8");
    let analyzed = { tradelines: [] };

    try {
      const dom = new JSDOM(htmlText);
      const jsResult = parseCreditReportHTML(dom.window.document);
      analyzed.tradelines = jsResult.tradelines || [];
      if (jsResult.personalInfo) {
        analyzed.personalInfo = jsResult.personalInfo;
      }
      diagnostics.jsTradelineCount = analyzed.tradelines.length;
    } catch (e) {
      logError("JS_PARSER_FAILED", "JS parser failed", e);
      errors.push({ step: "js_parse", message: e.message, details: e.stack || String(e) });
    }

    const jsTradelinesBefore = analyzed.tradelines?.length || 0;
    let pythonStdout = "";
    let pythonStderr = "";
    let matchSummary = { matches: [], unmatchedJs: [], unmatchedPy: [] };
    let matchDetails = [];
    let pythonTradelines = [];

    try {
      const pyResult = await runPythonAnalyzer(htmlText);
      pythonStdout = pyResult?.stdout || "";
      pythonStderr = pyResult?.stderr || "";
      const py = pyResult?.data || {};
      const pyPersonalInfo = mapPythonPersonalInfo(py?.personal_info || py?.personal_information);
      let convertedPyTradelines = Array.isArray(py?.tradelines) ? py.tradelines : [];
      if (!convertedPyTradelines.length && Array.isArray(py?.account_history)) {
        try {
          convertedPyTradelines = mapAuditedViolations(py);
        } catch (err) {
          logError("PYTHON_TRADELINE_CONVERT_FAILED", "Failed to normalize Python account history", err);
          convertedPyTradelines = [];
        }
      }

      pythonTradelines = convertedPyTradelines;
      diagnostics.pythonViolationCount = pythonTradelines.reduce((sum, tl) => sum + ((tl?.violations || []).length), 0);

      if (!analyzed.tradelines?.length && pythonTradelines.length) {
        analyzed.tradelines = pythonTradelines.map(tl => ({ ...tl, source: "python_only" }));
        matchSummary = {
          matches: [],
          unmatchedJs: [],
          unmatchedPy: pythonTradelines.map((tl, idx) => ({
            index: idx,
            creditor: tl?.meta?.creditor || "",
            accountNumbers: collectAccountNumbers(tl),
            keys: Array.from(buildTradelineKeySet(tl)),
          })),
        };
      } else if (pythonTradelines.length) {
        matchSummary = matchTradelines(analyzed.tradelines || [], pythonTradelines);
        diagnostics.matchedTradelineCount = matchSummary.matches.length;
        const matchMap = new Map(matchSummary.matches.map(m => [m.pyIndex, m]));
        matchDetails = [];

        pythonTradelines.forEach((tl, pyIndex) => {
          const mapping = matchMap.get(pyIndex);
          if (mapping) {
            const base = analyzed.tradelines[mapping.jsIndex] || (analyzed.tradelines[mapping.jsIndex] = {});
            const beforeCount = (base.violations || []).length;
            base.meta = deepMerge(base.meta, tl.meta);
            base.per_bureau = deepMerge(base.per_bureau, tl.per_bureau);
            if (tl.metrics) {
              base.metrics = deepMerge(base.metrics || {}, tl.metrics);
            }
            base.violations = [
              ...(base.violations || []),
              ...(tl.violations || []),
            ];
            base.violations_grouped = deepMerge(
              base.violations_grouped || {},
              tl.violations_grouped || {}
            );
            const afterCount = (base.violations || []).length;
            matchDetails.push({
              jsIndex: mapping.jsIndex,
              pyIndex,
              key: mapping.key,
              strategy: mapping.strategy,
              creditor: base?.meta?.creditor || tl?.meta?.creditor || "",
              addedViolations: Math.max(0, afterCount - beforeCount),
              totalViolations: afterCount,
            });
          } else {
            const clone = JSON.parse(JSON.stringify(tl));
            clone.source = "python_only";
            analyzed.tradelines.push(clone);
          }
        });
      }

      diagnostics.matchedTradelineCount = diagnostics.matchedTradelineCount || 0;

      const addedViolations = matchDetails.reduce((sum, item) => sum + (item.addedViolations || 0), 0);
      console.log("[Match Statistics]", {
        consumerId: consumer.id,
        jsTradelines: jsTradelinesBefore,
        pythonTradelines: pythonTradelines.length,
        matched: diagnostics.matchedTradelineCount,
        unmatchedJs: matchSummary.unmatchedJs.length,
        unmatchedPython: matchSummary.unmatchedPy.length,
        addedViolations,
      });
      if (matchDetails.length) {
        console.log("[Match Statistics] Details", matchDetails);
      }
      if (matchSummary.unmatchedJs.length) {
        console.log("[Unmatched Keys] JS sample", matchSummary.unmatchedJs.slice(0, 3));
      }
      if (matchSummary.unmatchedPy.length) {
        console.log("[Unmatched Keys] Python sample", matchSummary.unmatchedPy.slice(0, 3));
      }

      if (!analyzed.personalInfo && pyPersonalInfo) {
        analyzed.personalInfo = pyPersonalInfo;
      }
    } catch (e) {
      logError("PYTHON_ANALYZER_ERROR", "Python analyzer failed", e);
      errors.push({ step: "python_analyzer", message: e.message, details: e.stack || String(e) });
    }

    try {
      const touched = runBasicRuleAudit(analyzed);
      diagnostics.basicRuleViolations = touched?.size || 0;
    } catch(e){
      logError("RULE_AUDIT_ERROR", "Basic rule audit failed", e);
      errors.push({ step: "rule_audit", message: e.message, details: e.stack || String(e) });
    }

    try {
      const { items } = prepareNegativeItems(analyzed.tradelines || []);
      analyzed.negative_items = items;
    } catch (e) {
      logError("NEGATIVE_ITEM_ERROR", "Failed to prepare negative items", e);
      errors.push({ step: "negative_items", message: e.message, details: e.stack || String(e) });
    }

    try{
      const extractedScores = extractCreditScores(htmlText);
      if (Object.keys(extractedScores).length) {
        consumer.creditScore = mergeCreditScores(consumer.creditScore, extractedScores);
        await setCreditScore(consumer.id, consumer.creditScore);
      }
    }catch(e){
      logError("SCORE_EXTRACT_FAILED", "Failed to extract credit scores", e);
      errors.push({ step: "score_extract", message: e.message, details: e.stack || String(e) });
    }

    if (pythonStdout.trim()) {
      console.log("[Python Analyzer stdout]\n" + pythonStdout.trim());
    }
    if (pythonStderr.trim()) {
      console.log("[Python Analyzer stderr]\n" + pythonStderr.trim());
    }

    // compare bureau-reported personal info against consumer record
    const normalize = s => (s || "").toString().trim().toLowerCase();
    const mismatches = {};
    if (analyzed?.personalInfo && typeof analyzed.personalInfo === "object") {
      for (const [bureau, info] of Object.entries(analyzed.personalInfo)) {
        if (!info) continue;
        const diff = {};
        if (info.name && consumer.name && normalize(info.name) !== normalize(consumer.name)) {
          diff.name = info.name;
        }
        if (info.dob && consumer.dob && info.dob !== consumer.dob) {
          diff.dob = info.dob;
        }
        const addr = info.address || {};
        const addrFields = ["addr1", "addr2", "city", "state", "zip"];
        const addrMismatch = addrFields.some(f => addr[f] && consumer[f] && normalize(addr[f]) !== normalize(consumer[f]));
        if (addrMismatch) {
          diff.address = addr;
        }
        if (Object.keys(diff).length) {
          mismatches[bureau] = diff;
        }
      }
    }
    analyzed.personalInfoMismatches = mismatches;
    const rid = nanoid(8);
    // store original uploaded file so clients can access it from document center
    const uploadDir = consumerUploadsDir(consumer.id);
    const ext = (req.file.originalname.match(/\.[a-z0-9]+$/i)||[""])[0] || "";
    const storedName = `${rid}${ext}`;
    await fs.promises.writeFile(path.join(uploadDir, storedName), req.file.buffer);
    await addFileMeta(consumer.id, {
      id: rid,
      originalName: req.file.originalname,
      storedName,
      size: req.file.size,
      mimetype: req.file.mimetype,
      uploadedAt: new Date().toISOString(),
      personalInfoMismatches: mismatches,
    });
    consumer.reports.unshift({
      id: rid,
      uploadedAt: new Date().toISOString(),
      filename: req.file.originalname,
      size: req.file.size,
      summary: {
        tradelines: analyzed?.tradelines?.length || 0,
        negative_items: analyzed?.negative_items?.length || analyzed?.tradelines?.length || 0,
        personalInfoMismatches: mismatches
      },
      data: analyzed
    });
    await saveDB(db);
    await addEvent(consumer.id, "report_uploaded", {
      reportId: rid,
      filename: req.file.originalname,
      size: req.file.size
    });
    const totalViolations = (analyzed.tradelines || []).reduce((sum, tl) => sum + ((tl?.violations || []).length), 0);
    console.log("[Audit Success]", {
      consumerId: consumer.id,
      reportId: rid,
      tradelines: analyzed.tradelines?.length || 0,
      totalViolations,
      pythonViolations: diagnostics.pythonViolationCount,
      basicRuleTradelines: diagnostics.basicRuleViolations,
      errors: errors.length,
    });
    res.json({ ok:true, reportId: rid, creditScore: consumer.creditScore, errors, diagnostics });
  }catch(e){
    logError("UPLOAD_PROCESSING_FAILED", "Analyzer error", e);
    res.status(500).json({ ok:false, error: "Failed to process uploaded report", errors, diagnostics });
  }
});

app.get("/api/consumers/:id/reports", async (req,res)=>{
  const db=await loadDB();
  const c=db.consumers.find(x=>x.id===req.params.id);
  if(!c) return res.status(404).json({ ok:false, error:"Consumer not found" });
  res.json({ ok:true, reports: c.reports.map(r=>({ id:r.id, uploadedAt:r.uploadedAt, filename:r.filename, summary:r.summary })) });
});

app.get("/api/consumers/:id/report/:rid", async (req,res)=>{
  const db=await loadDB();
  const c=db.consumers.find(x=>x.id===req.params.id);
  if(!c) return res.status(404).json({ ok:false, error:"Consumer not found" });
  const r=c.reports.find(x=>x.id===req.params.rid);
  if(!r) return res.status(404).json({ ok:false, error:"Report not found" });
  if (!Array.isArray(r.data?.negative_items) && Array.isArray(r.data?.tradelines)) {
    try {
      const { items } = prepareNegativeItems(r.data.tradelines);
      r.data.negative_items = items;
    } catch (e) {
      logError("NEGATIVE_ITEM_ERROR", "Failed to backfill negative items on fetch", e, { consumerId: c.id, reportId: r.id });
    }
  }
  res.json({ ok:true, report:r.data, consumer:{
    id:c.id,name:c.name,email:c.email,phone:c.phone,addr1:c.addr1,addr2:c.addr2,city:c.city,state:c.state,zip:c.zip,ssn_last4:c.ssn_last4,dob:c.dob
  }});
});

app.delete("/api/consumers/:id/report/:rid", async (req,res)=>{
  const db=await loadDB();
  const c=db.consumers.find(x=>x.id===req.params.id);
  if(!c) return res.status(404).json({ ok:false, error:"Consumer not found" });
  const i=c.reports.findIndex(x=>x.id===req.params.rid);
  if(i===-1) return res.status(404).json({ ok:false, error:"Report not found" });
  const removed = c.reports[i];
  c.reports.splice(i,1);
  await saveDB(db);
  await addEvent(c.id, "report_deleted", { reportId: removed?.id, filename: removed?.filename });
  res.json({ ok:true });
});

app.put("/api/consumers/:id/report/:rid/tradeline/:tidx", async (req,res)=>{
  const db=await loadDB();
  const c=db.consumers.find(x=>x.id===req.params.id);
  if(!c) return res.status(404).json({ ok:false, error:"Consumer not found" });
  const r=c.reports.find(x=>x.id===req.params.rid);
  if(!r) return res.status(404).json({ ok:false, error:"Report not found" });
  const idx = Number(req.params.tidx);
  if(isNaN(idx) || !r.data.tradelines?.[idx]) return res.status(404).json({ ok:false, error:"Tradeline not found" });
  const tl = r.data.tradelines[idx];
  const { creditor, per_bureau, manual_reason } = req.body || {};

  if(creditor !== undefined){
    tl.meta = tl.meta || {};
    tl.meta.creditor = creditor;
  }
  if(manual_reason !== undefined){
    tl.meta = tl.meta || {};
    tl.meta.manual_reason = manual_reason;
  }

  if(per_bureau){
    tl.per_bureau = tl.per_bureau || {};
    ["TransUnion","Experian","Equifax"].forEach(b=>{
      if(per_bureau[b]){
        tl.per_bureau[b] = { ...(tl.per_bureau[b] || {}), ...per_bureau[b] };
      }
    });
  }
  runBasicRuleAudit(r.data);
  try {
    const { items } = prepareNegativeItems(r.data.tradelines || []);
    r.data.negative_items = items;
  } catch (e) {
    logError("NEGATIVE_ITEM_ERROR", "Failed to refresh negative items after edit", e, { consumerId: c.id, reportId: r.id });
  }
  await saveDB(db);
  res.json({ ok:true, tradeline: tl });
});

app.post("/api/consumers/:id/report/:rid/audit", enforceTenantQuota("reports:audit"), async (req,res)=>{
  const db=await loadDB();
  const c=db.consumers.find(x=>x.id===req.params.id);
  if(!c) return res.status(404).json({ ok:false, error:"Consumer not found" });
  const r=c.reports.find(x=>x.id===req.params.rid);
  if(!r) return res.status(404).json({ ok:false, error:"Report not found" });

  const selections = Array.isArray(req.body?.selections) && req.body.selections.length
    ? req.body.selections
    : null;

  try{
    const normalized = normalizeReport(r.data, selections);

    let html;
    try {
      html = renderHtml(normalized, c.name);
    } catch (err) {
      logError("HTML_RENDER_ERROR", "Failed to render audit HTML", err, { consumerId: c.id, reportId: r.id });
      return res.status(500).json({ ok:false, error: "Failed to render audit HTML" });
    }

    let result;
    try {
      result = await savePdf(html);
    } catch (err) {
      logError("PDF_GENERATION_ERROR", "Failed to generate audit PDF", err, { consumerId: c.id, reportId: r.id });
      return res.status(500).json({ ok:false, error: "Failed to generate audit document" });
    }

    let ext = path.extname(result.path);
    if (result.warning || ext !== ".pdf") {
      console.error("Audit PDF generation failed", result.warning);
      ext = ".html";
    }
    const mime = ext === ".pdf" ? "application/pdf" : "text/html";

    // copy report into consumer uploads and register metadata
    try {
      const uploadsDir = consumerUploadsDir(c.id);
      const id = nanoid(10);
      const storedName = `${id}${ext}`;
      const safe = (c.name || "client").toLowerCase().replace(/[^a-z0-9]+/g, "_");
      const date = new Date().toISOString().slice(0,10);
      const originalName = `${safe}_${date}_audit${ext}`;
      const dest = path.join(uploadsDir, storedName);
      await fs.promises.copyFile(result.path, dest);
      const stat = await fs.promises.stat(dest);
      await addFileMeta(c.id, {
        id,
        originalName,
        storedName,
        type: "audit",
        size: stat.size,
        mimetype: mime,
        uploadedAt: new Date().toISOString(),
      });
    } catch(err) {
      logError("AUDIT_STORE_FAILED", "Failed to store audit file", err, { consumerId: c.id, reportId: r.id });
    }

    await addEvent(c.id, "audit_generated", { reportId: r.id, file: result.url });
    res.json({ ok:true, url: result.url, warning: result.warning });
  }catch(e){
    logError("AUDIT_PIPELINE_ERROR", "Audit generation failed", e, { consumerId: c.id, reportId: r.id });
    res.status(500).json({ ok:false, error: "Audit generation failed" });
  }
});

// Check consumer email against Have I Been Pwned
// Use POST so email isn't logged in query string
async function hibpLookup(email) {
  const apiKey = (await loadSettings()).hibpApiKey || process.env.HIBP_API_KEY;
  if (!apiKey) return { ok: false, status: 500, error: "HIBP API key not configured" };
  try {
    const hibpRes = await fetchFn(
      `https://haveibeenpwned.com/api/v3/breachedaccount/${encodeURIComponent(email)}?truncateResponse=false`,
      {
        headers: {
          "hibp-api-key": apiKey,
          "user-agent": "crm-app",
        },
      }
    );
    if (hibpRes.status === 404) {
      return { ok: true, breaches: [] };
    }
    if (!hibpRes.ok) {
      const text = await hibpRes.text().catch(() => "");
      return {
        ok: false,
        status: hibpRes.status,
        error: text || `HIBP request failed (status ${hibpRes.status})`,
      };
    }
    const data = await hibpRes.json();
    return { ok: true, breaches: data };
  } catch (e) {
    console.error("HIBP check failed", e);
    return { ok: false, status: 500, error: "HIBP request failed" };
  }
}

function escapeHtml(str) {
  return String(str || "").replace(/[&<>"']/g, c => ({
    "&": "&amp;",
    "<": "&lt;",
    ">": "&gt;",
    '"': "&quot;",
    "'": "&#39;",
  })[c]);
}

function renderBreachAuditHtml(consumer) {
  const list = (consumer.breaches || []).map(b => `<li>${escapeHtml(b)}</li>`).join("") || "<li>No breaches found.</li>";
  const dateStr = new Date().toLocaleString();
  return `<!DOCTYPE html><html><head><meta charset="utf-8"/><style>body{font-family:Arial, sans-serif;margin:20px;}h1{text-align:center;}ul{margin-top:10px;}</style></head><body><h1>${escapeHtml(consumer.name || "Consumer")}</h1><h2>Data Breach Audit</h2><p>Email: ${escapeHtml(consumer.email || "")}</p><ul>${list}</ul><footer><hr/><div style="font-size:0.8em;color:#555;margin-top:20px;">Generated ${escapeHtml(dateStr)}</div></footer></body></html>`;
}

async function handleDataBreach(email, consumerId, res) {
  const result = await hibpLookup(email);
  if (result.ok && consumerId) {
    try {
      const db = await loadDB();
      const c = db.consumers.find(x => x.id === consumerId);
      if (c) {
        c.breaches = (result.breaches || []).map(b => b.Name || b.name || "");
        await saveDB(db);
      }
    } catch (err) {
      console.error("Failed to store breach info", err);
    }
  }
  if (result.ok) return res.json(result);
  res.status(result.status || 500).json({ ok: false, error: result.error });
}

async function generateBreachAudit(consumer) {
  const html = renderBreachAuditHtml(consumer);
  const result = await savePdf(html);
  let ext = path.extname(result.path);
  if (result.warning || ext !== ".pdf") {
    ext = ".html";
  }
  const mime = ext === ".pdf" ? "application/pdf" : "text/html";
  try {
    const uploadsDir = consumerUploadsDir(consumer.id);
    const id = nanoid(10);
    const storedName = `${id}${ext}`;
    const safe = (consumer.name || "client").toLowerCase().replace(/[^a-z0-9]+/g, "_");
    const date = new Date().toISOString().slice(0, 10);
    const originalName = `${safe}_${date}_breach_audit${ext}`;
    const dest = path.join(uploadsDir, storedName);
    await fs.promises.copyFile(result.path, dest);
    const stat = await fs.promises.stat(dest);
    await addFileMeta(consumer.id, {
      id,
      originalName,
      storedName,
      type: "breach-audit",
      size: stat.size,
      mimetype: mime,
      uploadedAt: new Date().toISOString(),
    });
  } catch (err) {
    console.error("Failed to store breach audit file", err);
  }
  await addEvent(consumer.id, "breach_audit_generated", { file: result.url });
  return { ok: true, url: result.url, warning: result.warning };
}

async function handleConsumerBreachAudit(req, res) {
  const db = await loadDB();
  const consumer = db.consumers.find(x => x.id === req.params.id);
  if (!consumer) return res.status(404).json({ ok: false, error: "Consumer not found" });
  try {
    const result = await generateBreachAudit(consumer);
    res.json(result);
  } catch (e) {
    res.status(500).json({ ok: false, error: String(e) });
  }
}

app.post("/api/databreach", enforceTenantQuota("breach:lookup"), async (req, res) => {
  const email = String(req.body.email || "").trim();
  const consumerId = String(req.body.consumerId || "").trim();
  if (!email) return res.status(400).json({ ok: false, error: "Email required" });
  await handleDataBreach(email, consumerId, res);
});

app.get("/api/databreach", async (req, res) => {
  const email = String(req.query.email || "").trim();
  const consumerId = String(req.query.consumerId || "").trim();
  if (!email) return res.status(400).json({ ok: false, error: "Email required" });
  await handleDataBreach(email, consumerId, res);
});


app.post("/api/consumers/:id/databreach/audit", enforceTenantQuota("breach:lookup"), handleConsumerBreachAudit);




// =================== Letters & PDFs ===================
const LETTERS_DIR = path.join(__dirname, "letters");
fs.mkdirSync(LETTERS_DIR,{ recursive:true });

// in-memory jobs
const JOB_TTL_MS = 30*60*1000;
const jobs = new Map(); // jobId -> { letters, createdAt }
function putJobMem(jobId, letters){ jobs.set(jobId,{ letters, createdAt: Date.now() }); }
function getJobMem(jobId){
  const j = jobs.get(jobId);
  if(!j) return null;
  if(Date.now()-j.createdAt > JOB_TTL_MS){ jobs.delete(jobId); return null; }
  return j;
}
async function loadJobAny(jobId){
  let job = getJobMem(jobId);
  if(job) return job;
  const disk = await loadJobFromDisk(jobId);
  if(!disk) return null;
  const letters = disk.letters.map(item => ({
    ...item,
    html: fs.existsSync(item.htmlPath) ? fs.readFileSync(item.htmlPath, "utf-8") : "<html><body>Letter unavailable.</body></html>",
  }));
  putJobMem(jobId, letters);
  return getJobMem(jobId);
}
if (process.env.NODE_ENV !== "test") {
  setInterval(async ()=>{
    const now = Date.now();
    for(const [id,j] of jobs){
      if(now - j.createdAt > JOB_TTL_MS) jobs.delete(id);
    }
    const idx = await loadJobsIndex();
    let changed = false;
    for(const [id,meta] of Object.entries(idx.jobs || {})){
      if(now - (meta.createdAt || 0) > JOB_TTL_MS){
        const dir = path.join(LETTERS_DIR, meta.dir || id);
        try{ fs.rmSync(dir, { recursive:true, force:true }); }catch{}
        delete idx.jobs[id];
        changed = true;
      }
    }
    if(changed) await saveJobsIndex(idx);
  }, 5*60*1000);
}

// disk index helpers stored in SQLite
async function loadJobsIndex(){
  const idx = await readKey('letter_jobs_idx', null);
  return idx || { jobs:{} };
}
async function saveJobsIndex(idx){
  await writeKey('letter_jobs_idx', idx);
}

// Create job: memory + disk
async function persistJobToDisk(jobId, letters){
  console.log(`Persisting job ${jobId} with ${letters.length} letters to disk`);
  const idx = await loadJobsIndex();
  idx.jobs[jobId] = {
    createdAt: Date.now(),
    dir: jobId,
    letters: letters.map(L => ({
      filename: L.filename,
      bureau: L.bureau,
      creditor: L.creditor,
      useOcr: !!L.useOcr
    }))
  };
  await saveJobsIndex(idx);
  console.log(`Job ${jobId} saved to index`);
}

// Load job from disk (returns { letters: [{... , htmlPath}]})
async function loadJobFromDisk(jobId){
  console.log(`Loading job ${jobId} from disk`);
  const idx = await loadJobsIndex();
  const meta = idx.jobs?.[jobId];
  if(!meta){
    console.warn(`Job ${jobId} not found on disk`);
    return null;
  }
  const jobDir = meta.dir || jobId;
  const letters = (meta.letters || []).map(item => ({
    ...item,
    htmlPath: path.join(LETTERS_DIR, jobDir, item.filename),
  }));
  console.log(`Loaded job ${jobId} with ${letters.length} letters from disk`);
  return { letters, createdAt: meta.createdAt || Date.now(), dir: jobDir };
}

async function deleteJob(jobId){
  jobs.delete(jobId);
  const idx = await loadJobsIndex();
  const meta = idx.jobs?.[jobId];
  if(meta){
    const dir = path.join(LETTERS_DIR, meta.dir || jobId);
    try{ fs.rmSync(dir, { recursive:true, force:true }); }catch{}
    delete idx.jobs[jobId];
    await saveJobsIndex(idx);
  }
}

// Generate letters (from selections) -> memory + disk
app.post("/api/generate", authenticate, requirePermission("letters", { allowGuest: true }), enforceTenantQuota("letters:generate"), async (req,res)=>{

  try{
    const {
      consumerId,
      reportId,
      selections,
      requestType = 'correct',
      personalInfo,
      inquiries,
      collectors,
      useOcr,
    } = req.body;

    const db = await loadDB();
    const consumer = db.consumers.find(c=>c.id===consumerId);
    if(!consumer) return res.status(404).json({ ok:false, error:"Consumer not found" });
    let reportWrap = consumer.reports.find(r=>r.id===reportId);
    if(!reportWrap){
      const sharedReport = db.consumers
        .flatMap((c) => (Array.isArray(c.reports) ? c.reports : []))
        .find((r) => r.id === reportId);
      if(sharedReport){
        reportWrap = sharedReport;
      }
    }
    if(!reportWrap) return res.status(404).json({ ok:false, error:"Report not found" });

    const specialReasonMap = {
      identity: "identity theft",
      breach: "data breach",
      assault: "sexual assault",
    };
    for(const sel of selections || []){
      if(!sel) continue;
      if(sel.specialMode && !sel.specificDisputeReason && specialReasonMap[sel.specialMode]){
        sel.specificDisputeReason = specialReasonMap[sel.specialMode];
      }
    }

    const consumerForLetter = {
      name: consumer.name, email: consumer.email, phone: consumer.phone,
      addr1: consumer.addr1, addr2: consumer.addr2, city: consumer.city, state: consumer.state, zip: consumer.zip,
      ssn_last4: consumer.ssn_last4, dob: consumer.dob,
      breaches: consumer.breaches || []
    };
    for (const sel of selections || []) {
      if (!Array.isArray(sel.bureaus) || sel.bureaus.length === 0) {
        logWarn("MISSING_BUREAUS", "Rejecting selection without bureaus", sel);
        return res.status(400).json({ ok:false, error:"Selection missing bureaus" });
      }
    }

    const requestedBureaus = collectRequestedBureaus({ selections, personalInfo, inquiries });
    const workflowForceEnforce =
      req.body?.workflow?.forceEnforce === undefined
        ? undefined
        : !!req.body.workflow.forceEnforce;
    const validation = await validateWorkflowOperation("letters.generate", {
      consumerId: consumer.id,
      requestType,
      bureaus: requestedBureaus,
      now: new Date().toISOString(),
      userId: req.user?.id || null,
      forceEnforce: workflowForceEnforce,
    });
    if (!validation.ok) {
      return res.status(409).json({
        ok: false,
        error: "Workflow rules blocked this dispute batch.",
        validation,
      });
    }
    if (validation.results?.some((r) => !r.ok && r.level === "warn")) {
      logWarn("WORKFLOW_RULE_WARNING", "Workflow validation returned warnings", {
        consumerId: consumer.id,
        rules: validation.results.filter((r) => !r.ok).map((r) => r.ruleId),
      });
    }

    const lettersDb = await loadLettersDB();
    const playbooks = await loadPlaybooks();
    const letters = generateLetters({ report: reportWrap.data, selections, consumer: consumerForLetter, requestType, templates: lettersDb.templates || [], playbooks });
    if (Array.isArray(personalInfo) && personalInfo.length) {
      letters.push(
        ...generatePersonalInfoLetters({
          consumer: consumerForLetter,
          mismatchedFields: personalInfo,
        })
      );
    }
    if (Array.isArray(inquiries) && inquiries.length) {
      letters.push(...generateInquiryLetters({ consumer: consumerForLetter, inquiries }));
    }
    if (Array.isArray(collectors) && collectors.length) {
      letters.push(...generateDebtCollectorLetters({ consumer: consumerForLetter, collectors }));
    }

    for (const L of letters) {
      L.useOcr = !!useOcr;
    }
    for (const L of letters) {
      const sel = (selections || []).find(s => s.tradelineIndex === L.tradelineIndex);
      if (sel && sel.useOcr !== undefined) L.useOcr = !!sel.useOcr;
    }

    console.log(`Generated ${letters.length} letters for consumer ${consumer.id}`);
    const jobId = crypto.randomBytes(8).toString("hex");

    const jobDir = path.join(LETTERS_DIR, jobId);
    fs.mkdirSync(jobDir, { recursive: true });
    for(const L of letters){
      fs.writeFileSync(path.join(jobDir, L.filename), L.html, "utf-8");
      console.log(`Saved letter ${L.filename}`);
    }

    const requestUserId = req.user?.id || "guest";
    putJobMem(jobId, letters);
    await persistJobToDisk(jobId, letters);
    recordLettersJob(requestUserId, consumer.id, jobId, letters);
    console.log(`Letters job ${jobId} recorded with ${letters.length} letters`);

    // log state
    let jobRequestType = requestType;
    if (selections && selections.length) {
      const firstSel = selections[0];
      const tpl = firstSel.templateId && (lettersDb.templates || []).find(t => t.id === firstSel.templateId);
      jobRequestType = firstSel.requestType || tpl?.requestType || requestType;
    }
    await addEvent(consumer.id, "letters_generated", {
      jobId, requestType: jobRequestType, count: letters.length,
      tradelines: Array.from(new Set((selections||[]).map(s=>s.tradelineIndex))).length,
      inquiries: Array.isArray(inquiries) ? inquiries.length : 0,
      collectors: Array.isArray(collectors) ? collectors.length : 0,
      bureaus: requestedBureaus

    });

    for (const sel of selections || []) {
      const play = sel.playbook && playbooks[sel.playbook];
      if (!play) continue;

      const followUps = play.letters.slice(1); // skip the first letter
      for (const [idx, title] of followUps.entries()) {
        const due = new Date();
        due.setDate(due.getDate() + (idx + 1) * 30);

        await addReminder(consumer.id, {
          id: `rem_${Date.now()}_${Math.random().toString(16).slice(2)}`,
          due: due.toISOString(),
          payload: {
            tradelineIndex: sel.tradelineIndex,
            playbook: sel.playbook,
            step: title,
            stepNumber: idx + 2,
          },
        });
      }
    }

    res.json({ ok:true, redirect: `/letters?job=${jobId}`, validation });
  }catch(e){
    console.error(e);
    res.status(500).json({ ok:false, error:String(e) });
  }
});

// List stored letter jobs
app.get("/api/letters", authenticate, requirePermission("letters", { allowGuest: true }), async (req,res)=>{

  const ldb = await loadLettersDB();
  const cdb = await loadDB();
  const userId = req.user?.id || "guest";
  const jobs = ldb.jobs
    .filter(j=>j.userId===userId)
    .map(j => ({
      jobId: j.jobId,
      consumerId: j.consumerId,
      consumerName: cdb.consumers.find(c=>c.id===j.consumerId)?.name || "",
      createdAt: j.createdAt,
      count: (j.letters || []).length
    }));
  console.log(`Listing ${jobs.length} letter jobs for ${userId}`);
  res.json({ ok:true, jobs });
});

app.delete("/api/letters/:jobId", authenticate, requirePermission("letters", { allowGuest: true }), async (req,res)=>{
  const { jobId } = req.params;
  try{
    deleteJob(jobId);
    const ldb = await loadLettersDB();
    const userId = req.user?.id || "guest";
    ldb.jobs = ldb.jobs.filter(j => !(j.jobId === jobId && j.userId === userId));
    await saveLettersDB(ldb);
    res.json({ ok:true });
  }catch(e){
    res.status(500).json({ ok:false, error:String(e) });
  }
});

// List letters for a job
app.get("/api/letters/:jobId", authenticate, requirePermission("letters", { allowGuest: true }), async (req,res)=>{

  const { jobId } = req.params;
  const userId = req.user?.id || "guest";
  const result = await loadJobForUser(jobId, userId);
  if(!result) return res.status(404).json({ ok:false, error:"Job not found or expired" });
  const { job } = result;
  const meta = job.letters.map((L,i)=>({ index:i, filename:L.filename, bureau:L.bureau, creditor:L.creditor, requestType:L.requestType, specificDisputeReason: L.specificDisputeReason }));

  console.log(`Job ${jobId} has ${meta.length} letters`);
  res.json({ ok:true, letters: meta });
});

// Serve letter HTML (preview embed)
app.get("/api/letters/:jobId/:idx.html", optionalAuth, async (req,res)=>{

  const { jobId, idx } = req.params;
  if(req.user && !hasPermission(req.user, "letters")){
    return res.status(403).json({ ok:false, error:"Forbidden" });
  }
  let job = null;
  if(req.user){
    const result = await loadJobForUser(jobId, req.user.id);
    if(result) job = result.job;
  } else {
    job = await loadJobAny(jobId);
  }
  if(!job) return res.status(404).send("Job not found or expired.");
  const L = job.letters[Number(idx)];
  if(!L) return res.status(404).send("Letter not found.");
  res.setHeader("Content-Type","text/html; charset=utf-8");
  res.send(L.html);
});

// Render letter PDF on-the-fly
app.get("/api/letters/:jobId/:idx.pdf", optionalAuth, enforceTenantQuota("letters:pdf"), async (req,res)=>{

  const { jobId, idx } = req.params;
  if(req.user && !hasPermission(req.user, "letters")){
    return res.status(403).json({ ok:false, error:"Forbidden" });
  }
  console.log(`Generating PDF for job ${jobId} letter ${idx}`);
  let job = null;
  if(req.user){
    const result = await loadJobForUser(jobId, req.user.id);
    if(result) job = result.job;
  } else {
    job = await loadJobAny(jobId);
  }
  if(!job) return res.status(404).send("Job not found or expired.");
  const L = job.letters[Number(idx)];
  if(!L) return res.status(404).send("Letter not found.");
  let html = L.html;
  let filenameBase = (L.filename||"letter").replace(/\.html?$/i,"");
  let useOcr = !!L.useOcr;

  if(!html || !html.trim()){
    logError("LETTER_HTML_MISSING", "No HTML content for PDF generation", null, { jobId, idx });
    return res.status(500).json({ ok:false, error:'No HTML content to render' });
  }

  if(useOcr){
    try{
      const pdfBuffer = await generateOcrPdf(html);

      res.setHeader("Content-Type","application/pdf");
      res.setHeader("Content-Disposition",`attachment; filename="${filenameBase}.pdf"`);
      console.log(`Generated OCR PDF for ${filenameBase} (${pdfBuffer.length} bytes)`);
      return res.send(pdfBuffer);
    }catch(e){
      console.error("OCR PDF error:", e);
      return res.status(500).json({ ok:false, error:'Failed to render OCR PDF.' });
    }
  }

  let browserInstance;

  try{
    browserInstance = await launchBrowser();
    const page = await browserInstance.newPage();
    const dataUrl = "data:text/html;charset=utf-8," + encodeURIComponent(html);
    await page.goto(dataUrl, { waitUntil:"load", timeout:60000 });
    await page.emulateMediaType("screen");
    try{ await page.waitForFunction(()=>document.readyState==="complete",{timeout:60000}); }catch{}
    try{ await page.evaluate(()=> (document.fonts && document.fonts.ready) || Promise.resolve()); }catch{}
    await page.evaluate(()=> new Promise(r=>setTimeout(r,80)));
    const pdf = await page.pdf({ format:"Letter", printBackground:true, margin:{top:"1in",right:"1in",bottom:"1in",left:"1in"} });
    await page.close();
    const pdfBuffer = ensureBuffer(pdf);
    if(!pdfBuffer || pdfBuffer.length === 0){
      throw new Error("Generated PDF is empty");
    }


    res.setHeader("Content-Type","application/pdf");
    res.setHeader("Content-Disposition",`attachment; filename="${filenameBase}.pdf"`);
    console.log(`Generated PDF for ${filenameBase} (${pdfBuffer.length} bytes)`);
    res.send(pdfBuffer);
  }catch(e){
    console.error("PDF error:", e);
    res.status(500).json({ ok:false, error:'Failed to render PDF.' });
  }finally{ try{ await browserInstance?.close(); }catch{} }

});

app.get("/api/letters/:jobId/all.zip", authenticate, requirePermission("letters", { allowGuest: true }), enforceTenantQuota("letters:zip"), async (req,res)=>{

  const { jobId } = req.params;
  const userId = req.user?.id || "guest";
  const result = await loadJobForUser(jobId, userId);
  if(!result) return res.status(404).json({ ok:false, error:"Job not found or expired" });
  const { job, meta } = result;

  res.setHeader("Content-Type","application/zip");
  res.setHeader("Content-Disposition",`attachment; filename="letters_${jobId}.zip"`);
  const archive = archiver('zip',{ zlib:{ level:9 } });
  archive.on('error', err => {
    logError('ARCHIVE_STREAM_ERROR', 'Archive stream error', err, { jobId });
    try{ res.status(500).json({ ok:false, errorCode:'ARCHIVE_STREAM_ERROR', message:'Zip error' }); }catch{}
  });

  // determine consumer for logging and file storage
  let fileStream, storedName, originalName, consumer, id;
  try{
    if(meta.consumerId){
      const db = await loadDB();
      consumer = db.consumers.find(c=>c.id === meta.consumerId);
    }
  }catch{}

  if(consumer){
    const pass = new PassThrough();
    archive.pipe(pass);
    pass.pipe(res);

    const dir = consumerUploadsDir(consumer.id);
    id = nanoid(10);
    storedName = `${id}.zip`;
    const safe = (consumer.name || 'client').toLowerCase().replace(/[^a-z0-9]+/g,'_');
    const date = new Date().toISOString().slice(0,10);
    originalName = `${safe}_${date}_letters.zip`;
    const fullPath = path.join(dir, storedName);
    fileStream = fs.createWriteStream(fullPath);
    pass.pipe(fileStream);
  } else {
    archive.pipe(res);
  }

  const needsBrowser = job.letters.some(l => !l.useOcr);
  let browserInstance;
  try{
    if (needsBrowser) {
      try {
        browserInstance = await launchBrowser();
      } catch (err) {
        logWarn('LETTER_ZIP_BROWSER_UNAVAILABLE', err?.message || 'launch failed', { jobId });
        browserInstance = null;
      }
    }

    for(let i=0;i<job.letters.length;i++){
      const L = job.letters[i];
      const baseName = (L.filename||`letter${i}`).replace(/\.html?$/i,"");
      const pdfName = `${baseName}.pdf`;

      if (L.useOcr) {
        const pdfBuffer = await generateOcrPdf(L.html);

        try{ archive.append(pdfBuffer,{ name: pdfName }); }catch(err){
          logError('ZIP_APPEND_FAILED', 'Failed to append PDF to archive', err, { jobId, letter: pdfName });
          throw err;
        }
        continue;
      }

      if (!browserInstance) {
        const htmlSource = L.html || (L.htmlPath && fs.existsSync(L.htmlPath) ? fs.readFileSync(L.htmlPath, 'utf-8') : '');
        archive.append(Buffer.from(htmlSource, 'utf-8'), { name: `${baseName}.html` });
        continue;
      }

      const page = await browserInstance.newPage();
      const dataUrl = "data:text/html;charset=utf-8," + encodeURIComponent(L.html);
      await page.goto(dataUrl,{ waitUntil:"load", timeout:60000 });
      await page.emulateMediaType("screen");
      try{ await page.waitForFunction(()=>document.readyState==="complete",{timeout:60000}); }catch{}
      try{ await page.evaluate(()=> (document.fonts && document.fonts.ready) || Promise.resolve()); }catch{}
      await page.evaluate(()=> new Promise(r=>setTimeout(r,80)));
      const pdf = await page.pdf({ format:"Letter", printBackground:true, margin:{top:"1in",right:"1in",bottom:"1in",left:"1in"} });
      await page.close();
      const pdfBuffer = ensureBuffer(pdf);
      try{ archive.append(pdfBuffer,{ name: pdfName }); }catch(err){
        logError('ZIP_APPEND_FAILED', 'Failed to append PDF to archive', err, { jobId, letter: pdfName });
        throw err;
      }
    }
    await archive.finalize();

    if(fileStream && consumer){
      await new Promise(resolve => fileStream.on('close', resolve));
      try{
        const stat = await fs.promises.stat(path.join(consumerUploadsDir(consumer.id), storedName));
        await addFileMeta(consumer.id, {
          id,
          originalName,
          storedName,
          type: 'letters_zip',
          size: stat.size,
          mimetype: 'application/zip',
          uploadedAt: new Date().toISOString(),
        });
        await addEvent(consumer.id, 'letters_downloaded', { jobId, file: `/api/consumers/${consumer.id}/state/files/${storedName}` });
      }catch(err){ logError('ZIP_RECORD_FAILED', 'Failed to record zip', err, { jobId, consumerId: consumer.id }); }
    }
    logInfo('ZIP_BUILD_SUCCESS', 'Letters zip created', { jobId });
  }catch(e){
    logError('ZIP_BUILD_FAILED', 'Zip generation failed', e, { jobId });
    try{ res.status(500).json({ ok:false, errorCode:'ZIP_BUILD_FAILED', message:'Failed to create zip.' }); }catch{}
  }finally{
    try{ await browserInstance?.close(); }catch{}

  }
});

app.post("/api/letters/:jobId/mail", authenticate, requirePermission("letters"), async (req,res)=>{

  const { jobId } = req.params;
  const result = await loadJobForUser(jobId, req.user.id);
  if(!result) return res.status(404).json({ ok:false, error:"Job not found" });
  const consumerId = String(req.body?.consumerId || "").trim();
  const file = String(req.body?.file || "").trim();
  if(!consumerId) return res.status(400).json({ ok:false, error:"consumerId required" });
  if(!file) return res.status(400).json({ ok:false, error:"file required" });
  const db = await loadDB();
  const consumer = db.consumers.find(c=>c.id===consumerId);
  if(!consumer) return res.status(404).json({ ok:false, error:"Consumer not found" });

  const cstate = await listConsumerState(consumerId);
  const ev = cstate.events.find(e=>e.type==='letters_portal_sent' && e.payload?.jobId===jobId && e.payload?.file?.endsWith(`/state/files/${file}`));
  if(!ev) return res.status(404).json({ ok:false, error:"Letter not found" });
  const filePath = path.join(consumerUploadsDir(consumerId), file);
  try{
    const result = await sendCertifiedMail({
      filePath,
      toName: consumer.name,
      toAddress: consumer.addr1,
      toCity: consumer.city,
      toState: consumer.state,
      toZip: consumer.zip
    });
    await addEvent(consumerId, 'letters_mailed', { jobId, file: ev.payload.file, provider: 'simplecertifiedmail', result });
    res.json({ ok:true });
    logInfo('SCM_MAIL_SUCCESS', 'Sent letter via SimpleCertifiedMail', { jobId, consumerId, file });
  }catch(e){
    logError('SCM_MAIL_FAILED', 'Failed to mail via SimpleCertifiedMail', e, { jobId, consumerId, file });
    res.status(500).json({ ok:false, errorCode:'SCM_MAIL_FAILED', message:String(e) });
  }
});

app.post("/api/letters/:jobId/email", authenticate, requirePermission("letters"), async (req,res)=>{

  const { jobId } = req.params;
  const to = String(req.body?.to || "").trim();
  if(!to) return res.status(400).json({ ok:false, error:"Missing recipient" });
  if(!mailer) return res.status(500).json({ ok:false, error:"Email not configured" });
  const result = await loadJobForUser(jobId, req.user.id);
  if(!result) return res.status(404).json({ ok:false, error:"Job not found or expired" });
  const { job, meta } = result;

  // find consumer for logging
  let consumer = null;
  try{
    if(meta.consumerId){
      const db = await loadDB();
      consumer = db.consumers.find(c=>c.id === meta.consumerId) || null;
    }
  }catch{}

  const needsBrowser = job.letters.some(l => !l.useOcr);
  let browserInstance;
  try{
    if (needsBrowser) browserInstance = await launchBrowser();

    const attachments = [];
    for(let i=0;i<job.letters.length;i++){
      const L = job.letters[i];
      const html = L.html || (L.htmlPath ? fs.readFileSync(L.htmlPath, "utf-8") : fs.readFileSync(path.join(LETTERS_DIR, jobId, L.filename), "utf-8"));

      let pdfBuffer;
      if (L.useOcr) {
        pdfBuffer = await generateOcrPdf(html);

      } else {
        const page = await browserInstance.newPage();
        const dataUrl = "data:text/html;charset=utf-8," + encodeURIComponent(html);
        await page.goto(dataUrl,{ waitUntil:"load", timeout:60000 });
        await page.emulateMediaType("screen");
        try{ await page.waitForFunction(()=>document.readyState==="complete",{timeout:60000}); }catch{}
        try{ await page.evaluate(()=> (document.fonts && document.fonts.ready) || Promise.resolve()); }catch{}
        await page.evaluate(()=> new Promise(r=>setTimeout(r,80)));
        const pdf = await page.pdf({ format:"Letter", printBackground:true, margin:{top:"1in",right:"1in",bottom:"1in",left:"1in"} });
        await page.close();
        pdfBuffer = ensureBuffer(pdf);
      }

      const name = (L.filename || `letter${i}`).replace(/\.html?$/i,"") + '.pdf';
      attachments.push({ filename: name, content: pdfBuffer, contentType: 'application/pdf' });
    }

    await mailer.sendMail({
      from: process.env.SMTP_FROM || process.env.SMTP_USER,
      to,
      subject: `Letters ${jobId}`,
      text: `Attached letters for job ${jobId}`,
      attachments
    });

    if(consumer){
      try{ await addEvent(consumer.id, 'letters_emailed', { jobId, to, count: attachments.length }); }catch{}
    }

    res.json({ ok:true });
    logInfo('EMAIL_SEND_SUCCESS', 'Letters emailed', { jobId, to, count: attachments.length });
  }catch(e){
    logError('EMAIL_SEND_FAILED', 'Failed to email letters', e, { jobId, to });
    res.status(500).json({ ok:false, errorCode:'EMAIL_SEND_FAILED', message:String(e) });

  }finally{
    try{ await browserInstance?.close(); }catch{}

  }
});

app.post("/api/letters/:jobId/portal", authenticate, requirePermission("letters"), async (req,res)=>{

  const { jobId } = req.params;
  const result = await loadJobForUser(jobId, req.user.id);
  if(!result) return res.status(404).json({ ok:false, error:"Job not found or expired" });
  const { job, meta } = result;

  // locate consumer for storage
  let consumer = null;
  try{
    if(meta.consumerId){
      const db = await loadDB();
      consumer = db.consumers.find(c=>c.id === meta.consumerId) || null;
    }
  }catch{}
  if(!consumer) return res.status(400).json({ ok:false, error:"Consumer not found" });

  const needsBrowser = job.letters.some(l => !l.useOcr);
  let browserInstance;
  try{
    logInfo('PORTAL_UPLOAD_START', 'Building portal letters', { jobId, consumerId: consumer.id });

    if (needsBrowser) browserInstance = await launchBrowser();

    const dir = consumerUploadsDir(consumer.id);
    const safe = (consumer.name || 'client').toLowerCase().replace(/[^a-z0-9]+/g,'_');
    const date = new Date().toISOString().slice(0,10);

    for(let i=0;i<job.letters.length;i++){
      const L = job.letters[i];
      const html = L.html || (L.htmlPath ? fs.readFileSync(L.htmlPath, 'utf-8') : fs.readFileSync(path.join(LETTERS_DIR, jobId, L.filename), 'utf-8'));

      let pdfBuffer;
      if (L.useOcr) {
        pdfBuffer = await generateOcrPdf(html);
      } else {
        const page = await browserInstance.newPage();
        const dataUrl = "data:text/html;charset=utf-8," + encodeURIComponent(html);
        await page.goto(dataUrl,{ waitUntil:'load', timeout:60000 });
        await page.emulateMediaType('screen');
        try{ await page.waitForFunction(()=>document.readyState==='complete',{timeout:60000}); }catch{}
        try{ await page.evaluate(()=> (document.fonts && document.fonts.ready) || Promise.resolve()); }catch{}
        await page.evaluate(()=> new Promise(r=>setTimeout(r,80)));
        const pdf = await page.pdf({ format:'Letter', printBackground:true, margin:{top:'1in',right:'1in',bottom:'1in',left:'1in'} });
        await page.close();
        pdfBuffer = ensureBuffer(pdf);
      }

      const id = nanoid(10);
      const storedName = `${id}.pdf`;
      const base = (L.filename||`letter${i}`).replace(/\.html?$/i,"");
      const originalName = `${safe}_${date}_${base}.pdf`;
      const fullPath = path.join(dir, storedName);
      await fs.promises.writeFile(fullPath, pdfBuffer);
      const stat = await fs.promises.stat(fullPath);
      await addFileMeta(consumer.id, {
        id,
        originalName,
        storedName,
        type: 'letter_pdf',
        size: stat.size,
        mimetype: 'application/pdf',
        uploadedAt: new Date().toISOString(),
      });
      await addEvent(consumer.id, 'letters_portal_sent', { jobId, file: `/api/consumers/${consumer.id}/state/files/${storedName}` });
    }

    logInfo('PORTAL_UPLOAD_SUCCESS', 'Portal letters stored', { jobId, consumerId: consumer.id, count: job.letters.length });
    res.json({ ok:true, count: job.letters.length });
  }catch(e){
    logError('PORTAL_UPLOAD_FAILED', 'Letters portal upload failed', e, { jobId });
    res.status(500).json({ ok:false, errorCode:'PORTAL_UPLOAD_FAILED', message:String(e) });
  }finally{
    try{ await browserInstance?.close(); }catch{}
  }
});

app.get("/api/jobs/:jobId/letters", authenticate, requirePermission("letters"), (req, res) => {
  req.url = `/api/letters/${encodeURIComponent(req.params.jobId)}`;
  app._router.handle(req, res);
});
app.get("/api/jobs/:jobId/letters/:idx.html", authenticate, requirePermission("letters"), (req, res) => {
  req.url = `/api/letters/${encodeURIComponent(req.params.jobId)}/${req.params.idx}.html`;
  app._router.handle(req, res);
});
app.get("/api/jobs/:jobId/letters/:idx.pdf", authenticate, requirePermission("letters"), (req, res) => {

  req.url = `/api/letters/${encodeURIComponent(req.params.jobId)}/${req.params.idx}.pdf`;
  app._router.handle(req, res);
});

// =================== Consumer STATE (events + files) ===================
app.get("/api/consumers/:id/tracker", async (req,res)=>{
  const t = await listTracker(req.params.id);
  res.json(t);
});

app.get("/api/tracker/steps", async (_req, res) => {
  res.json({ ok: true, steps: await getTrackerSteps() });
});

app.put("/api/tracker/steps", async (req, res) => {
  const steps = Array.isArray(req.body?.steps) ? req.body.steps : [];
  await setTrackerSteps(steps);
  res.json({ ok: true });
});

app.post("/api/consumers/:id/tracker", async (req, res) => {
  const completed = req.body?.completed || {};
  for (const [step, done] of Object.entries(completed)) {
    await markTrackerStep(req.params.id, step, !!done);
  }
  await addEvent(req.params.id, "tracker_updated", { completed });
  res.json({ ok: true });

});

app.get("/api/consumers/:id/state", async (req,res)=>{
  const cstate = await listConsumerState(req.params.id);
  const state = { ...cstate };
  if(state.creditScore == null){
    const db = await loadDB();
    const consumer = db.consumers.find(c=>c.id===req.params.id);
    if(consumer?.creditScore){
      state.creditScore = consumer.creditScore;
    }
  }
  res.json({ ok:true, state });
});

// Upload an attachment (photo/proof/etc.)
const fileUpload = multer({ storage: multer.memoryStorage() });
app.post("/api/consumers/:id/state/upload", fileUpload.single("file"), async (req,res)=>{
  const db = await loadDB();
  const consumer = db.consumers.find(c=>c.id===req.params.id);
  if(!consumer) return res.status(404).json({ ok:false, error:"Consumer not found" });
  if(!req.file) return res.status(400).json({ ok:false, error:"No file uploaded" });

  const dir = consumerUploadsDir(consumer.id);
  const id = nanoid(10);
  const ext = (req.file.originalname.match(/\.[a-z0-9]+$/i)||[""])[0] || "";
  const type = (req.body.type || '').toLowerCase().replace(/[^a-z0-9]+/g, '_') || 'doc';
  const safeName = (consumer.name || 'client').toLowerCase().replace(/[^a-z0-9]+/g, '_');
  const date = new Date().toISOString().slice(0,10);
  const storedName = `${id}${ext}`;
  const originalName = `${safeName}_${date}_${type}${ext}`;
  const fullPath = path.join(dir, storedName);
  await fs.promises.writeFile(fullPath, req.file.buffer);

  const rec = {
    id,
    originalName,
    storedName,
    type,
    size: req.file.size,
    mimetype: req.file.mimetype,
    uploadedAt: new Date().toISOString()
  };
  await addFileMeta(consumer.id, rec);
  await addEvent(consumer.id, "file_uploaded", { id, name: originalName, size: req.file.size });

  res.json({ ok:true, file: { ...rec, url: `/api/consumers/${consumer.id}/state/files/${storedName}` } });
});

// Serve a consumer file
app.get("/api/consumers/:id/state/files/:stored", (req,res)=>{
  const dir = consumerUploadsDir(req.params.id);
  const full = path.join(dir, path.basename(req.params.stored));
  if (!fs.existsSync(full)) return res.status(404).send("File not found");
  res.sendFile(full);
});

const PORT = process.env.PORT || 3000;
const shouldStartServer =
  process.env.NODE_ENV !== "test" || process.env.START_SERVER_IN_TEST === "true";
if (shouldStartServer) {
  app.listen(PORT, () => {
    console.log(`CRM ready    http://localhost:${PORT}`);
    const dbClient = (process.env.DATABASE_CLIENT || (process.env.NODE_ENV === "production" ? "pg" : "sqlite3")).toString();
    console.log(`DB client    ${dbClient}`);
    console.log(`Tenant mode  ${(process.env.DB_TENANT_STRATEGY || "partitioned").toString()}`);
    console.log(`Letters dir  ${LETTERS_DIR}`);
  });
}

export default app;



// End of server.js<|MERGE_RESOLUTION|>--- conflicted
+++ resolved
@@ -48,10 +48,6 @@
   canonicalBureauName,
 } from "./workflowEngine.js";
 import { withTenantContext } from "./tenantContext.js";
-<<<<<<< HEAD
-import { recordCheckoutStage, assignExperimentVariant, recordExperimentConversion } from "./analytics/metrics.js";
-=======
->>>>>>> 177ca7f3
 
 const MAX_ENV_KEY_LENGTH = 64;
 const DATA_REGION_EXPERIMENT_KEY = "portal-data-region";
@@ -573,10 +569,6 @@
 }
 
 let stripeClientCache = { key: null, tenantId: null, client: null };
-<<<<<<< HEAD
-const stripeClientMeta = new WeakMap();
-=======
->>>>>>> 177ca7f3
 
 async function getStripeClient(context = DEFAULT_TENANT_ID){
   const tenantId = tenantScope(context).tenantId;
@@ -592,19 +584,11 @@
   }
   if(!apiKey) return null;
   if(stripeClientCache.client && stripeClientCache.key === apiKey && stripeClientCache.tenantId === tenantId){
-<<<<<<< HEAD
-    stripeClientMeta.set(stripeClientCache.client, { tenantId, cacheHit: true, fetchedAt: Date.now() });
-=======
->>>>>>> 177ca7f3
     return stripeClientCache.client;
   }
   try {
     const client = new StripeLib(apiKey, { apiVersion: "2023-10-16" });
     stripeClientCache = { key: apiKey, tenantId, client };
-<<<<<<< HEAD
-    stripeClientMeta.set(client, { tenantId, cacheHit: false, fetchedAt: Date.now() });
-=======
->>>>>>> 177ca7f3
     return client;
   } catch (err) {
     logError("STRIPE_CLIENT_INIT_FAILED", "Failed to initialise Stripe client", err);
@@ -659,14 +643,8 @@
 
 async function createStripeCheckoutSession({ invoice, consumer = {}, company = {}, req, stripeClient = null } = {}){
   if(!invoice) return null;
-<<<<<<< HEAD
-  const scope = tenantScope(req || DEFAULT_TENANT_ID);
-  const tenantId = scope.tenantId;
-  const stripe = stripeClient || await getStripeClient(req);
-=======
   const stripe = stripeClient || await getStripeClient(req);
   if(!stripe) return null;
->>>>>>> 177ca7f3
   const amount = Number(invoice.amount) || 0;
   const amountCents = Math.round(amount * 100);
   if(!stripe){
