--- conflicted
+++ resolved
@@ -32,7 +32,6 @@
   addReminder,
   processAllReminders,
 } from "./state.js";
-<<<<<<< HEAD
 async function generateOcrPdf(html){
   const noise = "iVBORw0KGgoAAAANSUhEUgAAAB4AAAAeCAYAAAA7MK6iAAAAqElEQVR4nM1XSRKAMAjrO/n/Qzw5HpQlJNTm5EyRUBpDXeuBrRjZehteYpSwEm9o4u6uoffMeUaSjx1PFdsKiIjKRajVDhMr29UWW7b2q6ioYiQiYYm2wmsXYi6psajssFJIGDM+rRQem4mwXaTSRF45pp1J/sVQFwhW0SODItoRens5xqBcZCI58rpzQzaVFPFUwqjNmX9/5lXM4LGz7xRAER/xf0WRXElyH0vwJrWaAAAAAElFTkSuQmCC";
   const ocrCss = `
@@ -51,23 +50,7 @@
     }`;
   const injected = html.replace('</head>', `<style>${ocrCss}</style></head>`);
   return await htmlToPdfBuffer(injected);
-=======
-function generateOcrPdf(html){
-  const tmpDir = fs.mkdtempSync(path.join(os.tmpdir(), 'ocr-'));
-  const htmlPath = path.join(tmpDir, 'letter.html');
-  const pdfPath = path.join(tmpDir, 'letter.pdf');
-  fs.writeFileSync(htmlPath, html, 'utf8');
-  const script = path.join(__dirname, 'ocr_resistant_pdf.py');
-  const res = spawnSync('python3', [script, '--in', htmlPath, '--out', pdfPath, '--preset', 'strong']);
-
-  if(res.status !== 0){
-    console.error(res.stderr?.toString() || 'OCR script failed');
-    throw new Error('OCR script failed');
-  }
-  const buf = fs.readFileSync(pdfPath);
-  fs.rmSync(tmpDir, { recursive: true, force: true });
-  return buf;
->>>>>>> 7d8a2492
+
 }
 
 
@@ -1128,12 +1111,8 @@
 
   if(useOcr){
     try{
-<<<<<<< HEAD
       const pdfBuffer = await generateOcrPdf(html);
-=======
-      const pdfBuffer = generateOcrPdf(html);
-
->>>>>>> 7d8a2492
+
       res.setHeader("Content-Type","application/pdf");
       res.setHeader("Content-Disposition",`attachment; filename="${filenameBase}.pdf"`);
       console.log(`Generated OCR PDF for ${filenameBase} (${pdfBuffer.length} bytes)`);
@@ -1239,12 +1218,8 @@
       const name = (L.filename||`letter${i}`).replace(/\.html?$/i,"") + '.pdf';
 
       if (L.useOcr) {
-<<<<<<< HEAD
         const pdfBuffer = await generateOcrPdf(L.html);
-=======
-        const pdfBuffer = generateOcrPdf(L.html);
-
->>>>>>> 7d8a2492
+
         try{ archive.append(pdfBuffer,{ name }); }catch(err){
           logError('ZIP_APPEND_FAILED', 'Failed to append PDF to archive', err, { jobId, letter: name });
           throw err;
@@ -1330,12 +1305,8 @@
 
       let pdfBuffer;
       if (L.useOcr) {
-<<<<<<< HEAD
         pdfBuffer = await generateOcrPdf(html);
-=======
-        pdfBuffer = generateOcrPdf(html);
-
->>>>>>> 7d8a2492
+
       } else {
         const page = await browserInstance.newPage();
         const dataUrl = "data:text/html;charset=utf-8," + encodeURIComponent(html);
@@ -1428,12 +1399,8 @@
       const name = (L.filename||`letter${i}`).replace(/\.html?$/i,"") + '.pdf';
 
       if (L.useOcr) {
-<<<<<<< HEAD
         const pdfBuffer = await generateOcrPdf(html);
-=======
-        const pdfBuffer = generateOcrPdf(html);
-
->>>>>>> 7d8a2492
+
         try{ archive.append(pdfBuffer,{ name }); }catch(err){
           logError('ZIP_APPEND_FAILED', 'Failed to append PDF to archive', err, { jobId, letter: name });
           throw err;
