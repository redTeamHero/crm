--- conflicted
+++ resolved
@@ -593,15 +593,10 @@
 }
 
 // =================== Consumers ===================
-<<<<<<< HEAD
 app.get("/api/consumers", async (_req,res)=> res.json(await loadDB()));
 app.post("/api/consumers", async (req,res)=>{
   const db = await loadDB();
-=======
-app.get("/api/consumers", authenticate, requirePermission("consumers"), (_req,res)=> res.json(loadDB()));
-app.post("/api/consumers", authenticate, requirePermission("consumers"), (req,res)=>{
-  const db = loadDB();
->>>>>>> d75b0471
+
   const id = nanoid(10);
   const consumer = {
     id,
@@ -628,13 +623,9 @@
   res.json({ ok:true, consumer });
 });
 
-<<<<<<< HEAD
 app.put("/api/consumers/:id", async (req,res)=>{
   const db = await loadDB();
-=======
-app.put("/api/consumers/:id", authenticate, requirePermission("consumers"), (req,res)=>{
-  const db = loadDB();
->>>>>>> d75b0471
+
   const c = db.consumers.find(x=>x.id===req.params.id);
   if(!c) return res.status(404).json({ ok:false, error:"Consumer not found" });
   Object.assign(c, {
@@ -652,13 +643,9 @@
   res.json({ ok:true, consumer:c });
 });
 
-<<<<<<< HEAD
 app.delete("/api/consumers/:id", async (req,res)=>{
   const db=await loadDB();
-=======
-app.delete("/api/consumers/:id", authenticate, requirePermission("consumers"), (req,res)=>{
-  const db=loadDB();
->>>>>>> d75b0471
+
   const i=db.consumers.findIndex(c=>c.id===req.params.id);
   if(i===-1) return res.status(404).json({ ok:false, error:"Consumer not found" });
   const removed = db.consumers[i];
