// server.js
import express from "express";
import fs from "fs";
import path from "path";
import { fileURLToPath } from "url";
import { createRequire } from "module";
import multer from "multer";
import { nanoid } from "nanoid";
import { spawn, spawnSync } from "child_process";
import puppeteer from "puppeteer";
import crypto from "crypto";
import os from "os";
import archiver from "archiver";

import { PassThrough } from "stream";

import { generateLetters, generatePersonalInfoLetters, generateInquiryLetters, generateDebtCollectorLetters } from "./letterEngine.js";
import { PLAYBOOKS } from "./playbook.js";
import { normalizeReport, renderHtml, savePdf } from "./creditAuditTool.js";
import {
  listConsumerState,
  addEvent,
  addFileMeta,
  consumerUploadsDir,
  addReminder,
  processAllReminders,
} from "./state.js";


const __filename = fileURLToPath(import.meta.url);
const __dirname = path.dirname(__filename);

const require = createRequire(import.meta.url);
let nodemailer = null;
try {
  nodemailer = require("nodemailer");
} catch (e) {
  console.warn("Nodemailer not installed");
}

const app = express();
app.use(express.json({ limit: "10mb" }));
let mailer = null;
if(nodemailer && process.env.SMTP_HOST){
  mailer = nodemailer.createTransport({
    host: process.env.SMTP_HOST,
    port: Number(process.env.SMTP_PORT || 587),
    secure: false,
    auth: process.env.SMTP_USER ? { user: process.env.SMTP_USER, pass: process.env.SMTP_PASS } : undefined
  });
}

// Basic request logging for debugging
app.use((req, res, next) => {
  const start = Date.now();
  res.on("finish", () => {
    const ms = Date.now() - start;
    console.log(`${new Date().toISOString()} ${req.method} ${req.originalUrl} -> ${res.statusCode} ${ms}ms`);
  });
  next();
});

async function rewordWithAI(text, tone) {
  const key = process.env.OPENAI_API_KEY;
  if (!key || !text) return text;
  try {
    const resp = await fetch("https://api.openai.com/v1/chat/completions", {
      method: "POST",
      headers: {
        "Content-Type": "application/json",
        Authorization: `Bearer ${key}`,
      },
      body: JSON.stringify({
        model: "gpt-4o-mini",
        messages: [
          { role: "system", content: "You reword credit dispute statements." },
          {
            role: "user",
            content: `Tone: ${tone}\nReword the following text. Do not use the \"—\" character.\nText: ${text}`,
          },
        ],
      }),
    });
    const data = await resp.json().catch(() => ({}));
    const out = data.choices?.[0]?.message?.content?.trim() || text;
    return out.replace(/—/g, "-");
  } catch (e) {
    console.error("AI reword failed", e);
    return text;
  }
}

// periodically surface due letter reminders
processAllReminders();
setInterval(() => {
  try { processAllReminders(); }
  catch (e) { console.error("Reminder check failed", e); }
}, 60 * 60 * 1000);

// ---------- Static UI ----------
const PUBLIC_DIR = path.join(__dirname, "public");
app.use(express.static(PUBLIC_DIR));
app.get("/", (_req, res) => res.sendFile(path.join(PUBLIC_DIR, "index.html")));
app.get("/dashboard", (_req, res) => res.sendFile(path.join(PUBLIC_DIR, "dashboard.html")));
app.get("/clients", (_req, res) => res.sendFile(path.join(PUBLIC_DIR, "index.html")));
app.get("/leads", (_req, res) => res.sendFile(path.join(PUBLIC_DIR, "leads.html")));
app.get("/schedule", (_req, res) => res.sendFile(path.join(PUBLIC_DIR, "schedule.html")));
app.get("/my-company", (_req, res) => res.sendFile(path.join(PUBLIC_DIR, "my-company.html")));
app.get("/billing", (_req, res) => res.sendFile(path.join(PUBLIC_DIR, "billing.html")));
app.get(["/letters", "/letters/:jobId"], (_req, res) =>
  res.sendFile(path.join(PUBLIC_DIR, "letters.html"))
);
app.get("/quiz", (_req,res)=> res.sendFile(path.join(PUBLIC_DIR, "quiz.html")));
app.get("/portal/:id", (req, res) => {
  const db = loadDB();
  const consumer = db.consumers.find(c => c.id === req.params.id);
  if (!consumer) return res.status(404).send("Portal not found");
  const tmpl = fs.readFileSync(path.join(PUBLIC_DIR, "client-portal-template.html"), "utf-8");
  const html = tmpl.replace(/{{name}}/g, consumer.name);
  res.send(html);
});

// ---------- Simple JSON "DB" ----------
const DB_PATH = path.join(__dirname, "db.json");
function loadDB(){ try{ return JSON.parse(fs.readFileSync(DB_PATH,"utf-8")); }catch{ return { consumers: [] }; } }
function saveDB(db){ fs.writeFileSync(DB_PATH, JSON.stringify(db,null,2)); }

const LETTERS_DB_PATH = path.join(__dirname, "letters-db.json");
function loadLettersDB(){
  try{
    const raw = fs.readFileSync(LETTERS_DB_PATH,"utf-8");
    const db = JSON.parse(raw);
    console.log(`Loaded letters DB with ${db.jobs?.length || 0} jobs`);
    return db;
  }catch(e){
    console.warn("letters-db.json missing or invalid, using empty structure");
    return { jobs: [], templates: [], sequences: [], contracts: [] };
  }
}

function saveLettersDB(db){
  fs.writeFileSync(LETTERS_DB_PATH, JSON.stringify(db,null,2));
  console.log(`Saved letters DB with ${db.jobs.length} jobs`);
}
function recordLettersJob(consumerId, jobId, letters){
  console.log(`Recording letters job ${jobId} for consumer ${consumerId}`);
  const db = loadLettersDB();
  db.jobs.push({ consumerId, jobId, createdAt: Date.now(), letters: letters.map(L=>({ filename:L.filename, bureau:L.bureau, creditor:L.creditor })) });
  saveLettersDB(db);
}
if(!fs.existsSync(LETTERS_DB_PATH)){
  console.log(`letters-db.json not found. Initializing at ${LETTERS_DB_PATH}`);
  saveLettersDB({ jobs: [], templates: [], sequences: [], contracts: [] });
}

const LEADS_DB_PATH = path.join(__dirname, "leads-db.json");
function loadLeadsDB(){ try{ return JSON.parse(fs.readFileSync(LEADS_DB_PATH,"utf-8")); }catch{ return { leads: [] }; } }
function saveLeadsDB(db){ fs.writeFileSync(LEADS_DB_PATH, JSON.stringify(db,null,2)); }

const INVOICES_DB_PATH = path.join(__dirname, "invoices-db.json");
function loadInvoicesDB(){
  try{ return JSON.parse(fs.readFileSync(INVOICES_DB_PATH, "utf-8")); }
  catch{ return { invoices: [] }; }
}
function saveInvoicesDB(db){ fs.writeFileSync(INVOICES_DB_PATH, JSON.stringify(db,null,2)); }

function renderInvoiceHtml(inv, company = {}, consumer = {}) {
  return `<!DOCTYPE html><html><head><meta charset="utf-8"/>
  <style>
    body { font-family: sans-serif; margin:40px; }
    h1 { text-align:center; }
    table { width:100%; border-collapse:collapse; margin-top:20px; }
    th, td { padding:8px; border-bottom:1px solid #ddd; text-align:left; }
  </style>
  </head><body>
  <h1>${company.name || 'Invoice'}</h1>
  <p><strong>Bill To:</strong> ${consumer.name || ''}</p>
  <table>
    <thead><tr><th>Description</th><th>Amount</th><th>Due</th></tr></thead>
    <tbody><tr><td>${inv.desc}</td><td>$${Number(inv.amount).toFixed(2)}</td><td>${inv.due || ''}</td></tr></tbody>
  </table>
  </body></html>`;
}


// ---------- Upload handling ----------
const upload = multer({ storage: multer.memoryStorage() });

// ---------- Python Analyzer Bridge ----------
async function runPythonAnalyzer(htmlContent){
  const scriptPath = path.join(__dirname, "metro2_audit_multi.py");
  await fs.promises.access(scriptPath, fs.constants.R_OK)
    .catch(()=>{ throw new Error(`Analyzer not found or unreadable: ${scriptPath}`); });
  const tmpDir = await fs.promises.mkdtemp(path.join(os.tmpdir(),"metro2-"));
  const htmlPath = path.join(tmpDir,"report.html");
  const outPath  = path.join(tmpDir,"report.json");
  await fs.promises.writeFile(htmlPath, htmlContent, "utf-8");

  const py = spawn("python3", [scriptPath,"-i",htmlPath,"-o",outPath], { stdio:["ignore","pipe","pipe"] });
  let stdout="", stderr="";
  py.stdout.on("data",d=>stdout+=d.toString());
  py.stderr.on("data",d=>stderr+=d.toString());

  return new Promise((resolve,reject)=>{
    py.on("error", async(err) => {
      try { await fs.promises.rm(tmpDir,{recursive:true,force:true}); }catch{}
      reject(err);
    });
    py.on("close", async(code)=>{
      try{
        if(code!==0) throw new Error(`Analyzer exit ${code}\n${stderr}\n${stdout}`);
        await fs.promises.access(outPath, fs.constants.R_OK);
        const raw = await fs.promises.readFile(outPath, "utf-8");
        const json = JSON.parse(raw);
        resolve(json);
      }catch(e){ reject(e); }
      finally{ try{ await fs.promises.rm(tmpDir,{recursive:true,force:true}); }catch{} }
    });
  });
}

// =================== Consumers ===================
app.get("/api/consumers", (_req,res)=> res.json(loadDB()));
app.post("/api/consumers", (req,res)=>{
  const db = loadDB();
  const id = nanoid(10);
  const consumer = {
    id,
    name: req.body.name || "Unnamed",
    email: req.body.email || "",
    phone: req.body.phone || "",
    addr1: req.body.addr1 || "",
    addr2: req.body.addr2 || "",
    city:  req.body.city  || "",
    state: req.body.state || "",
    zip:   req.body.zip   || "",
    ssn_last4: req.body.ssn_last4 || "",
    dob: req.body.dob || "",
    sale: Number(req.body.sale) || 0,
    paid: Number(req.body.paid) || 0,
    status: req.body.status || "active",

    reports: []
  };
  db.consumers.push(consumer);
  saveDB(db);
  // log event
  addEvent(id, "consumer_created", { name: consumer.name });
  res.json({ ok:true, consumer });
});

app.put("/api/consumers/:id", (req,res)=>{
  const db = loadDB();
  const c = db.consumers.find(x=>x.id===req.params.id);
  if(!c) return res.status(404).json({ ok:false, error:"Consumer not found" });
  Object.assign(c, {
    name:req.body.name??c.name, email:req.body.email??c.email, phone:req.body.phone??c.phone,
    addr1:req.body.addr1??c.addr1, addr2:req.body.addr2??c.addr2, city:req.body.city??c.city,
    state:req.body.state??c.state, zip:req.body.zip??c.zip, ssn_last4:req.body.ssn_last4??c.ssn_last4,
    dob:req.body.dob??c.dob,
    sale: req.body.sale !== undefined ? Number(req.body.sale) : c.sale,
    paid: req.body.paid !== undefined ? Number(req.body.paid) : c.paid,
    status: req.body.status ?? c.status ?? "active"

  });
  saveDB(db);
  addEvent(c.id, "consumer_updated", { fields: Object.keys(req.body||{}) });
  res.json({ ok:true, consumer:c });
});

app.delete("/api/consumers/:id", (req,res)=>{
  const db=loadDB();
  const i=db.consumers.findIndex(c=>c.id===req.params.id);
  if(i===-1) return res.status(404).json({ ok:false, error:"Consumer not found" });
  const removed = db.consumers[i];
  db.consumers.splice(i,1);
  saveDB(db);
  addEvent(removed.id, "consumer_deleted", {});
  res.json({ ok:true });
});

// =================== Leads ===================
app.get("/api/leads", (_req,res)=> res.json({ ok:true, ...loadLeadsDB() }));


app.post("/api/leads", (req,res)=>{
  const db = loadLeadsDB();
  const id = nanoid(10);
  const lead = {
    id,
    name: req.body.name || "",
    email: req.body.email || "",
    phone: req.body.phone || "",
    source: req.body.source || "",
    notes: req.body.notes || "",
    status: "new"

  };
  db.leads.push(lead);
  saveLeadsDB(db);
  res.json({ ok:true, lead });
});

app.put("/api/leads/:id", (req,res)=>{
  const db = loadLeadsDB();
  const lead = db.leads.find(l=>l.id===req.params.id);
  if(!lead) return res.status(404).json({ error:"Not found" });
  Object.assign(lead, {
    name: req.body.name ?? lead.name,
    email: req.body.email ?? lead.email,
    phone: req.body.phone ?? lead.phone,
    source: req.body.source ?? lead.source,
    notes: req.body.notes ?? lead.notes,
    status: req.body.status ?? lead.status
  });
  saveLeadsDB(db);
  res.json({ ok:true, lead });
});

app.delete("/api/leads/:id", (req,res)=>{
  const db = loadLeadsDB();
  const idx = db.leads.findIndex(l=>l.id===req.params.id);
  if(idx === -1) return res.status(404).json({ error:"Not found" });
  db.leads.splice(idx,1);
  saveLeadsDB(db);
  res.json({ ok:true });
});

// =================== Invoices ===================
app.get("/api/invoices/:consumerId", (req,res)=>{
  const db = loadInvoicesDB();
  const list = db.invoices.filter(inv => inv.consumerId === req.params.consumerId);
  res.json({ ok:true, invoices: list });
});

app.post("/api/invoices", async (req,res)=>{
  const db = loadInvoicesDB();
  const inv = {
    id: nanoid(10),
    consumerId: req.body.consumerId,
    desc: req.body.desc || "",
    amount: Number(req.body.amount) || 0,
    due: req.body.due || null,
    paid: !!req.body.paid,
    pdf: null,
  };

  let result;
  try {
    const company = req.body.company || {};
    const mainDb = loadDB();
    const consumer = mainDb.consumers.find(c => c.id === inv.consumerId) || {};
    const html = renderInvoiceHtml(inv, company, consumer);
    result = await savePdf(html);
    let ext = path.extname(result.path);
    if (result.warning || ext !== ".pdf") {
      console.error("Invoice PDF generation failed", result.warning);
      ext = ".html";
    }
    const mime = ext === ".pdf" ? "application/pdf" : "text/html";

    const uploadsDir = consumerUploadsDir(inv.consumerId);
    const fid = nanoid(10);
    const storedName = `${fid}${ext}`;
    const dest = path.join(uploadsDir, storedName);
    await fs.promises.copyFile(result.path, dest);
    const stat = await fs.promises.stat(dest);
    addFileMeta(inv.consumerId, {
      id: fid,
      originalName: `invoice_${inv.id}${ext}`,
      storedName,
      type: "invoice",
      size: stat.size,
      mimetype: mime,
      uploadedAt: new Date().toISOString(),
    });
    inv.pdf = storedName;
  } catch (err) {
    console.error("Failed to generate invoice PDF", err);
  }

  const payLink = req.body.payLink || `https://pay.example.com/${inv.id}`;
  addEvent(inv.consumerId, "message", {
    from: "system",
    text: `Payment due for ${inv.desc} ($${inv.amount.toFixed(2)}). Pay here: ${payLink}`,
  });


  db.invoices.push(inv);
  saveInvoicesDB(db);
  res.json({ ok:true, invoice: inv, warning: result?.warning });
});

app.put("/api/invoices/:id", (req,res)=>{
  const db = loadInvoicesDB();
  const inv = db.invoices.find(i=>i.id===req.params.id);
  if(!inv) return res.status(404).json({ ok:false, error:"Not found" });
  if(req.body.desc !== undefined) inv.desc = req.body.desc;
  if(req.body.amount !== undefined) inv.amount = Number(req.body.amount) || 0;
  if(req.body.due !== undefined) inv.due = req.body.due;
  if(req.body.paid !== undefined) inv.paid = !!req.body.paid;
  saveInvoicesDB(db);
  res.json({ ok:true, invoice: inv });
});

// =================== Messages ===================
app.get("/api/messages/:consumerId", (req,res)=>{
  const cstate = listConsumerState(req.params.consumerId);
  const msgs = (cstate.events || []).filter(e=>e.type === "message");
  res.json({ ok:true, messages: msgs });
});

app.post("/api/messages/:consumerId", (req,res)=>{
  const text = req.body.text || "";
  const from = req.body.from || "host";
  addEvent(req.params.consumerId, "message", { from, text });
  res.json({ ok:true });
});

// =================== Templates / Sequences / Contracts ===================
app.get("/api/templates", (_req,res)=>{
  const db = loadLettersDB();
  res.json({
    ok: true,
    templates: db.templates || [],
    sequences: db.sequences || [],
    contracts: db.contracts || []
  });
});

app.post("/api/templates", (req,res)=>{
  const db = loadLettersDB();
  const tpl = { id: nanoid(8), name: req.body.name || "", body: req.body.body || "" };
  db.templates = db.templates || [];
  db.templates.push(tpl);
  saveLettersDB(db);
  res.json({ ok:true, template: tpl });
});

app.post("/api/sequences", (req,res)=>{
  const db = loadLettersDB();
  const seq = { id: nanoid(8), name: req.body.name || "", templates: req.body.templates || [] };
  db.sequences = db.sequences || [];
  db.sequences.push(seq);
  saveLettersDB(db);
  res.json({ ok:true, sequence: seq });
});

app.post("/api/contracts", (req,res)=>{
  const db = loadLettersDB();
  const ct = { id: nanoid(8), name: req.body.name || "", body: req.body.body || "" };
  db.contracts = db.contracts || [];
  db.contracts.push(ct);
  saveLettersDB(db);
  res.json({ ok:true, contract: ct });
});


// Upload HTML -> analyze -> save under consumer
app.post("/api/consumers/:id/upload", upload.single("file"), async (req,res)=>{
  const db=loadDB();
  const consumer = db.consumers.find(c=>c.id===req.params.id);
  if(!consumer) return res.status(404).json({ ok:false, error:"Consumer not found" });
  if(!req.file) return res.status(400).json({ ok:false, error:"No file uploaded" });

  try{
    const analyzed = await runPythonAnalyzer(req.file.buffer.toString("utf-8"));
    const rid = nanoid(8);
    // store original uploaded file so clients can access it from document center
    const uploadDir = consumerUploadsDir(consumer.id);
    const ext = (req.file.originalname.match(/\.[a-z0-9]+$/i)||[""])[0] || "";
    const storedName = `${rid}${ext}`;
    await fs.promises.writeFile(path.join(uploadDir, storedName), req.file.buffer);
    addFileMeta(consumer.id, {
      id: rid,
      originalName: req.file.originalname,
      storedName,
      size: req.file.size,
      mimetype: req.file.mimetype,
      uploadedAt: new Date().toISOString(),
    });
    consumer.reports.unshift({
      id: rid,
      uploadedAt: new Date().toISOString(),
      filename: req.file.originalname,
      size: req.file.size,
      summary: { tradelines: analyzed?.tradelines?.length || 0 },
      data: analyzed
    });
    saveDB(db);
    addEvent(consumer.id, "report_uploaded", {
      reportId: rid,
      filename: req.file.originalname,
      size: req.file.size
    });
    res.json({ ok:true, reportId: rid });
  }catch(e){
    console.error("Analyzer error:", e);
    res.status(500).json({ ok:false, error: String(e) });
  }
});

app.get("/api/consumers/:id/reports", (req,res)=>{
  const db=loadDB();
  const c=db.consumers.find(x=>x.id===req.params.id);
  if(!c) return res.status(404).json({ ok:false, error:"Consumer not found" });
  res.json({ ok:true, reports: c.reports.map(r=>({ id:r.id, uploadedAt:r.uploadedAt, filename:r.filename, summary:r.summary })) });
});

app.get("/api/consumers/:id/report/:rid", (req,res)=>{
  const db=loadDB();
  const c=db.consumers.find(x=>x.id===req.params.id);
  if(!c) return res.status(404).json({ ok:false, error:"Consumer not found" });
  const r=c.reports.find(x=>x.id===req.params.rid);
  if(!r) return res.status(404).json({ ok:false, error:"Report not found" });
  res.json({ ok:true, report:r.data, consumer:{
    id:c.id,name:c.name,email:c.email,phone:c.phone,addr1:c.addr1,addr2:c.addr2,city:c.city,state:c.state,zip:c.zip,ssn_last4:c.ssn_last4,dob:c.dob
  }});
});

app.delete("/api/consumers/:id/report/:rid", (req,res)=>{
  const db=loadDB();
  const c=db.consumers.find(x=>x.id===req.params.id);
  if(!c) return res.status(404).json({ ok:false, error:"Consumer not found" });
  const i=c.reports.findIndex(x=>x.id===req.params.rid);
  if(i===-1) return res.status(404).json({ ok:false, error:"Report not found" });
  const removed = c.reports[i];
  c.reports.splice(i,1);
  saveDB(db);
  addEvent(c.id, "report_deleted", { reportId: removed?.id, filename: removed?.filename });
  res.json({ ok:true });
});

app.post("/api/consumers/:id/report/:rid/audit", async (req,res)=>{
  const db=loadDB();
  const c=db.consumers.find(x=>x.id===req.params.id);
  if(!c) return res.status(404).json({ ok:false, error:"Consumer not found" });
  const r=c.reports.find(x=>x.id===req.params.rid);
  if(!r) return res.status(404).json({ ok:false, error:"Report not found" });

  const selections = Array.isArray(req.body?.selections) && req.body.selections.length
    ? req.body.selections
    : null;

  try{
    const normalized = normalizeReport(r.data, selections);
    const html = renderHtml(normalized, c.name);
    const result = await savePdf(html);
    let ext = path.extname(result.path);
    if (result.warning || ext !== ".pdf") {
      console.error("Audit PDF generation failed", result.warning);
      ext = ".html";
    }
    const mime = ext === ".pdf" ? "application/pdf" : "text/html";


    // copy report into consumer uploads and register metadata
    try {
      const uploadsDir = consumerUploadsDir(c.id);
      const id = nanoid(10);
      const storedName = `${id}${ext}`;
      const safe = (c.name || "client").toLowerCase().replace(/[^a-z0-9]+/g, "_");
      const date = new Date().toISOString().slice(0,10);
      const originalName = `${safe}_${date}_audit${ext}`;
      const dest = path.join(uploadsDir, storedName);
      await fs.promises.copyFile(result.path, dest);
      const stat = await fs.promises.stat(dest);
      addFileMeta(c.id, {
        id,
        originalName,
        storedName,
        type: "audit",
        size: stat.size,
        mimetype: mime,
        uploadedAt: new Date().toISOString(),
      });
    } catch(err) {
      console.error("Failed to store audit file", err);
    }

    addEvent(c.id, "audit_generated", { reportId: r.id, file: result.url });
    res.json({ ok:true, url: result.url, warning: result.warning });
  }catch(e){
    res.status(500).json({ ok:false, error: String(e) });
  }
});

// Check consumer email against Have I Been Pwned
// Use POST so email isn't logged in query string
async function hibpLookup(email) {
  const apiKey = process.env.HIBP_API_KEY;
  if (!apiKey) return { ok: false, status: 500, error: "HIBP API key not configured" };
  try {
    const hibpRes = await fetch(
      `https://haveibeenpwned.com/api/v3/breachedaccount/${encodeURIComponent(email)}?truncateResponse=false`,
      {
        headers: {
          "hibp-api-key": apiKey,
          "user-agent": "crm-app",
        },
      }
    );
    if (hibpRes.status === 404) {
      return { ok: true, breaches: [] };
    }
    if (!hibpRes.ok) {
      const text = await hibpRes.text().catch(() => "");
      return {
        ok: false,
        status: hibpRes.status,
        error: text || `HIBP request failed (status ${hibpRes.status})`,
      };
    }
    const data = await hibpRes.json();
    return { ok: true, breaches: data };
  } catch (e) {
    console.error("HIBP check failed", e);
    return { ok: false, status: 500, error: "HIBP request failed" };
  }
}

function escapeHtml(str) {
  return String(str || "").replace(/[&<>"']/g, c => ({
    "&": "&amp;",
    "<": "&lt;",
    ">": "&gt;",
    '"': "&quot;",
    "'": "&#39;",
  })[c]);
}

function renderBreachAuditHtml(consumer) {
  const list = (consumer.breaches || []).map(b => `<li>${escapeHtml(b)}</li>`).join("") || "<li>No breaches found.</li>";
  const dateStr = new Date().toLocaleString();
  return `<!DOCTYPE html><html><head><meta charset="utf-8"/><style>body{font-family:Arial, sans-serif;margin:20px;}h1{text-align:center;}ul{margin-top:10px;}</style></head><body><h1>${escapeHtml(consumer.name || "Consumer")}</h1><h2>Data Breach Audit</h2><p>Email: ${escapeHtml(consumer.email || "")}</p><ul>${list}</ul><footer><hr/><div style="font-size:0.8em;color:#555;margin-top:20px;">Generated ${escapeHtml(dateStr)}</div></footer></body></html>`;
}

<<<<<<< HEAD
=======

>>>>>>> 97198329
async function handleDataBreach(email, consumerId, res) {
  const result = await hibpLookup(email);
  if (result.ok && consumerId) {
    try {
      const db = loadDB();
      const c = db.consumers.find(x => x.id === consumerId);
      if (c) {
        c.breaches = (result.breaches || []).map(b => b.Name || b.name || "");
        saveDB(db);
      }
    } catch (err) {
      console.error("Failed to store breach info", err);
    }
  }
  if (result.ok) return res.json(result);
  res.status(result.status || 500).json({ ok: false, error: result.error });
}

app.post("/api/databreach", async (req, res) => {
  const email = String(req.body.email || "").trim();
  const consumerId = String(req.body.consumerId || "").trim();
  if (!email) return res.status(400).json({ ok: false, error: "Email required" });
  await handleDataBreach(email, consumerId, res);
});

app.get("/api/databreach", async (req, res) => {
  const email = String(req.query.email || "").trim();
  const consumerId = String(req.query.consumerId || "").trim();
  if (!email) return res.status(400).json({ ok: false, error: "Email required" });
  await handleDataBreach(email, consumerId, res);
});

app.post("/api/consumers/:id/databreach/audit", async (req, res) => {
  const db = loadDB();
  const c = db.consumers.find(x => x.id === req.params.id);
  if (!c) return res.status(404).json({ ok: false, error: "Consumer not found" });
  try {
    const html = renderBreachAuditHtml(c);
    const result = await savePdf(html);
    let ext = path.extname(result.path);
    if (result.warning || ext !== ".pdf") {
      ext = ".html";
    }
    const mime = ext === ".pdf" ? "application/pdf" : "text/html";
    try {
      const uploadsDir = consumerUploadsDir(c.id);
      const id = nanoid(10);
      const storedName = `${id}${ext}`;
      const safe = (c.name || "client").toLowerCase().replace(/[^a-z0-9]+/g, "_");
      const date = new Date().toISOString().slice(0, 10);
      const originalName = `${safe}_${date}_breach_audit${ext}`;
      const dest = path.join(uploadsDir, storedName);
      await fs.promises.copyFile(result.path, dest);
      const stat = await fs.promises.stat(dest);
      addFileMeta(c.id, {
        id,
        originalName,
        storedName,
        type: "breach-audit",
        size: stat.size,
        mimetype: mime,
        uploadedAt: new Date().toISOString(),
      });
    } catch (err) {
      console.error("Failed to store breach audit file", err);
    }
    addEvent(c.id, "breach_audit_generated", { file: result.url });
    res.json({ ok: true, url: result.url, warning: result.warning });
  } catch (e) {
    res.status(500).json({ ok: false, error: String(e) });
  }
<<<<<<< HEAD
=======

>>>>>>> 97198329
});

app.post("/api/consumers/:id/databreach/audit", async (req, res) => {
  const db = loadDB();
  const c = db.consumers.find(x => x.id === req.params.id);
  if (!c) return res.status(404).json({ ok: false, error: "Consumer not found" });
  try {
    const html = renderBreachAuditHtml(c);
    const result = await savePdf(html);
    let ext = path.extname(result.path);
    if (result.warning || ext !== ".pdf") {
      ext = ".html";
    }
    const mime = ext === ".pdf" ? "application/pdf" : "text/html";
    try {
      const uploadsDir = consumerUploadsDir(c.id);
      const id = nanoid(10);
      const storedName = `${id}${ext}`;
      const safe = (c.name || "client").toLowerCase().replace(/[^a-z0-9]+/g, "_");
      const date = new Date().toISOString().slice(0, 10);
      const originalName = `${safe}_${date}_breach_audit${ext}`;
      const dest = path.join(uploadsDir, storedName);
      await fs.promises.copyFile(result.path, dest);
      const stat = await fs.promises.stat(dest);
      addFileMeta(c.id, {
        id,
        originalName,
        storedName,
        type: "breach-audit",
        size: stat.size,
        mimetype: mime,
        uploadedAt: new Date().toISOString(),
      });
    } catch (err) {
      console.error("Failed to store breach audit file", err);
    }
    addEvent(c.id, "breach_audit_generated", { file: result.url });
    res.json({ ok: true, url: result.url, warning: result.warning });
  } catch (e) {
    res.status(500).json({ ok: false, error: String(e) });
  }



// =================== Letters & PDFs ===================
const LETTERS_DIR = path.join(__dirname, "letters");
fs.mkdirSync(LETTERS_DIR,{ recursive:true });
const JOBS_INDEX_PATH = path.join(LETTERS_DIR, "_jobs.json");

// in-memory jobs
const JOB_TTL_MS = 30*60*1000;
const jobs = new Map(); // jobId -> { letters, createdAt }
function putJobMem(jobId, letters){ jobs.set(jobId,{ letters, createdAt: Date.now() }); }
function getJobMem(jobId){
  const j = jobs.get(jobId);
  if(!j) return null;
  if(Date.now()-j.createdAt > JOB_TTL_MS){ jobs.delete(jobId); return null; }
  return j;
}
setInterval(()=>{ const now=Date.now(); for(const [id,j] of jobs){ if(now-j.createdAt>JOB_TTL_MS) jobs.delete(id); } }, 5*60*1000);

// disk index helpers
function loadJobsIndex(){
  try{
    fs.mkdirSync(LETTERS_DIR,{ recursive:true });
    const raw = fs.readFileSync(JOBS_INDEX_PATH,"utf-8");
    return JSON.parse(raw);
  }catch{ return { jobs:{} }; }
}
function saveJobsIndex(idx){
  fs.mkdirSync(LETTERS_DIR,{ recursive:true });
  fs.writeFileSync(JOBS_INDEX_PATH, JSON.stringify(idx,null,2));
}

// chromium detection for puppeteer
async function detectChromium(){
  if(process.env.PUPPETEER_EXECUTABLE_PATH) return process.env.PUPPETEER_EXECUTABLE_PATH;
  const candidates = [
    "/usr/bin/chromium",
    "/usr/bin/chromium-browser",
    "/snap/bin/chromium",
    "/usr/bin/google-chrome",
    "/usr/bin/google-chrome-stable"
  ];
  for (const p of candidates) {
    try {
      await fs.promises.access(p, fs.constants.X_OK);
      const check = spawnSync(p, ["--version"], { stdio: "ignore" });
      if (check.status === 0) return p;
    } catch {}
  }
  return null;
}

async function launchBrowser(){
  const execPath = await detectChromium();
  const opts = { headless:true, args:["--no-sandbox","--disable-setuid-sandbox","--disable-dev-shm-usage","--disable-gpu","--no-zygote","--single-process"] };
  if(execPath) opts.executablePath = execPath;
  return puppeteer.launch(opts);
}

// Create job: memory + disk
function persistJobToDisk(jobId, letters){
  console.log(`Persisting job ${jobId} with ${letters.length} letters to disk`);
  const idx = loadJobsIndex();
  idx.jobs[jobId] = {
    createdAt: Date.now(),
    letters: letters.map(L => ({
      filename: L.filename,
      bureau: L.bureau,
      creditor: L.creditor
    }))
  };
  saveJobsIndex(idx);
  console.log(`Job ${jobId} saved to index at ${JOBS_INDEX_PATH}`);
}

// Load job from disk (returns { letters: [{... , htmlPath}]})
function loadJobFromDisk(jobId){
  console.log(`Loading job ${jobId} from disk`);
  const idx = loadJobsIndex();
  const meta = idx.jobs?.[jobId];
  if(!meta){
    console.warn(`Job ${jobId} not found on disk`);
    return null;
  }
  const letters = (meta.letters || []).map(item => ({
    ...item,
    htmlPath: path.join(LETTERS_DIR, item.filename),
  }));
  console.log(`Loaded job ${jobId} with ${letters.length} letters from disk`);
  return { letters, createdAt: meta.createdAt || Date.now() };
}

// Generate letters (from selections) -> memory + disk
app.post("/api/generate", async (req,res)=>{
  try{
    const { consumerId, reportId, selections, requestType, personalInfo, inquiries, collectors } = req.body;

    const db = loadDB();
    const consumer = db.consumers.find(c=>c.id===consumerId);
    if(!consumer) return res.status(404).json({ ok:false, error:"Consumer not found" });
    const reportWrap = consumer.reports.find(r=>r.id===reportId);
    if(!reportWrap) return res.status(404).json({ ok:false, error:"Report not found" });

    const consumerForLetter = {
      name: consumer.name, email: consumer.email, phone: consumer.phone,
      addr1: consumer.addr1, addr2: consumer.addr2, city: consumer.city, state: consumer.state, zip: consumer.zip,
      ssn_last4: consumer.ssn_last4, dob: consumer.dob,
      breaches: consumer.breaches || []
    };

    for (const sel of selections || []) {
      if (sel.aiTone) {
        const tl = reportWrap.data?.tradelines?.[sel.tradelineIndex];
        if (tl && Array.isArray(sel.violationIdxs)) {
          for (const vidx of sel.violationIdxs) {
            const v = tl.violations?.[vidx];
            if (v) {
              v.title = await rewordWithAI(v.title || "", sel.aiTone);
              if (v.detail) v.detail = await rewordWithAI(v.detail, sel.aiTone);
            }
          }
        }
      }
    }

    const letters = generateLetters({ report: reportWrap.data, selections, consumer: consumerForLetter, requestType });
    if (personalInfo) {
      letters.push(...generatePersonalInfoLetters({ consumer: consumerForLetter }));
    }
    if (Array.isArray(inquiries) && inquiries.length) {
      letters.push(...generateInquiryLetters({ consumer: consumerForLetter, inquiries }));
    }
    if (Array.isArray(collectors) && collectors.length) {
      letters.push(...generateDebtCollectorLetters({ consumer: consumerForLetter, collectors }));
    }

    console.log(`Generated ${letters.length} letters for consumer ${consumer.id}`);
    const jobId = crypto.randomBytes(8).toString("hex");

    fs.mkdirSync(LETTERS_DIR, { recursive: true });
    for(const L of letters){
      fs.writeFileSync(path.join(LETTERS_DIR, L.filename), L.html, "utf-8");
      console.log(`Saved letter ${L.filename}`);
    }

    putJobMem(jobId, letters);
    persistJobToDisk(jobId, letters);
    recordLettersJob(consumer.id, jobId, letters);
    console.log(`Letters job ${jobId} recorded with ${letters.length} letters`);

    // log state
    addEvent(consumer.id, "letters_generated", {
      jobId, requestType, count: letters.length,
      tradelines: Array.from(new Set((selections||[]).map(s=>s.tradelineIndex))).length,
      inquiries: Array.isArray(inquiries) ? inquiries.length : 0,
      collectors: Array.isArray(collectors) ? collectors.length : 0

    });

    // schedule reminders for subsequent playbook steps
    for (const sel of selections || []) {
      const play = sel.playbook && PLAYBOOKS[sel.playbook];
      if (!play) continue;
      play.letters.slice(1).forEach((title, idx) => {
        const due = new Date();
        due.setDate(due.getDate() + (idx + 1) * 30);
        addReminder(consumer.id, {
          id: `rem_${Date.now()}_${Math.random().toString(16).slice(2)}`,
          due: due.toISOString(),
          payload: {
            tradelineIndex: sel.tradelineIndex,
            playbook: sel.playbook,
            step: title,
            stepNumber: idx + 2,
          },
        });
      });
    }

    res.json({ ok:true, redirect: `/letters?job=${jobId}` });
  }catch(e){
    console.error(e);
    res.status(500).json({ ok:false, error:String(e) });
  }
});

// List stored letter jobs
app.get("/api/letters", (_req,res)=>{
  const ldb = loadLettersDB();
  const cdb = loadDB();
  const jobs = ldb.jobs.map(j => ({
    jobId: j.jobId,
    consumerId: j.consumerId,
    consumerName: cdb.consumers.find(c=>c.id===j.consumerId)?.name || "",
    createdAt: j.createdAt,
    count: (j.letters || []).length
  }));
  console.log(`Listing ${jobs.length} letter jobs`);
  res.json({ ok:true, jobs });
});

// List letters for a job
app.get("/api/letters/:jobId", (req,res)=>{
  const { jobId } = req.params;
  console.log(`Fetching job ${jobId}`);
  let job = getJobMem(jobId);
  if(!job){
    const disk = loadJobFromDisk(jobId);
    if(disk){
      putJobMem(jobId, disk.letters.map(d => ({
        filename: path.basename(d.htmlPath),
        bureau: d.bureau,
        creditor: d.creditor,
        html: fs.existsSync(d.htmlPath) ? fs.readFileSync(d.htmlPath,"utf-8") : "<html><body>Missing file.</body></html>"
      })));
      job = getJobMem(jobId);
    }
  }
  if(!job) return res.status(404).json({ ok:false, error:"Job not found or expired" });

  const meta = job.letters.map((L,i)=>({ index:i, filename:L.filename, bureau:L.bureau, creditor:L.creditor }));
  console.log(`Job ${jobId} has ${meta.length} letters`);
  res.json({ ok:true, letters: meta });
});

// Serve letter HTML (preview embed)
app.get("/api/letters/:jobId/:idx.html", (req,res)=>{
  const { jobId, idx } = req.params;
  console.log(`Serving HTML for job ${jobId} letter ${idx}`);
  let job = getJobMem(jobId);
  if(!job){
    const disk = loadJobFromDisk(jobId);
    if(!disk) return res.status(404).send("Job not found or expired.");
    const Lm = disk.letters[Number(idx)];
    if(!Lm || !fs.existsSync(Lm.htmlPath)) return res.status(404).send("Letter not found.");
    res.setHeader("Content-Type","text/html; charset=utf-8");
    return res.send(fs.readFileSync(Lm.htmlPath,"utf-8"));
  }
  const L = job.letters[Number(idx)];
  if(!L) return res.status(404).send("Letter not found.");
  res.setHeader("Content-Type","text/html; charset=utf-8");
  res.send(L.html);
});

// Render letter PDF on-the-fly
app.get("/api/letters/:jobId/:idx.pdf", async (req,res)=>{
  const { jobId, idx } = req.params;
  console.log(`Generating PDF for job ${jobId} letter ${idx}`);
  let html;
  let filenameBase = "letter";

  let job = getJobMem(jobId);
  if(job){
    const L = job.letters[Number(idx)];
    if(!L) return res.status(404).send("Letter not found.");
    html = L.html;
    filenameBase = (L.filename||"letter").replace(/\.html?$/i,"");
  }else{
    const disk = loadJobFromDisk(jobId);
    if(!disk) return res.status(404).send("Job not found or expired.");
    const Lm = disk.letters[Number(idx)];
    if(!Lm || !fs.existsSync(Lm.htmlPath)) return res.status(404).send("Letter not found.");
    html = fs.readFileSync(Lm.htmlPath,"utf-8");
    filenameBase = path.basename(Lm.htmlPath).replace(/\.html?$/i,"");
  }

  let browser;
  try{
    browser = await launchBrowser();
    const page = await browser.newPage();
    const dataUrl = "data:text/html;charset=utf-8," + encodeURIComponent(html);
    await page.goto(dataUrl, { waitUntil:"load", timeout:60000 });
    await page.emulateMediaType("screen");
    try{ await page.waitForFunction(()=>document.readyState==="complete",{timeout:60000}); }catch{}
    try{ await page.evaluate(()=> (document.fonts && document.fonts.ready) || Promise.resolve()); }catch{}
    await page.evaluate(()=> new Promise(r=>setTimeout(r,80)));
    const pdf = await page.pdf({ format:"Letter", printBackground:true, margin:{top:"1in",right:"1in",bottom:"1in",left:"1in"} });
    await page.close();
    if(!pdf || pdf.length === 0){
      throw new Error("Generated PDF is empty");
    }

    res.setHeader("Content-Type","application/pdf");
    res.setHeader("Content-Disposition",`attachment; filename="${filenameBase}.pdf"`);
    console.log(`Generated PDF for ${filenameBase} (${pdf.length} bytes)`);
    res.send(pdf);
  }catch(e){
    console.error("PDF error:", e);
    res.status(500).send("Failed to render PDF.");
  }finally{ try{ await browser?.close(); }catch{} }
});

app.get("/api/letters/:jobId/all.zip", async (req,res)=>{
  const { jobId } = req.params;
  let job = getJobMem(jobId);
  if(!job){
    const disk = loadJobFromDisk(jobId);
    if(disk){
      putJobMem(jobId, disk.letters.map(d => ({
        filename: path.basename(d.htmlPath),
        bureau: d.bureau,
        creditor: d.creditor,
        html: fs.existsSync(d.htmlPath) ? fs.readFileSync(d.htmlPath,"utf-8") : "<html><body>Missing file.</body></html>"
      })));
      job = getJobMem(jobId);
    }
  }
  if(!job) return res.status(404).json({ ok:false, error:"Job not found or expired" });

  res.setHeader("Content-Type","application/zip");
  res.setHeader("Content-Disposition",`attachment; filename="letters_${jobId}.zip"`);
  const archive = archiver('zip',{ zlib:{ level:9 } });
  archive.on('error', err => { console.error(err); try{ res.status(500).end("Zip error"); }catch{} });

  // determine consumer for logging and file storage
  let fileStream, storedName, originalName, consumer, id;
  try{
    const ldb = loadLettersDB();
    const meta = ldb.jobs.find(j=>j.jobId === jobId);
    if(meta?.consumerId){
      const db = loadDB();
      consumer = db.consumers.find(c=>c.id === meta.consumerId);
    }
  }catch{}

  if(consumer){
    const pass = new PassThrough();
    archive.pipe(pass);
    pass.pipe(res);

    const dir = consumerUploadsDir(consumer.id);
    id = nanoid(10);
    storedName = `${id}.zip`;
    const safe = (consumer.name || 'client').toLowerCase().replace(/[^a-z0-9]+/g,'_');
    const date = new Date().toISOString().slice(0,10);
    originalName = `${safe}_${date}_letters.zip`;
    const fullPath = path.join(dir, storedName);
    fileStream = fs.createWriteStream(fullPath);
    pass.pipe(fileStream);
  } else {
    archive.pipe(res);
  }

  let browser;
  try{
    browser = await launchBrowser();
    for(let i=0;i<job.letters.length;i++){
      const L = job.letters[i];
      const page = await browser.newPage();
      const dataUrl = "data:text/html;charset=utf-8," + encodeURIComponent(L.html);
      await page.goto(dataUrl,{ waitUntil:"load", timeout:60000 });
      await page.emulateMediaType("screen");
      try{ await page.waitForFunction(()=>document.readyState==="complete",{timeout:60000}); }catch{}
      try{ await page.evaluate(()=> (document.fonts && document.fonts.ready) || Promise.resolve()); }catch{}
      await page.evaluate(()=> new Promise(r=>setTimeout(r,80)));
      const pdf = await page.pdf({ format:"Letter", printBackground:true, margin:{top:"1in",right:"1in",bottom:"1in",left:"1in"} });
      await page.close();
      const name = (L.filename||`letter${i}`).replace(/\.html?$/i,"") + '.pdf';
      archive.append(pdf,{ name });
    }
    await archive.finalize();

    if(fileStream && consumer){
      await new Promise(resolve => fileStream.on('close', resolve));
      try{
        const stat = await fs.promises.stat(path.join(consumerUploadsDir(consumer.id), storedName));
        addFileMeta(consumer.id, {
          id,
          originalName,
          storedName,
          type: 'letters_zip',
          size: stat.size,
          mimetype: 'application/zip',
          uploadedAt: new Date().toISOString(),
        });
        addEvent(consumer.id, 'letters_downloaded', { jobId, file: `/api/consumers/${consumer.id}/state/files/${storedName}` });
      }catch(err){ console.error('Failed to record zip', err); }
    }
  }catch(e){
    console.error("Zip generation failed:", e);
    try{ res.status(500).end("Failed to create zip."); }catch{}
  }finally{
    try{ await browser?.close(); }catch{}
  }
});

app.post("/api/letters/:jobId/email", async (req,res)=>{
  const { jobId } = req.params;
  const to = String(req.body?.to || "").trim();
  if(!to) return res.status(400).json({ ok:false, error:"Missing recipient" });
  if(!mailer) return res.status(500).json({ ok:false, error:"Email not configured" });
  let job = getJobMem(jobId);
  if(!job){
    const disk = loadJobFromDisk(jobId);
    if(disk){ job = { letters: disk.letters.map(d=>({ filename: path.basename(d.htmlPath), htmlPath: d.htmlPath })) }; }
  }
  if(!job) return res.status(404).json({ ok:false, error:"Job not found or expired" });

  // find consumer for logging
  let consumer = null;
  try{
    const ldb = loadLettersDB();
    const meta = ldb.jobs.find(j=>j.jobId === jobId);
    if(meta?.consumerId){
      const db = loadDB();
      consumer = db.consumers.find(c=>c.id === meta.consumerId) || null;
    }
  }catch{}

  let browser;
  try{
<<<<<<< HEAD
=======

>>>>>>> 97198329
    browser = await launchBrowser();
    const attachments = [];
    for(let i=0;i<job.letters.length;i++){
      const L = job.letters[i];
      const html = L.html || (L.htmlPath ? fs.readFileSync(L.htmlPath, "utf-8") : fs.readFileSync(path.join(LETTERS_DIR, L.filename), "utf-8"));
      const page = await browser.newPage();
      const dataUrl = "data:text/html;charset=utf-8," + encodeURIComponent(html);
      await page.goto(dataUrl,{ waitUntil:"load", timeout:60000 });
      await page.emulateMediaType("screen");
      try{ await page.waitForFunction(()=>document.readyState==="complete",{timeout:60000}); }catch{}
      try{ await page.evaluate(()=> (document.fonts && document.fonts.ready) || Promise.resolve()); }catch{}
      await page.evaluate(()=> new Promise(r=>setTimeout(r,80)));
      const pdf = await page.pdf({ format:"Letter", printBackground:true, margin:{top:"1in",right:"1in",bottom:"1in",left:"1in"} });
      await page.close();
      const name = (L.filename || `letter${i}`).replace(/\.html?$/i,"") + '.pdf';
      attachments.push({ filename: name, content: pdf, contentType: 'application/pdf' });
    }

    await mailer.sendMail({
      from: process.env.SMTP_FROM || process.env.SMTP_USER,
      to,
      subject: `Letters ${jobId}`,
      text: `Attached letters for job ${jobId}`,
      attachments
    });

    if(consumer){
      try{ addEvent(consumer.id, 'letters_emailed', { jobId, to, count: attachments.length }); }catch{}
    }

    res.json({ ok:true });
  }catch(e){
    console.error(e);
    res.status(500).json({ ok:false, error:String(e) });
  }finally{
    try{ await browser?.close(); }catch{}
  }
});

app.post("/api/letters/:jobId/portal", async (req,res)=>{
  const { jobId } = req.params;
  let job = getJobMem(jobId);
  if(!job){
    const disk = loadJobFromDisk(jobId);
    if(disk){ job = { letters: disk.letters.map(d=>({ filename: path.basename(d.htmlPath), htmlPath: d.htmlPath })) }; }
  }
  if(!job) return res.status(404).json({ ok:false, error:"Job not found or expired" });

  // locate consumer for storage
  let consumer = null;
  try{
    const ldb = loadLettersDB();
    const meta = ldb.jobs.find(j=>j.jobId === jobId);
    if(meta?.consumerId){
      const db = loadDB();
      consumer = db.consumers.find(c=>c.id === meta.consumerId) || null;
    }
  }catch{}
  if(!consumer) return res.status(400).json({ ok:false, error:"Consumer not found" });

  let browser;
  try{
    browser = await launchBrowser();
    const dir = consumerUploadsDir(consumer.id);
    const id = nanoid(10);
    const storedName = `${id}.zip`;
    const safe = (consumer.name || 'client').toLowerCase().replace(/[^a-z0-9]+/g,'_');
    const date = new Date().toISOString().slice(0,10);
    const originalName = `${safe}_${date}_letters.zip`;
    const fullPath = path.join(dir, storedName);
    const out = fs.createWriteStream(fullPath);
    const archive = archiver('zip',{ zlib:{ level:9 } });
    archive.pipe(out);

    for(let i=0;i<job.letters.length;i++){
      const L = job.letters[i];
      const html = L.html || (L.htmlPath ? fs.readFileSync(L.htmlPath, 'utf-8') : fs.readFileSync(path.join(LETTERS_DIR, L.filename), 'utf-8'));
      const page = await browser.newPage();
      const dataUrl = "data:text/html;charset=utf-8," + encodeURIComponent(html);
      await page.goto(dataUrl,{ waitUntil:'load', timeout:60000 });
      await page.emulateMediaType('screen');
      try{ await page.waitForFunction(()=>document.readyState==='complete',{timeout:60000}); }catch{}
      try{ await page.evaluate(()=> (document.fonts && document.fonts.ready) || Promise.resolve()); }catch{}
      await page.evaluate(()=> new Promise(r=>setTimeout(r,80)));
      const pdf = await page.pdf({ format:'Letter', printBackground:true, margin:{top:'1in',right:'1in',bottom:'1in',left:'1in'} });
      await page.close();
      const name = (L.filename||`letter${i}`).replace(/\.html?$/i,"") + '.pdf';
      archive.append(pdf,{ name });
    }

    await archive.finalize();
    await new Promise(resolve => out.on('close', resolve));
    const stat = await fs.promises.stat(fullPath);
    addFileMeta(consumer.id, {
      id,
      originalName,
      storedName,
      type: 'letters_zip',
      size: stat.size,
      mimetype: 'application/zip',
      uploadedAt: new Date().toISOString(),
    });
    addEvent(consumer.id, 'letters_portal_sent', { jobId, file: `/api/consumers/${consumer.id}/state/files/${storedName}` });
    res.json({ ok:true });
  }catch(e){
    console.error('Letters portal upload failed:', e);
    res.status(500).json({ ok:false, error:String(e) });
  }finally{
    try{ await browser?.close(); }catch{}
<<<<<<< HEAD
=======

>>>>>>> 97198329
  }
});

app.get("/api/jobs/:jobId/letters", (req, res) => {
  req.url = `/api/letters/${encodeURIComponent(req.params.jobId)}`;
  app._router.handle(req, res);
});
app.get("/api/jobs/:jobId/letters/:idx.html", (req, res) => {
  req.url = `/api/letters/${encodeURIComponent(req.params.jobId)}/${req.params.idx}.html`;
  app._router.handle(req, res);
});
app.get("/api/jobs/:jobId/letters/:idx.pdf", (req, res) => {
  req.url = `/api/letters/${encodeURIComponent(req.params.jobId)}/${req.params.idx}.pdf`;
  app._router.handle(req, res);
});

// =================== Consumer STATE (events + files) ===================
app.get("/api/consumers/:id/state", (req,res)=>{
  const cstate = listConsumerState(req.params.id);
  res.json({ ok:true, state: cstate });
});

// Upload an attachment (photo/proof/etc.)
const fileUpload = multer({ storage: multer.memoryStorage() });
app.post("/api/consumers/:id/state/upload", fileUpload.single("file"), async (req,res)=>{
  const db = loadDB();
  const consumer = db.consumers.find(c=>c.id===req.params.id);
  if(!consumer) return res.status(404).json({ ok:false, error:"Consumer not found" });
  if(!req.file) return res.status(400).json({ ok:false, error:"No file uploaded" });

  const dir = consumerUploadsDir(consumer.id);
  const id = nanoid(10);
  const ext = (req.file.originalname.match(/\.[a-z0-9]+$/i)||[""])[0] || "";
  const type = (req.body.type || '').toLowerCase().replace(/[^a-z0-9]+/g, '_') || 'doc';
  const safeName = (consumer.name || 'client').toLowerCase().replace(/[^a-z0-9]+/g, '_');
  const date = new Date().toISOString().slice(0,10);
  const storedName = `${id}${ext}`;
  const originalName = `${safeName}_${date}_${type}${ext}`;
  const fullPath = path.join(dir, storedName);
  await fs.promises.writeFile(fullPath, req.file.buffer);

  const rec = {
    id,
    originalName,
    storedName,
    type,
    size: req.file.size,
    mimetype: req.file.mimetype,
    uploadedAt: new Date().toISOString()
  };
  addFileMeta(consumer.id, rec);
  addEvent(consumer.id, "file_uploaded", { id, name: originalName, size: req.file.size });

  res.json({ ok:true, file: { ...rec, url: `/api/consumers/${consumer.id}/state/files/${storedName}` } });
});

// Serve a consumer file
app.get("/api/consumers/:id/state/files/:stored", (req,res)=>{
  const dir = consumerUploadsDir(req.params.id);
  const full = path.join(dir, path.basename(req.params.stored));
  if (!fs.existsSync(full)) return res.status(404).send("File not found");
  res.sendFile(full);
});

const PORT = process.env.PORT || 3000;
app.listen(PORT, ()=> {
  console.log(`CRM ready    http://localhost:${PORT}`);
  console.log(`DB           ${DB_PATH}`);
  console.log(`Letters dir  ${LETTERS_DIR}`);
  console.log(`Letters DB   ${LETTERS_DB_PATH}`);
});


<|MERGE_RESOLUTION|>--- conflicted
+++ resolved
@@ -635,10 +635,7 @@
   return `<!DOCTYPE html><html><head><meta charset="utf-8"/><style>body{font-family:Arial, sans-serif;margin:20px;}h1{text-align:center;}ul{margin-top:10px;}</style></head><body><h1>${escapeHtml(consumer.name || "Consumer")}</h1><h2>Data Breach Audit</h2><p>Email: ${escapeHtml(consumer.email || "")}</p><ul>${list}</ul><footer><hr/><div style="font-size:0.8em;color:#555;margin-top:20px;">Generated ${escapeHtml(dateStr)}</div></footer></body></html>`;
 }
 
-<<<<<<< HEAD
-=======
-
->>>>>>> 97198329
+
 async function handleDataBreach(email, consumerId, res) {
   const result = await hibpLookup(email);
   if (result.ok && consumerId) {
@@ -710,10 +707,7 @@
   } catch (e) {
     res.status(500).json({ ok: false, error: String(e) });
   }
-<<<<<<< HEAD
-=======
-
->>>>>>> 97198329
+
 });
 
 app.post("/api/consumers/:id/databreach/audit", async (req, res) => {
@@ -1167,10 +1161,7 @@
 
   let browser;
   try{
-<<<<<<< HEAD
-=======
-
->>>>>>> 97198329
+
     browser = await launchBrowser();
     const attachments = [];
     for(let i=0;i<job.letters.length;i++){
@@ -1280,10 +1271,7 @@
     res.status(500).json({ ok:false, error:String(e) });
   }finally{
     try{ await browser?.close(); }catch{}
-<<<<<<< HEAD
-=======
-
->>>>>>> 97198329
+
   }
 });
 
