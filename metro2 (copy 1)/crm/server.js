// server.js
import express from "express";
import fs from "fs";
import path from "path";
import { fileURLToPath } from "url";
import { createRequire } from "module";
import multer from "multer";
import { nanoid } from "nanoid";
import { spawn, spawnSync } from "child_process";
import puppeteer from "puppeteer";
import crypto from "crypto";
import os from "os";
import archiver from "archiver";

import { PassThrough } from "stream";

import { generateLetters, generatePersonalInfoLetters, generateInquiryLetters, generateDebtCollectorLetters } from "./letterEngine.js";
import { PLAYBOOKS } from "./playbook.js";
import { normalizeReport, renderHtml, savePdf } from "./creditAuditTool.js";
import {
  listConsumerState,
  addEvent,
  addFileMeta,
  consumerUploadsDir,
  addReminder,
  processAllReminders,
} from "./state.js";


const __filename = fileURLToPath(import.meta.url);
const __dirname = path.dirname(__filename);

const require = createRequire(import.meta.url);
let nodemailer = null;
try {
  nodemailer = require("nodemailer");
} catch (e) {
  console.warn("Nodemailer not installed");
}

const app = express();
app.use(express.json({ limit: "10mb" }));
let mailer = null;
if(nodemailer && process.env.SMTP_HOST){
  mailer = nodemailer.createTransport({
    host: process.env.SMTP_HOST,
    port: Number(process.env.SMTP_PORT || 587),
    secure: false,
    auth: process.env.SMTP_USER ? { user: process.env.SMTP_USER, pass: process.env.SMTP_PASS } : undefined
  });
}

// Basic request logging for debugging
app.use((req, res, next) => {
  const start = Date.now();
  res.on("finish", () => {
    const ms = Date.now() - start;
    console.log(`${new Date().toISOString()} ${req.method} ${req.originalUrl} -> ${res.statusCode} ${ms}ms`);
  });
  next();
});

async function rewordWithAI(text, tone) {
  const key = process.env.OPENAI_API_KEY;
  if (!key || !text) return text;
  try {
    const resp = await fetch("https://api.openai.com/v1/chat/completions", {
      method: "POST",
      headers: {
        "Content-Type": "application/json",
        Authorization: `Bearer ${key}`,
      },
      body: JSON.stringify({
        model: "gpt-4o-mini",
        messages: [
          { role: "system", content: "You reword credit dispute statements." },
          {
            role: "user",
            content: `Tone: ${tone}\nReword the following text. Do not use the \"—\" character.\nText: ${text}`,
          },
        ],
      }),
    });
    const data = await resp.json().catch(() => ({}));
    const out = data.choices?.[0]?.message?.content?.trim() || text;
    return out.replace(/—/g, "-");
  } catch (e) {
    console.error("AI reword failed", e);
    return text;
  }
}

// periodically surface due letter reminders
processAllReminders();
setInterval(() => {
  try { processAllReminders(); }
  catch (e) { console.error("Reminder check failed", e); }
}, 60 * 60 * 1000);

// ---------- Static UI ----------
const PUBLIC_DIR = path.join(__dirname, "public");
app.use(express.static(PUBLIC_DIR));
app.get("/", (_req, res) => res.sendFile(path.join(PUBLIC_DIR, "index.html")));
app.get("/dashboard", (_req, res) => res.sendFile(path.join(PUBLIC_DIR, "dashboard.html")));
app.get("/clients", (_req, res) => res.sendFile(path.join(PUBLIC_DIR, "index.html")));
app.get("/leads", (_req, res) => res.sendFile(path.join(PUBLIC_DIR, "leads.html")));
app.get("/schedule", (_req, res) => res.sendFile(path.join(PUBLIC_DIR, "schedule.html")));
app.get("/my-company", (_req, res) => res.sendFile(path.join(PUBLIC_DIR, "my-company.html")));
app.get("/billing", (_req, res) => res.sendFile(path.join(PUBLIC_DIR, "billing.html")));
app.get(["/letters", "/letters/:jobId"], (_req, res) =>
  res.sendFile(path.join(PUBLIC_DIR, "letters.html"))
);
app.get("/quiz", (_req,res)=> res.sendFile(path.join(PUBLIC_DIR, "quiz.html")));
app.get("/portal/:id", (req, res) => {
  const db = loadDB();
  const consumer = db.consumers.find(c => c.id === req.params.id);
  if (!consumer) return res.status(404).send("Portal not found");
  const tmpl = fs.readFileSync(path.join(PUBLIC_DIR, "client-portal-template.html"), "utf-8");
  const html = tmpl.replace(/{{name}}/g, consumer.name);
  res.send(html);
});

// ---------- Simple JSON "DB" ----------
const DB_PATH = path.join(__dirname, "db.json");
function loadDB(){ try{ return JSON.parse(fs.readFileSync(DB_PATH,"utf-8")); }catch{ return { consumers: [] }; } }
function saveDB(db){ fs.writeFileSync(DB_PATH, JSON.stringify(db,null,2)); }

const LETTERS_DB_PATH = path.join(__dirname, "letters-db.json");
function loadLettersDB(){
  try{
    const raw = fs.readFileSync(LETTERS_DB_PATH,"utf-8");
    const db = JSON.parse(raw);
    console.log(`Loaded letters DB with ${db.jobs?.length || 0} jobs`);
    return db;
  }catch(e){
    console.warn("letters-db.json missing or invalid, using empty structure");
    return { jobs: [], templates: [], sequences: [], contracts: [] };
  }
}

function saveLettersDB(db){
  fs.writeFileSync(LETTERS_DB_PATH, JSON.stringify(db,null,2));
  console.log(`Saved letters DB with ${db.jobs.length} jobs`);
}
function recordLettersJob(consumerId, jobId, letters){
  console.log(`Recording letters job ${jobId} for consumer ${consumerId}`);
  const db = loadLettersDB();
  db.jobs.push({ consumerId, jobId, createdAt: Date.now(), letters: letters.map(L=>({ filename:L.filename, bureau:L.bureau, creditor:L.creditor })) });
  saveLettersDB(db);
}
if(!fs.existsSync(LETTERS_DB_PATH)){
  console.log(`letters-db.json not found. Initializing at ${LETTERS_DB_PATH}`);
  saveLettersDB({ jobs: [], templates: [], sequences: [], contracts: [] });
}

const LEADS_DB_PATH = path.join(__dirname, "leads-db.json");
function loadLeadsDB(){ try{ return JSON.parse(fs.readFileSync(LEADS_DB_PATH,"utf-8")); }catch{ return { leads: [] }; } }
function saveLeadsDB(db){ fs.writeFileSync(LEADS_DB_PATH, JSON.stringify(db,null,2)); }

const INVOICES_DB_PATH = path.join(__dirname, "invoices-db.json");
function loadInvoicesDB(){
  try{ return JSON.parse(fs.readFileSync(INVOICES_DB_PATH, "utf-8")); }
  catch{ return { invoices: [] }; }
}
function saveInvoicesDB(db){ fs.writeFileSync(INVOICES_DB_PATH, JSON.stringify(db,null,2)); }

function renderInvoiceHtml(inv, company = {}, consumer = {}) {
  return `<!DOCTYPE html><html><head><meta charset="utf-8"/>
  <style>
    body { font-family: sans-serif; margin:40px; }
    h1 { text-align:center; }
    table { width:100%; border-collapse:collapse; margin-top:20px; }
    th, td { padding:8px; border-bottom:1px solid #ddd; text-align:left; }
  </style>
  </head><body>
  <h1>${company.name || 'Invoice'}</h1>
  <p><strong>Bill To:</strong> ${consumer.name || ''}</p>
  <table>
    <thead><tr><th>Description</th><th>Amount</th><th>Due</th></tr></thead>
    <tbody><tr><td>${inv.desc}</td><td>$${Number(inv.amount).toFixed(2)}</td><td>${inv.due || ''}</td></tr></tbody>
  </table>
  </body></html>`;
}


// ---------- Upload handling ----------
const upload = multer({ storage: multer.memoryStorage() });

// ---------- Python Analyzer Bridge ----------
async function runPythonAnalyzer(htmlContent){
  const scriptPath = path.join(__dirname, "metro2_audit_multi.py");
  await fs.promises.access(scriptPath, fs.constants.R_OK)
    .catch(()=>{ throw new Error(`Analyzer not found or unreadable: ${scriptPath}`); });
  const tmpDir = await fs.promises.mkdtemp(path.join(os.tmpdir(),"metro2-"));
  const htmlPath = path.join(tmpDir,"report.html");
  const outPath  = path.join(tmpDir,"report.json");
  await fs.promises.writeFile(htmlPath, htmlContent, "utf-8");

  const py = spawn("python3", [scriptPath,"-i",htmlPath,"-o",outPath], { stdio:["ignore","pipe","pipe"] });
  let stdout="", stderr="";
  py.stdout.on("data",d=>stdout+=d.toString());
  py.stderr.on("data",d=>stderr+=d.toString());

  return new Promise((resolve,reject)=>{
    py.on("error", async(err) => {
      try { await fs.promises.rm(tmpDir,{recursive:true,force:true}); }catch{}
      reject(err);
    });
    py.on("close", async(code)=>{
      try{
        if(code!==0) throw new Error(`Analyzer exit ${code}\n${stderr}\n${stdout}`);
        await fs.promises.access(outPath, fs.constants.R_OK);
        const raw = await fs.promises.readFile(outPath, "utf-8");
        const json = JSON.parse(raw);
        resolve(json);
      }catch(e){ reject(e); }
      finally{ try{ await fs.promises.rm(tmpDir,{recursive:true,force:true}); }catch{} }
    });
  });
}

// =================== Consumers ===================
app.get("/api/consumers", (_req,res)=> res.json(loadDB()));
app.post("/api/consumers", (req,res)=>{
  const db = loadDB();
  const id = nanoid(10);
  const consumer = {
    id,
    name: req.body.name || "Unnamed",
    email: req.body.email || "",
    phone: req.body.phone || "",
    addr1: req.body.addr1 || "",
    addr2: req.body.addr2 || "",
    city:  req.body.city  || "",
    state: req.body.state || "",
    zip:   req.body.zip   || "",
    ssn_last4: req.body.ssn_last4 || "",
    dob: req.body.dob || "",
    sale: Number(req.body.sale) || 0,
    paid: Number(req.body.paid) || 0,
    status: req.body.status || "active",

    reports: []
  };
  db.consumers.push(consumer);
  saveDB(db);
  // log event
  addEvent(id, "consumer_created", { name: consumer.name });
  res.json({ ok:true, consumer });
});

app.put("/api/consumers/:id", (req,res)=>{
  const db = loadDB();
  const c = db.consumers.find(x=>x.id===req.params.id);
  if(!c) return res.status(404).json({ ok:false, error:"Consumer not found" });
  Object.assign(c, {
    name:req.body.name??c.name, email:req.body.email??c.email, phone:req.body.phone??c.phone,
    addr1:req.body.addr1??c.addr1, addr2:req.body.addr2??c.addr2, city:req.body.city??c.city,
    state:req.body.state??c.state, zip:req.body.zip??c.zip, ssn_last4:req.body.ssn_last4??c.ssn_last4,
    dob:req.body.dob??c.dob,
    sale: req.body.sale !== undefined ? Number(req.body.sale) : c.sale,
    paid: req.body.paid !== undefined ? Number(req.body.paid) : c.paid,
    status: req.body.status ?? c.status ?? "active"

  });
  saveDB(db);
  addEvent(c.id, "consumer_updated", { fields: Object.keys(req.body||{}) });
  res.json({ ok:true, consumer:c });
});

app.delete("/api/consumers/:id", (req,res)=>{
  const db=loadDB();
  const i=db.consumers.findIndex(c=>c.id===req.params.id);
  if(i===-1) return res.status(404).json({ ok:false, error:"Consumer not found" });
  const removed = db.consumers[i];
  db.consumers.splice(i,1);
  saveDB(db);
  addEvent(removed.id, "consumer_deleted", {});
  res.json({ ok:true });
});

// =================== Leads ===================
app.get("/api/leads", (_req,res)=> res.json({ ok:true, ...loadLeadsDB() }));


app.post("/api/leads", (req,res)=>{
  const db = loadLeadsDB();
  const id = nanoid(10);
  const lead = {
    id,
    name: req.body.name || "",
    email: req.body.email || "",
    phone: req.body.phone || "",
    source: req.body.source || "",
    notes: req.body.notes || "",
    status: "new"

  };
  db.leads.push(lead);
  saveLeadsDB(db);
  res.json({ ok:true, lead });
});

app.put("/api/leads/:id", (req,res)=>{
  const db = loadLeadsDB();
  const lead = db.leads.find(l=>l.id===req.params.id);
  if(!lead) return res.status(404).json({ error:"Not found" });
  Object.assign(lead, {
    name: req.body.name ?? lead.name,
    email: req.body.email ?? lead.email,
    phone: req.body.phone ?? lead.phone,
    source: req.body.source ?? lead.source,
    notes: req.body.notes ?? lead.notes,
    status: req.body.status ?? lead.status
  });
  saveLeadsDB(db);
  res.json({ ok:true, lead });
});

app.delete("/api/leads/:id", (req,res)=>{
  const db = loadLeadsDB();
  const idx = db.leads.findIndex(l=>l.id===req.params.id);
  if(idx === -1) return res.status(404).json({ error:"Not found" });
  db.leads.splice(idx,1);
  saveLeadsDB(db);
  res.json({ ok:true });
});

// =================== Invoices ===================
app.get("/api/invoices/:consumerId", (req,res)=>{
  const db = loadInvoicesDB();
  const list = db.invoices.filter(inv => inv.consumerId === req.params.consumerId);
  res.json({ ok:true, invoices: list });
});

app.post("/api/invoices", async (req,res)=>{
  const db = loadInvoicesDB();
  const inv = {
    id: nanoid(10),
    consumerId: req.body.consumerId,
    desc: req.body.desc || "",
    amount: Number(req.body.amount) || 0,
    due: req.body.due || null,
    paid: !!req.body.paid,
    pdf: null,
  };

  let result;
  try {
    const company = req.body.company || {};
    const mainDb = loadDB();
    const consumer = mainDb.consumers.find(c => c.id === inv.consumerId) || {};
    const html = renderInvoiceHtml(inv, company, consumer);
    result = await savePdf(html);
    let ext = path.extname(result.path);
    if (result.warning || ext !== ".pdf") {
      console.error("Invoice PDF generation failed", result.warning);
      ext = ".html";
    }
    const mime = ext === ".pdf" ? "application/pdf" : "text/html";

    const uploadsDir = consumerUploadsDir(inv.consumerId);
    const fid = nanoid(10);
    const storedName = `${fid}${ext}`;
    const dest = path.join(uploadsDir, storedName);
    await fs.promises.copyFile(result.path, dest);
    const stat = await fs.promises.stat(dest);
    addFileMeta(inv.consumerId, {
      id: fid,
      originalName: `invoice_${inv.id}${ext}`,
      storedName,
      type: "invoice",
      size: stat.size,
      mimetype: mime,
      uploadedAt: new Date().toISOString(),
    });
    inv.pdf = storedName;
  } catch (err) {
    console.error("Failed to generate invoice PDF", err);
  }

  const payLink = req.body.payLink || `https://pay.example.com/${inv.id}`;
  addEvent(inv.consumerId, "message", {
    from: "system",
    text: `Payment due for ${inv.desc} ($${inv.amount.toFixed(2)}). Pay here: ${payLink}`,
  });


  db.invoices.push(inv);
  saveInvoicesDB(db);
  res.json({ ok:true, invoice: inv, warning: result?.warning });
});

app.put("/api/invoices/:id", (req,res)=>{
  const db = loadInvoicesDB();
  const inv = db.invoices.find(i=>i.id===req.params.id);
  if(!inv) return res.status(404).json({ ok:false, error:"Not found" });
  if(req.body.desc !== undefined) inv.desc = req.body.desc;
  if(req.body.amount !== undefined) inv.amount = Number(req.body.amount) || 0;
  if(req.body.due !== undefined) inv.due = req.body.due;
  if(req.body.paid !== undefined) inv.paid = !!req.body.paid;
  saveInvoicesDB(db);
  res.json({ ok:true, invoice: inv });
});

// =================== Messages ===================
app.get("/api/messages/:consumerId", (req,res)=>{
  const cstate = listConsumerState(req.params.consumerId);
  const msgs = (cstate.events || []).filter(e=>e.type === "message");
  res.json({ ok:true, messages: msgs });
});

app.post("/api/messages/:consumerId", (req,res)=>{
  const text = req.body.text || "";
  const from = req.body.from || "host";
  addEvent(req.params.consumerId, "message", { from, text });
  res.json({ ok:true });
});

// =================== Templates / Sequences / Contracts ===================
app.get("/api/templates", (_req,res)=>{
  const db = loadLettersDB();
  res.json({
    ok: true,
    templates: db.templates || [],
    sequences: db.sequences || [],
    contracts: db.contracts || []
  });
});

app.post("/api/templates", (req,res)=>{
  const db = loadLettersDB();
  const tpl = { id: nanoid(8), name: req.body.name || "", body: req.body.body || "" };
  db.templates = db.templates || [];
  db.templates.push(tpl);
  saveLettersDB(db);
  res.json({ ok:true, template: tpl });
});

app.post("/api/sequences", (req,res)=>{
  const db = loadLettersDB();
  const seq = { id: nanoid(8), name: req.body.name || "", templates: req.body.templates || [] };
  db.sequences = db.sequences || [];
  db.sequences.push(seq);
  saveLettersDB(db);
  res.json({ ok:true, sequence: seq });
});

app.post("/api/contracts", (req,res)=>{
  const db = loadLettersDB();
  const ct = { id: nanoid(8), name: req.body.name || "", body: req.body.body || "" };
  db.contracts = db.contracts || [];
  db.contracts.push(ct);
  saveLettersDB(db);
  res.json({ ok:true, contract: ct });
});


// Upload HTML -> analyze -> save under consumer
app.post("/api/consumers/:id/upload", upload.single("file"), async (req,res)=>{
  const db=loadDB();
  const consumer = db.consumers.find(c=>c.id===req.params.id);
  if(!consumer) return res.status(404).json({ ok:false, error:"Consumer not found" });
  if(!req.file) return res.status(400).json({ ok:false, error:"No file uploaded" });

  try{
    const analyzed = await runPythonAnalyzer(req.file.buffer.toString("utf-8"));
    const rid = nanoid(8);
    // store original uploaded file so clients can access it from document center
    const uploadDir = consumerUploadsDir(consumer.id);
    const ext = (req.file.originalname.match(/\.[a-z0-9]+$/i)||[""])[0] || "";
    const storedName = `${rid}${ext}`;
    await fs.promises.writeFile(path.join(uploadDir, storedName), req.file.buffer);
    addFileMeta(consumer.id, {
      id: rid,
      originalName: req.file.originalname,
      storedName,
      size: req.file.size,
      mimetype: req.file.mimetype,
      uploadedAt: new Date().toISOString(),
    });
    consumer.reports.unshift({
      id: rid,
      uploadedAt: new Date().toISOString(),
      filename: req.file.originalname,
      size: req.file.size,
      summary: { tradelines: analyzed?.tradelines?.length || 0 },
      data: analyzed
    });
    saveDB(db);
    addEvent(consumer.id, "report_uploaded", {
      reportId: rid,
      filename: req.file.originalname,
      size: req.file.size
    });
    res.json({ ok:true, reportId: rid });
  }catch(e){
    console.error("Analyzer error:", e);
    res.status(500).json({ ok:false, error: String(e) });
  }
});

app.get("/api/consumers/:id/reports", (req,res)=>{
  const db=loadDB();
  const c=db.consumers.find(x=>x.id===req.params.id);
  if(!c) return res.status(404).json({ ok:false, error:"Consumer not found" });
  res.json({ ok:true, reports: c.reports.map(r=>({ id:r.id, uploadedAt:r.uploadedAt, filename:r.filename, summary:r.summary })) });
});

app.get("/api/consumers/:id/report/:rid", (req,res)=>{
  const db=loadDB();
  const c=db.consumers.find(x=>x.id===req.params.id);
  if(!c) return res.status(404).json({ ok:false, error:"Consumer not found" });
  const r=c.reports.find(x=>x.id===req.params.rid);
  if(!r) return res.status(404).json({ ok:false, error:"Report not found" });
  res.json({ ok:true, report:r.data, consumer:{
    id:c.id,name:c.name,email:c.email,phone:c.phone,addr1:c.addr1,addr2:c.addr2,city:c.city,state:c.state,zip:c.zip,ssn_last4:c.ssn_last4,dob:c.dob
  }});
});

app.delete("/api/consumers/:id/report/:rid", (req,res)=>{
  const db=loadDB();
  const c=db.consumers.find(x=>x.id===req.params.id);
  if(!c) return res.status(404).json({ ok:false, error:"Consumer not found" });
  const i=c.reports.findIndex(x=>x.id===req.params.rid);
  if(i===-1) return res.status(404).json({ ok:false, error:"Report not found" });
  const removed = c.reports[i];
  c.reports.splice(i,1);
  saveDB(db);
  addEvent(c.id, "report_deleted", { reportId: removed?.id, filename: removed?.filename });
  res.json({ ok:true });
});

app.post("/api/consumers/:id/report/:rid/audit", async (req,res)=>{
  const db=loadDB();
  const c=db.consumers.find(x=>x.id===req.params.id);
  if(!c) return res.status(404).json({ ok:false, error:"Consumer not found" });
  const r=c.reports.find(x=>x.id===req.params.rid);
  if(!r) return res.status(404).json({ ok:false, error:"Report not found" });

  const selections = Array.isArray(req.body?.selections) && req.body.selections.length
    ? req.body.selections
    : null;

  try{
    const normalized = normalizeReport(r.data, selections);
    const html = renderHtml(normalized, c.name);
    const result = await savePdf(html);
    let ext = path.extname(result.path);
    if (result.warning || ext !== ".pdf") {
      console.error("Audit PDF generation failed", result.warning);
      ext = ".html";
    }
    const mime = ext === ".pdf" ? "application/pdf" : "text/html";


    // copy report into consumer uploads and register metadata
    try {
      const uploadsDir = consumerUploadsDir(c.id);
      const id = nanoid(10);
      const storedName = `${id}${ext}`;
      const safe = (c.name || "client").toLowerCase().replace(/[^a-z0-9]+/g, "_");
      const date = new Date().toISOString().slice(0,10);
      const originalName = `${safe}_${date}_audit${ext}`;
      const dest = path.join(uploadsDir, storedName);
      await fs.promises.copyFile(result.path, dest);
      const stat = await fs.promises.stat(dest);
      addFileMeta(c.id, {
        id,
        originalName,
        storedName,
        type: "audit",
        size: stat.size,
        mimetype: mime,
        uploadedAt: new Date().toISOString(),
      });
    } catch(err) {
      console.error("Failed to store audit file", err);
    }

    addEvent(c.id, "audit_generated", { reportId: r.id, file: result.url });
    res.json({ ok:true, url: result.url, warning: result.warning });
  }catch(e){
    res.status(500).json({ ok:false, error: String(e) });
  }
});

// Check consumer email against Have I Been Pwned
// Use POST so email isn't logged in query string
async function hibpLookup(email) {
  const apiKey = process.env.HIBP_API_KEY;
  if (!apiKey) return { ok: false, status: 500, error: "HIBP API key not configured" };
  try {
    const hibpRes = await fetch(
      `https://haveibeenpwned.com/api/v3/breachedaccount/${encodeURIComponent(email)}?truncateResponse=false`,
      {
        headers: {
          "hibp-api-key": apiKey,
          "user-agent": "crm-app",
        },
      }
    );
    if (hibpRes.status === 404) {
      return { ok: true, breaches: [] };
    }
    if (!hibpRes.ok) {
      const text = await hibpRes.text().catch(() => "");
      return {
        ok: false,
        status: hibpRes.status,
        error: text || `HIBP request failed (status ${hibpRes.status})`,
      };
    }
    const data = await hibpRes.json();
    return { ok: true, breaches: data };
  } catch (e) {
    console.error("HIBP check failed", e);
    return { ok: false, status: 500, error: "HIBP request failed" };
  }
}

function escapeHtml(str) {
  return String(str || "").replace(/[&<>"']/g, c => ({
    "&": "&amp;",
    "<": "&lt;",
    ">": "&gt;",
    '"': "&quot;",
    "'": "&#39;",
  })[c]);
}

function renderBreachAuditHtml(consumer) {
  const list = (consumer.breaches || []).map(b => `<li>${escapeHtml(b)}</li>`).join("") || "<li>No breaches found.</li>";
  const dateStr = new Date().toLocaleString();
  return `<!DOCTYPE html><html><head><meta charset="utf-8"/><style>body{font-family:Arial, sans-serif;margin:20px;}h1{text-align:center;}ul{margin-top:10px;}</style></head><body><h1>${escapeHtml(consumer.name || "Consumer")}</h1><h2>Data Breach Audit</h2><p>Email: ${escapeHtml(consumer.email || "")}</p><ul>${list}</ul><footer><hr/><div style="font-size:0.8em;color:#555;margin-top:20px;">Generated ${escapeHtml(dateStr)}</div></footer></body></html>`;
}

async function handleDataBreach(email, consumerId, res) {
  const result = await hibpLookup(email);
  if (result.ok && consumerId) {
    try {
      const db = loadDB();
      const c = db.consumers.find(x => x.id === consumerId);
      if (c) {
        c.breaches = (result.breaches || []).map(b => b.Name || b.name || "");
        saveDB(db);
      }
    } catch (err) {
      console.error("Failed to store breach info", err);
    }
  }
  if (result.ok) return res.json(result);
  res.status(result.status || 500).json({ ok: false, error: result.error });
}

app.post("/api/databreach", async (req, res) => {
  const email = String(req.body.email || "").trim();
  const consumerId = String(req.body.consumerId || "").trim();
  if (!email) return res.status(400).json({ ok: false, error: "Email required" });
  await handleDataBreach(email, consumerId, res);
});

app.get("/api/databreach", async (req, res) => {
  const email = String(req.query.email || "").trim();
  const consumerId = String(req.query.consumerId || "").trim();
  if (!email) return res.status(400).json({ ok: false, error: "Email required" });
  await handleDataBreach(email, consumerId, res);
<<<<<<< HEAD
});

app.post("/api/consumers/:id/databreach/audit", async (req, res) => {
  const db = loadDB();
  const c = db.consumers.find(x => x.id === req.params.id);
  if (!c) return res.status(404).json({ ok: false, error: "Consumer not found" });
  try {
    const html = renderBreachAuditHtml(c);
    const result = await savePdf(html);
    let ext = path.extname(result.path);
    if (result.warning || ext !== ".pdf") {
      ext = ".html";
    }
    const mime = ext === ".pdf" ? "application/pdf" : "text/html";
    try {
      const uploadsDir = consumerUploadsDir(c.id);
      const id = nanoid(10);
      const storedName = `${id}${ext}`;
      const safe = (c.name || "client").toLowerCase().replace(/[^a-z0-9]+/g, "_");
      const date = new Date().toISOString().slice(0, 10);
      const originalName = `${safe}_${date}_breach_audit${ext}`;
      const dest = path.join(uploadsDir, storedName);
      await fs.promises.copyFile(result.path, dest);
      const stat = await fs.promises.stat(dest);
      addFileMeta(c.id, {
        id,
        originalName,
        storedName,
        type: "breach-audit",
        size: stat.size,
        mimetype: mime,
        uploadedAt: new Date().toISOString(),
      });
    } catch (err) {
      console.error("Failed to store breach audit file", err);
    }
    addEvent(c.id, "breach_audit_generated", { file: result.url });
    res.json({ ok: true, url: result.url, warning: result.warning });
  } catch (e) {
    res.status(500).json({ ok: false, error: String(e) });
  }
=======
>>>>>>> a25547eb
});

app.post("/api/consumers/:id/databreach/audit", async (req, res) => {
  const db = loadDB();
  const c = db.consumers.find(x => x.id === req.params.id);
  if (!c) return res.status(404).json({ ok: false, error: "Consumer not found" });
  try {
    const html = renderBreachAuditHtml(c);
    const result = await savePdf(html);
    let ext = path.extname(result.path);
    if (result.warning || ext !== ".pdf") {
      ext = ".html";
    }
    const mime = ext === ".pdf" ? "application/pdf" : "text/html";
    try {
      const uploadsDir = consumerUploadsDir(c.id);
      const id = nanoid(10);
      const storedName = `${id}${ext}`;
      const safe = (c.name || "client").toLowerCase().replace(/[^a-z0-9]+/g, "_");
      const date = new Date().toISOString().slice(0, 10);
      const originalName = `${safe}_${date}_breach_audit${ext}`;
      const dest = path.join(uploadsDir, storedName);
      await fs.promises.copyFile(result.path, dest);
      const stat = await fs.promises.stat(dest);
      addFileMeta(c.id, {
        id,
        originalName,
        storedName,
        type: "breach-audit",
        size: stat.size,
        mimetype: mime,
        uploadedAt: new Date().toISOString(),
      });
    } catch (err) {
      console.error("Failed to store breach audit file", err);
    }
    addEvent(c.id, "breach_audit_generated", { file: result.url });
    res.json({ ok: true, url: result.url, warning: result.warning });
  } catch (e) {
    res.status(500).json({ ok: false, error: String(e) });
  }

});

app.post("/api/consumers/:id/databreach/audit", async (req, res) => {
  const db = loadDB();
  const c = db.consumers.find(x => x.id === req.params.id);
  if (!c) return res.status(404).json({ ok: false, error: "Consumer not found" });
  try {
    const html = renderBreachAuditHtml(c);
    const result = await savePdf(html);
    let ext = path.extname(result.path);
    if (result.warning || ext !== ".pdf") {
      ext = ".html";
    }
    const mime = ext === ".pdf" ? "application/pdf" : "text/html";
    try {
      const uploadsDir = consumerUploadsDir(c.id);
      const id = nanoid(10);
      const storedName = `${id}${ext}`;
      const safe = (c.name || "client").toLowerCase().replace(/[^a-z0-9]+/g, "_");
      const date = new Date().toISOString().slice(0, 10);
      const originalName = `${safe}_${date}_breach_audit${ext}`;
      const dest = path.join(uploadsDir, storedName);
      await fs.promises.copyFile(result.path, dest);
      const stat = await fs.promises.stat(dest);
      addFileMeta(c.id, {
        id,
        originalName,
        storedName,
        type: "breach-audit",
        size: stat.size,
        mimetype: mime,
        uploadedAt: new Date().toISOString(),
      });
    } catch (err) {
      console.error("Failed to store breach audit file", err);
    }
    addEvent(c.id, "breach_audit_generated", { file: result.url });
    res.json({ ok: true, url: result.url, warning: result.warning });
  } catch (e) {
    res.status(500).json({ ok: false, error: String(e) });
  }

});

app.post("/api/consumers/:id/databreach/audit", async (req, res) => {
  const db = loadDB();
  const c = db.consumers.find(x => x.id === req.params.id);
  if (!c) return res.status(404).json({ ok: false, error: "Consumer not found" });
  try {
    const html = renderBreachAuditHtml(c);
    const result = await savePdf(html);
    let ext = path.extname(result.path);
    if (result.warning || ext !== ".pdf") {
      ext = ".html";
    }
    const mime = ext === ".pdf" ? "application/pdf" : "text/html";
    try {
      const uploadsDir = consumerUploadsDir(c.id);
      const id = nanoid(10);
      const storedName = `${id}${ext}`;
      const safe = (c.name || "client").toLowerCase().replace(/[^a-z0-9]+/g, "_");
      const date = new Date().toISOString().slice(0, 10);
      const originalName = `${safe}_${date}_breach_audit${ext}`;
      const dest = path.join(uploadsDir, storedName);
      await fs.promises.copyFile(result.path, dest);
      const stat = await fs.promises.stat(dest);
      addFileMeta(c.id, {
        id,
        originalName,
        storedName,
        type: "breach-audit",
        size: stat.size,
        mimetype: mime,
        uploadedAt: new Date().toISOString(),
      });
    } catch (err) {
      console.error("Failed to store breach audit file", err);
    }
    addEvent(c.id, "breach_audit_generated", { file: result.url });
    res.json({ ok: true, url: result.url, warning: result.warning });
  } catch (e) {
    res.status(500).json({ ok: false, error: String(e) });
  }



// =================== Letters & PDFs ===================
const LETTERS_DIR = path.join(__dirname, "letters");
fs.mkdirSync(LETTERS_DIR,{ recursive:true });
const JOBS_INDEX_PATH = path.join(LETTERS_DIR, "_jobs.json");

// in-memory jobs
const JOB_TTL_MS = 30*60*1000;
const jobs = new Map(); // jobId -> { letters, createdAt }
function putJobMem(jobId, letters){ jobs.set(jobId,{ letters, createdAt: Date.now() }); }
function getJobMem(jobId){
  const j = jobs.get(jobId);
  if(!j) return null;
  if(Date.now()-j.createdAt > JOB_TTL_MS){ jobs.delete(jobId); return null; }
  return j;
}
setInterval(()=>{ const now=Date.now(); for(const [id,j] of jobs){ if(now-j.createdAt>JOB_TTL_MS) jobs.delete(id); } }, 5*60*1000);

// disk index helpers
function loadJobsIndex(){
  try{
    fs.mkdirSync(LETTERS_DIR,{ recursive:true });
    const raw = fs.readFileSync(JOBS_INDEX_PATH,"utf-8");
    return JSON.parse(raw);
  }catch{ return { jobs:{} }; }
}
function saveJobsIndex(idx){
  fs.mkdirSync(LETTERS_DIR,{ recursive:true });
  fs.writeFileSync(JOBS_INDEX_PATH, JSON.stringify(idx,null,2));
}

// chromium detection for puppeteer
async function detectChromium(){
  if(process.env.PUPPETEER_EXECUTABLE_PATH) return process.env.PUPPETEER_EXECUTABLE_PATH;
  const candidates = [
    "/usr/bin/chromium",
    "/usr/bin/chromium-browser",
    "/snap/bin/chromium",
    "/usr/bin/google-chrome",
    "/usr/bin/google-chrome-stable"
  ];
  for (const p of candidates) {
    try {
      await fs.promises.access(p, fs.constants.X_OK);
      const check = spawnSync(p, ["--version"], { stdio: "ignore" });
      if (check.status === 0) return p;
    } catch {}
  }
  return null;
}

async function launchBrowser(){
  const execPath = await detectChromium();
  const opts = { headless:true, args:["--no-sandbox","--disable-setuid-sandbox","--disable-dev-shm-usage","--disable-gpu","--no-zygote","--single-process"] };
  if(execPath) opts.executablePath = execPath;
  return puppeteer.launch(opts);
}

// Create job: memory + disk
function persistJobToDisk(jobId, letters){
  console.log(`Persisting job ${jobId} with ${letters.length} letters to disk`);
  const idx = loadJobsIndex();
  idx.jobs[jobId] = {
    createdAt: Date.now(),
    letters: letters.map(L => ({
      filename: L.filename,
      bureau: L.bureau,
      creditor: L.creditor
    }))
  };
  saveJobsIndex(idx);
  console.log(`Job ${jobId} saved to index at ${JOBS_INDEX_PATH}`);
}

// Load job from disk (returns { letters: [{... , htmlPath}]})
function loadJobFromDisk(jobId){
  console.log(`Loading job ${jobId} from disk`);
  const idx = loadJobsIndex();
  const meta = idx.jobs?.[jobId];
  if(!meta){
    console.warn(`Job ${jobId} not found on disk`);
    return null;
  }
  const letters = (meta.letters || []).map(item => ({
    ...item,
    htmlPath: path.join(LETTERS_DIR, item.filename),
  }));
  console.log(`Loaded job ${jobId} with ${letters.length} letters from disk`);
  return { letters, createdAt: meta.createdAt || Date.now() };
}

// Generate letters (from selections) -> memory + disk
app.post("/api/generate", async (req,res)=>{
  try{
    const { consumerId, reportId, selections, requestType, personalInfo, inquiries, collectors } = req.body;

    const db = loadDB();
    const consumer = db.consumers.find(c=>c.id===consumerId);
    if(!consumer) return res.status(404).json({ ok:false, error:"Consumer not found" });
    const reportWrap = consumer.reports.find(r=>r.id===reportId);
    if(!reportWrap) return res.status(404).json({ ok:false, error:"Report not found" });

    const consumerForLetter = {
      name: consumer.name, email: consumer.email, phone: consumer.phone,
      addr1: consumer.addr1, addr2: consumer.addr2, city: consumer.city, state: consumer.state, zip: consumer.zip,
      ssn_last4: consumer.ssn_last4, dob: consumer.dob,
      breaches: consumer.breaches || []
    };

    for (const sel of selections || []) {
      if (sel.aiTone) {
        const tl = reportWrap.data?.tradelines?.[sel.tradelineIndex];
        if (tl && Array.isArray(sel.violationIdxs)) {
          for (const vidx of sel.violationIdxs) {
            const v = tl.violations?.[vidx];
            if (v) {
              v.title = await rewordWithAI(v.title || "", sel.aiTone);
              if (v.detail) v.detail = await rewordWithAI(v.detail, sel.aiTone);
            }
          }
        }
      }
    }

    const letters = generateLetters({ report: reportWrap.data, selections, consumer: consumerForLetter, requestType });
    if (personalInfo) {
      letters.push(...generatePersonalInfoLetters({ consumer: consumerForLetter }));
    }
    if (Array.isArray(inquiries) && inquiries.length) {
      letters.push(...generateInquiryLetters({ consumer: consumerForLetter, inquiries }));
    }
    if (Array.isArray(collectors) && collectors.length) {
      letters.push(...generateDebtCollectorLetters({ consumer: consumerForLetter, collectors }));
    }

    console.log(`Generated ${letters.length} letters for consumer ${consumer.id}`);
    const jobId = crypto.randomBytes(8).toString("hex");

    fs.mkdirSync(LETTERS_DIR, { recursive: true });
    for(const L of letters){
      fs.writeFileSync(path.join(LETTERS_DIR, L.filename), L.html, "utf-8");
      console.log(`Saved letter ${L.filename}`);
    }

    putJobMem(jobId, letters);
    persistJobToDisk(jobId, letters);
    recordLettersJob(consumer.id, jobId, letters);
    console.log(`Letters job ${jobId} recorded with ${letters.length} letters`);

    // log state
    addEvent(consumer.id, "letters_generated", {
      jobId, requestType, count: letters.length,
      tradelines: Array.from(new Set((selections||[]).map(s=>s.tradelineIndex))).length,
      inquiries: Array.isArray(inquiries) ? inquiries.length : 0,
      collectors: Array.isArray(collectors) ? collectors.length : 0

    });

    // schedule reminders for subsequent playbook steps
    for (const sel of selections || []) {
      const play = sel.playbook && PLAYBOOKS[sel.playbook];
      if (!play) continue;
      play.letters.slice(1).forEach((title, idx) => {
        const due = new Date();
        due.setDate(due.getDate() + (idx + 1) * 30);
        addReminder(consumer.id, {
          id: `rem_${Date.now()}_${Math.random().toString(16).slice(2)}`,
          due: due.toISOString(),
          payload: {
            tradelineIndex: sel.tradelineIndex,
            playbook: sel.playbook,
            step: title,
            stepNumber: idx + 2,
          },
        });
      });
    }

    res.json({ ok:true, redirect: `/letters?job=${jobId}` });
  }catch(e){
    console.error(e);
    res.status(500).json({ ok:false, error:String(e) });
  }
});

// List stored letter jobs
app.get("/api/letters", (_req,res)=>{
  const ldb = loadLettersDB();
  const cdb = loadDB();
  const jobs = ldb.jobs.map(j => ({
    jobId: j.jobId,
    consumerId: j.consumerId,
    consumerName: cdb.consumers.find(c=>c.id===j.consumerId)?.name || "",
    createdAt: j.createdAt,
    count: (j.letters || []).length
  }));
  console.log(`Listing ${jobs.length} letter jobs`);
  res.json({ ok:true, jobs });
});

// List letters for a job
app.get("/api/letters/:jobId", (req,res)=>{
  const { jobId } = req.params;
  console.log(`Fetching job ${jobId}`);
  let job = getJobMem(jobId);
  if(!job){
    const disk = loadJobFromDisk(jobId);
    if(disk){
      putJobMem(jobId, disk.letters.map(d => ({
        filename: path.basename(d.htmlPath),
        bureau: d.bureau,
        creditor: d.creditor,
        html: fs.existsSync(d.htmlPath) ? fs.readFileSync(d.htmlPath,"utf-8") : "<html><body>Missing file.</body></html>"
      })));
      job = getJobMem(jobId);
    }
  }
  if(!job) return res.status(404).json({ ok:false, error:"Job not found or expired" });

  const meta = job.letters.map((L,i)=>({ index:i, filename:L.filename, bureau:L.bureau, creditor:L.creditor }));
  console.log(`Job ${jobId} has ${meta.length} letters`);
  res.json({ ok:true, letters: meta });
});

// Serve letter HTML (preview embed)
app.get("/api/letters/:jobId/:idx.html", (req,res)=>{
  const { jobId, idx } = req.params;
  console.log(`Serving HTML for job ${jobId} letter ${idx}`);
  let job = getJobMem(jobId);
  if(!job){
    const disk = loadJobFromDisk(jobId);
    if(!disk) return res.status(404).send("Job not found or expired.");
    const Lm = disk.letters[Number(idx)];
    if(!Lm || !fs.existsSync(Lm.htmlPath)) return res.status(404).send("Letter not found.");
    res.setHeader("Content-Type","text/html; charset=utf-8");
    return res.send(fs.readFileSync(Lm.htmlPath,"utf-8"));
  }
  const L = job.letters[Number(idx)];
  if(!L) return res.status(404).send("Letter not found.");
  res.setHeader("Content-Type","text/html; charset=utf-8");
  res.send(L.html);
});

// Render letter PDF on-the-fly
app.get("/api/letters/:jobId/:idx.pdf", async (req,res)=>{
  const { jobId, idx } = req.params;
  console.log(`Generating PDF for job ${jobId} letter ${idx}`);
  let html;
  let filenameBase = "letter";

  let job = getJobMem(jobId);
  if(job){
    const L = job.letters[Number(idx)];
    if(!L) return res.status(404).send("Letter not found.");
    html = L.html;
    filenameBase = (L.filename||"letter").replace(/\.html?$/i,"");
  }else{
    const disk = loadJobFromDisk(jobId);
    if(!disk) return res.status(404).send("Job not found or expired.");
    const Lm = disk.letters[Number(idx)];
    if(!Lm || !fs.existsSync(Lm.htmlPath)) return res.status(404).send("Letter not found.");
    html = fs.readFileSync(Lm.htmlPath,"utf-8");
    filenameBase = path.basename(Lm.htmlPath).replace(/\.html?$/i,"");
  }

  let browser;
  try{
    browser = await launchBrowser();
    const page = await browser.newPage();
    const dataUrl = "data:text/html;charset=utf-8," + encodeURIComponent(html);
    await page.goto(dataUrl, { waitUntil:"load", timeout:60000 });
    await page.emulateMediaType("screen");
    try{ await page.waitForFunction(()=>document.readyState==="complete",{timeout:60000}); }catch{}
    try{ await page.evaluate(()=> (document.fonts && document.fonts.ready) || Promise.resolve()); }catch{}
    await page.evaluate(()=> new Promise(r=>setTimeout(r,80)));
    const pdf = await page.pdf({ format:"Letter", printBackground:true, margin:{top:"1in",right:"1in",bottom:"1in",left:"1in"} });
    await page.close();
    if(!pdf || pdf.length === 0){
      throw new Error("Generated PDF is empty");
    }

    res.setHeader("Content-Type","application/pdf");
    res.setHeader("Content-Disposition",`attachment; filename="${filenameBase}.pdf"`);
    console.log(`Generated PDF for ${filenameBase} (${pdf.length} bytes)`);
    res.send(pdf);
  }catch(e){
    console.error("PDF error:", e);
    res.status(500).send("Failed to render PDF.");
  }finally{ try{ await browser?.close(); }catch{} }
});

app.get("/api/letters/:jobId/all.zip", async (req,res)=>{
  const { jobId } = req.params;
  let job = getJobMem(jobId);
  if(!job){
    const disk = loadJobFromDisk(jobId);
    if(disk){
      putJobMem(jobId, disk.letters.map(d => ({
        filename: path.basename(d.htmlPath),
        bureau: d.bureau,
        creditor: d.creditor,
        html: fs.existsSync(d.htmlPath) ? fs.readFileSync(d.htmlPath,"utf-8") : "<html><body>Missing file.</body></html>"
      })));
      job = getJobMem(jobId);
    }
  }
  if(!job) return res.status(404).json({ ok:false, error:"Job not found or expired" });

  res.setHeader("Content-Type","application/zip");
  res.setHeader("Content-Disposition",`attachment; filename="letters_${jobId}.zip"`);
  const archive = archiver('zip',{ zlib:{ level:9 } });
  archive.on('error', err => { console.error(err); try{ res.status(500).end("Zip error"); }catch{} });

  // determine consumer for logging and file storage
  let fileStream, storedName, originalName, consumer, id;
  try{
    const ldb = loadLettersDB();
    const meta = ldb.jobs.find(j=>j.jobId === jobId);
    if(meta?.consumerId){
      const db = loadDB();
      consumer = db.consumers.find(c=>c.id === meta.consumerId);
    }
  }catch{}

  if(consumer){
    const pass = new PassThrough();
    archive.pipe(pass);
    pass.pipe(res);

    const dir = consumerUploadsDir(consumer.id);
    id = nanoid(10);
    storedName = `${id}.zip`;
    const safe = (consumer.name || 'client').toLowerCase().replace(/[^a-z0-9]+/g,'_');
    const date = new Date().toISOString().slice(0,10);
    originalName = `${safe}_${date}_letters.zip`;
    const fullPath = path.join(dir, storedName);
    fileStream = fs.createWriteStream(fullPath);
    pass.pipe(fileStream);
  } else {
    archive.pipe(res);
  }

  let browser;
  try{
    browser = await launchBrowser();
    for(let i=0;i<job.letters.length;i++){
      const L = job.letters[i];
      const page = await browser.newPage();
      const dataUrl = "data:text/html;charset=utf-8," + encodeURIComponent(L.html);
      await page.goto(dataUrl,{ waitUntil:"load", timeout:60000 });
      await page.emulateMediaType("screen");
      try{ await page.waitForFunction(()=>document.readyState==="complete",{timeout:60000}); }catch{}
      try{ await page.evaluate(()=> (document.fonts && document.fonts.ready) || Promise.resolve()); }catch{}
      await page.evaluate(()=> new Promise(r=>setTimeout(r,80)));
      const pdf = await page.pdf({ format:"Letter", printBackground:true, margin:{top:"1in",right:"1in",bottom:"1in",left:"1in"} });
      await page.close();
      const name = (L.filename||`letter${i}`).replace(/\.html?$/i,"") + '.pdf';
      archive.append(pdf,{ name });
    }
    await archive.finalize();

    if(fileStream && consumer){
      await new Promise(resolve => fileStream.on('close', resolve));
      try{
        const stat = await fs.promises.stat(path.join(consumerUploadsDir(consumer.id), storedName));
        addFileMeta(consumer.id, {
          id,
          originalName,
          storedName,
          type: 'letters_zip',
          size: stat.size,
          mimetype: 'application/zip',
          uploadedAt: new Date().toISOString(),
        });
        addEvent(consumer.id, 'letters_downloaded', { jobId, file: `/api/consumers/${consumer.id}/state/files/${storedName}` });
      }catch(err){ console.error('Failed to record zip', err); }
    }
  }catch(e){
    console.error("Zip generation failed:", e);
    try{ res.status(500).end("Failed to create zip."); }catch{}
  }finally{
    try{ await browser?.close(); }catch{}
  }
});

app.post("/api/letters/:jobId/email", async (req,res)=>{
  const { jobId } = req.params;
  const to = String(req.body?.to || "").trim();
  if(!to) return res.status(400).json({ ok:false, error:"Missing recipient" });
  if(!mailer) return res.status(500).json({ ok:false, error:"Email not configured" });
  let job = getJobMem(jobId);
  if(!job){
    const disk = loadJobFromDisk(jobId);
    if(disk){ job = { letters: disk.letters.map(d=>({ filename: path.basename(d.htmlPath), htmlPath: d.htmlPath })) }; }
  }
  if(!job) return res.status(404).json({ ok:false, error:"Job not found or expired" });

  // find consumer for logging
  let consumer = null;
  try{
    const ldb = loadLettersDB();
    const meta = ldb.jobs.find(j=>j.jobId === jobId);
    if(meta?.consumerId){
      const db = loadDB();
      consumer = db.consumers.find(c=>c.id === meta.consumerId) || null;
    }
  }catch{}

  let browser;
  try{
<<<<<<< HEAD
=======

>>>>>>> a25547eb
    browser = await launchBrowser();
    const attachments = [];
    for(let i=0;i<job.letters.length;i++){
      const L = job.letters[i];
      const html = L.html || (L.htmlPath ? fs.readFileSync(L.htmlPath, "utf-8") : fs.readFileSync(path.join(LETTERS_DIR, L.filename), "utf-8"));
      const page = await browser.newPage();
      const dataUrl = "data:text/html;charset=utf-8," + encodeURIComponent(html);
      await page.goto(dataUrl,{ waitUntil:"load", timeout:60000 });
      await page.emulateMediaType("screen");
      try{ await page.waitForFunction(()=>document.readyState==="complete",{timeout:60000}); }catch{}
      try{ await page.evaluate(()=> (document.fonts && document.fonts.ready) || Promise.resolve()); }catch{}
      await page.evaluate(()=> new Promise(r=>setTimeout(r,80)));
      const pdf = await page.pdf({ format:"Letter", printBackground:true, margin:{top:"1in",right:"1in",bottom:"1in",left:"1in"} });
      await page.close();
      const name = (L.filename || `letter${i}`).replace(/\.html?$/i,"") + '.pdf';
      attachments.push({ filename: name, content: pdf, contentType: 'application/pdf' });
    }

    await mailer.sendMail({
      from: process.env.SMTP_FROM || process.env.SMTP_USER,
      to,
      subject: `Letters ${jobId}`,
      text: `Attached letters for job ${jobId}`,
      attachments
    });

    if(consumer){
      try{ addEvent(consumer.id, 'letters_emailed', { jobId, to, count: attachments.length }); }catch{}
    }

    res.json({ ok:true });
  }catch(e){
    console.error(e);
    res.status(500).json({ ok:false, error:String(e) });
  }finally{
    try{ await browser?.close(); }catch{}
  }
});

app.post("/api/letters/:jobId/portal", async (req,res)=>{
  const { jobId } = req.params;
  let job = getJobMem(jobId);
  if(!job){
    const disk = loadJobFromDisk(jobId);
    if(disk){ job = { letters: disk.letters.map(d=>({ filename: path.basename(d.htmlPath), htmlPath: d.htmlPath })) }; }
  }
  if(!job) return res.status(404).json({ ok:false, error:"Job not found or expired" });

  // locate consumer for storage
  let consumer = null;
  try{
    const ldb = loadLettersDB();
    const meta = ldb.jobs.find(j=>j.jobId === jobId);
    if(meta?.consumerId){
      const db = loadDB();
      consumer = db.consumers.find(c=>c.id === meta.consumerId) || null;
    }
  }catch{}
  if(!consumer) return res.status(400).json({ ok:false, error:"Consumer not found" });

  let browser;
  try{
    browser = await launchBrowser();
    const dir = consumerUploadsDir(consumer.id);
    const id = nanoid(10);
    const storedName = `${id}.zip`;
    const safe = (consumer.name || 'client').toLowerCase().replace(/[^a-z0-9]+/g,'_');
    const date = new Date().toISOString().slice(0,10);
    const originalName = `${safe}_${date}_letters.zip`;
    const fullPath = path.join(dir, storedName);
    const out = fs.createWriteStream(fullPath);
    const archive = archiver('zip',{ zlib:{ level:9 } });
    archive.pipe(out);

    for(let i=0;i<job.letters.length;i++){
      const L = job.letters[i];
      const html = L.html || (L.htmlPath ? fs.readFileSync(L.htmlPath, 'utf-8') : fs.readFileSync(path.join(LETTERS_DIR, L.filename), 'utf-8'));
      const page = await browser.newPage();
      const dataUrl = "data:text/html;charset=utf-8," + encodeURIComponent(html);
      await page.goto(dataUrl,{ waitUntil:'load', timeout:60000 });
      await page.emulateMediaType('screen');
      try{ await page.waitForFunction(()=>document.readyState==='complete',{timeout:60000}); }catch{}
      try{ await page.evaluate(()=> (document.fonts && document.fonts.ready) || Promise.resolve()); }catch{}
      await page.evaluate(()=> new Promise(r=>setTimeout(r,80)));
      const pdf = await page.pdf({ format:'Letter', printBackground:true, margin:{top:'1in',right:'1in',bottom:'1in',left:'1in'} });
      await page.close();
      const name = (L.filename||`letter${i}`).replace(/\.html?$/i,"") + '.pdf';
      archive.append(pdf,{ name });
    }

    await archive.finalize();
    await new Promise(resolve => out.on('close', resolve));
    const stat = await fs.promises.stat(fullPath);
    addFileMeta(consumer.id, {
      id,
      originalName,
      storedName,
      type: 'letters_zip',
      size: stat.size,
      mimetype: 'application/zip',
      uploadedAt: new Date().toISOString(),
    });
    addEvent(consumer.id, 'letters_portal_sent', { jobId, file: `/api/consumers/${consumer.id}/state/files/${storedName}` });
    res.json({ ok:true });
  }catch(e){
    console.error('Letters portal upload failed:', e);
    res.status(500).json({ ok:false, error:String(e) });
  }finally{
    try{ await browser?.close(); }catch{}
<<<<<<< HEAD
=======

>>>>>>> a25547eb
  }
});

app.get("/api/jobs/:jobId/letters", (req, res) => {
  req.url = `/api/letters/${encodeURIComponent(req.params.jobId)}`;
  app._router.handle(req, res);
});
app.get("/api/jobs/:jobId/letters/:idx.html", (req, res) => {
  req.url = `/api/letters/${encodeURIComponent(req.params.jobId)}/${req.params.idx}.html`;
  app._router.handle(req, res);
});
app.get("/api/jobs/:jobId/letters/:idx.pdf", (req, res) => {
  req.url = `/api/letters/${encodeURIComponent(req.params.jobId)}/${req.params.idx}.pdf`;
  app._router.handle(req, res);
});

// =================== Consumer STATE (events + files) ===================
app.get("/api/consumers/:id/state", (req,res)=>{
  const cstate = listConsumerState(req.params.id);
  res.json({ ok:true, state: cstate });
});

// Upload an attachment (photo/proof/etc.)
const fileUpload = multer({ storage: multer.memoryStorage() });
app.post("/api/consumers/:id/state/upload", fileUpload.single("file"), async (req,res)=>{
  const db = loadDB();
  const consumer = db.consumers.find(c=>c.id===req.params.id);
  if(!consumer) return res.status(404).json({ ok:false, error:"Consumer not found" });
  if(!req.file) return res.status(400).json({ ok:false, error:"No file uploaded" });

  const dir = consumerUploadsDir(consumer.id);
  const id = nanoid(10);
  const ext = (req.file.originalname.match(/\.[a-z0-9]+$/i)||[""])[0] || "";
  const type = (req.body.type || '').toLowerCase().replace(/[^a-z0-9]+/g, '_') || 'doc';
  const safeName = (consumer.name || 'client').toLowerCase().replace(/[^a-z0-9]+/g, '_');
  const date = new Date().toISOString().slice(0,10);
  const storedName = `${id}${ext}`;
  const originalName = `${safeName}_${date}_${type}${ext}`;
  const fullPath = path.join(dir, storedName);
  await fs.promises.writeFile(fullPath, req.file.buffer);

  const rec = {
    id,
    originalName,
    storedName,
    type,
    size: req.file.size,
    mimetype: req.file.mimetype,
    uploadedAt: new Date().toISOString()
  };
  addFileMeta(consumer.id, rec);
  addEvent(consumer.id, "file_uploaded", { id, name: originalName, size: req.file.size });

  res.json({ ok:true, file: { ...rec, url: `/api/consumers/${consumer.id}/state/files/${storedName}` } });
});

// Serve a consumer file
app.get("/api/consumers/:id/state/files/:stored", (req,res)=>{
  const dir = consumerUploadsDir(req.params.id);
  const full = path.join(dir, path.basename(req.params.stored));
  if (!fs.existsSync(full)) return res.status(404).send("File not found");
  res.sendFile(full);
});

const PORT = process.env.PORT || 3000;
app.listen(PORT, ()=> {
  console.log(`CRM ready    http://localhost:${PORT}`);
  console.log(`DB           ${DB_PATH}`);
  console.log(`Letters dir  ${LETTERS_DIR}`);
  console.log(`Letters DB   ${LETTERS_DB_PATH}`);
});



// End of server.js<|MERGE_RESOLUTION|>--- conflicted
+++ resolved
@@ -665,7 +665,6 @@
   const consumerId = String(req.query.consumerId || "").trim();
   if (!email) return res.status(400).json({ ok: false, error: "Email required" });
   await handleDataBreach(email, consumerId, res);
-<<<<<<< HEAD
 });
 
 app.post("/api/consumers/:id/databreach/audit", async (req, res) => {
@@ -707,8 +706,7 @@
   } catch (e) {
     res.status(500).json({ ok: false, error: String(e) });
   }
-=======
->>>>>>> a25547eb
+
 });
 
 app.post("/api/consumers/:id/databreach/audit", async (req, res) => {
@@ -1246,10 +1244,7 @@
 
   let browser;
   try{
-<<<<<<< HEAD
-=======
-
->>>>>>> a25547eb
+
     browser = await launchBrowser();
     const attachments = [];
     for(let i=0;i<job.letters.length;i++){
@@ -1359,10 +1354,7 @@
     res.status(500).json({ ok:false, error:String(e) });
   }finally{
     try{ await browser?.close(); }catch{}
-<<<<<<< HEAD
-=======
-
->>>>>>> a25547eb
+
   }
 });
 
