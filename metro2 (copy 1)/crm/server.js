// server.js
import express from "express";
import fs from "fs";
import path from "path";
import { fileURLToPath } from "url";
import { createRequire } from "module";
import multer from "multer";
import { nanoid } from "nanoid";
import { spawn } from "child_process";
import { htmlToPdfBuffer } from "./pdfUtils.js";
import crypto from "crypto";
import os from "os";
import archiver from "archiver";

import { PassThrough } from "stream";

import { logInfo, logError, logWarn } from "./logger.js";

<<<<<<< HEAD
import { ensureBuffer } from "./utils.js";

=======
import { readJson, writeJson } from "./db-utils.js";
>>>>>>> 3aa90f2e

import { generateLetters, generatePersonalInfoLetters, generateInquiryLetters, generateDebtCollectorLetters } from "./letterEngine.js";
import { PLAYBOOKS } from "./playbook.js";
import { normalizeReport, renderHtml, savePdf } from "./creditAuditTool.js";
import {
  listConsumerState,
  addEvent,
  addFileMeta,
  consumerUploadsDir,
  addReminder,
  processAllReminders,
} from "./state.js";


const __filename = fileURLToPath(import.meta.url);
const __dirname = path.dirname(__filename);

const require = createRequire(import.meta.url);
let nodemailer = null;
try {
  nodemailer = require("nodemailer");
} catch (e) {
  console.warn("Nodemailer not installed");
}

const app = express();
app.use(express.json({ limit: "10mb" }));
let mailer = null;
if(nodemailer && process.env.SMTP_HOST){
  mailer = nodemailer.createTransport({
    host: process.env.SMTP_HOST,
    port: Number(process.env.SMTP_PORT || 587),
    secure: false,
    auth: process.env.SMTP_USER ? { user: process.env.SMTP_USER, pass: process.env.SMTP_PASS } : undefined
  });
}

// Basic request logging for debugging
app.use((req, res, next) => {
  const start = Date.now();
  res.on("finish", () => {
    const ms = Date.now() - start;
    console.log(`${new Date().toISOString()} ${req.method} ${req.originalUrl} -> ${res.statusCode} ${ms}ms`);
  });
  next();
});

process.on("unhandledRejection", err => {
  logError("UNHANDLED_REJECTION", "Unhandled promise rejection", err);
});
process.on("uncaughtException", err => {
  logError("UNCAUGHT_EXCEPTION", "Uncaught exception", err);
});
process.on("warning", warn => {
  logWarn("NODE_WARNING", warn.message, { stack: warn.stack });
});


async function rewordWithAI(text, tone) {
  const key = process.env.OPENAI_API_KEY;
  if (!key || !text) return text;
  try {
    const resp = await fetch("https://api.openai.com/v1/chat/completions", {
      method: "POST",
      headers: {
        "Content-Type": "application/json",
        Authorization: `Bearer ${key}`,
      },
      body: JSON.stringify({
        model: "gpt-4o-mini",
        messages: [
          { role: "system", content: "You reword credit dispute statements." },
          {
            role: "user",
            content: `Tone: ${tone}\nReword the following text. Do not use the \"—\" character.\nText: ${text}`,
          },
        ],
      }),
    });
    const data = await resp.json().catch(() => ({}));
    const out = data.choices?.[0]?.message?.content?.trim() || text;
    return out.replace(/—/g, "-");
  } catch (e) {
    console.error("AI reword failed", e);
    return text;
  }
}

// periodically surface due letter reminders
processAllReminders();
setInterval(() => {
  try { processAllReminders(); }
  catch (e) { console.error("Reminder check failed", e); }
}, 60 * 60 * 1000);

// ---------- Static UI ----------
const PUBLIC_DIR = path.join(__dirname, "public");
app.use(express.static(PUBLIC_DIR));
app.get("/", (_req, res) => res.sendFile(path.join(PUBLIC_DIR, "index.html")));
app.get("/dashboard", (_req, res) => res.sendFile(path.join(PUBLIC_DIR, "dashboard.html")));
app.get("/clients", (_req, res) => res.sendFile(path.join(PUBLIC_DIR, "index.html")));
app.get("/leads", (_req, res) => res.sendFile(path.join(PUBLIC_DIR, "leads.html")));
app.get("/schedule", (_req, res) => res.sendFile(path.join(PUBLIC_DIR, "schedule.html")));
app.get("/my-company", (_req, res) => res.sendFile(path.join(PUBLIC_DIR, "my-company.html")));
app.get("/billing", (_req, res) => res.sendFile(path.join(PUBLIC_DIR, "billing.html")));
app.get(["/letters", "/letters/:jobId"], (_req, res) =>
  res.sendFile(path.join(PUBLIC_DIR, "letters.html"))
);
app.get("/quiz", (_req,res)=> res.sendFile(path.join(PUBLIC_DIR, "quiz.html")));
app.get("/portal/:id", (req, res) => {
  const db = loadDB();
  const consumer = db.consumers.find(c => c.id === req.params.id);
  if (!consumer) return res.status(404).send("Portal not found");
  const tmpl = fs.readFileSync(path.join(PUBLIC_DIR, "client-portal-template.html"), "utf-8");
  const html = tmpl.replace(/{{name}}/g, consumer.name);
  res.send(html);
});

// ---------- Simple JSON "DB" ----------

const DB_PATH = path.join(__dirname, "db.json");
const loadDB = () => readJson(DB_PATH, { consumers: [] });
const saveDB = db => writeJson(DB_PATH, db);

const LETTERS_DB_PATH = path.join(__dirname, "letters-db.json");
const LETTERS_DEFAULT = { jobs: [], templates: [], sequences: [], contracts: [] };
const loadLettersDB = () => {
  const db = readJson(LETTERS_DB_PATH, LETTERS_DEFAULT);
  console.log(`Loaded letters DB with ${db.jobs?.length || 0} jobs`);
  return db;
};
const saveLettersDB = db => {
  writeJson(LETTERS_DB_PATH, db);
  console.log(`Saved letters DB with ${db.jobs.length} jobs`);
};
function recordLettersJob(consumerId, jobId, letters){
  console.log(`Recording letters job ${jobId} for consumer ${consumerId}`);
  const db = loadLettersDB();
  db.jobs.push({ consumerId, jobId, createdAt: Date.now(), letters: letters.map(L=>({ filename:L.filename, bureau:L.bureau, creditor:L.creditor })) });
  saveLettersDB(db);
}
if(!fs.existsSync(LETTERS_DB_PATH)){
  console.log(`letters-db.json not found. Initializing at ${LETTERS_DB_PATH}`);
  saveLettersDB(LETTERS_DEFAULT);
}

const LEADS_DB_PATH = path.join(__dirname, "leads-db.json");
const loadLeadsDB = () => readJson(LEADS_DB_PATH, { leads: [] });
const saveLeadsDB = db => writeJson(LEADS_DB_PATH, db);

const INVOICES_DB_PATH = path.join(__dirname, "invoices-db.json");
const loadInvoicesDB = () => readJson(INVOICES_DB_PATH, { invoices: [] });
const saveInvoicesDB = db => writeJson(INVOICES_DB_PATH, db);

function renderInvoiceHtml(inv, company = {}, consumer = {}) {
  return `<!DOCTYPE html><html><head><meta charset="utf-8"/>
  <style>
    body { font-family: sans-serif; margin:40px; }
    h1 { text-align:center; }
    table { width:100%; border-collapse:collapse; margin-top:20px; }
    th, td { padding:8px; border-bottom:1px solid #ddd; text-align:left; }
  </style>
  </head><body>
  <h1>${company.name || 'Invoice'}</h1>
  <p><strong>Bill To:</strong> ${consumer.name || ''}</p>
  <table>
    <thead><tr><th>Description</th><th>Amount</th><th>Due</th></tr></thead>
    <tbody><tr><td>${inv.desc}</td><td>$${Number(inv.amount).toFixed(2)}</td><td>${inv.due || ''}</td></tr></tbody>
  </table>
  </body></html>`;
}


// ---------- Upload handling ----------
const upload = multer({ storage: multer.memoryStorage() });

// ---------- Python Analyzer Bridge ----------
async function runPythonAnalyzer(htmlContent){
  const scriptPath = path.join(__dirname, "metro2_audit_multi.py");
  await fs.promises.access(scriptPath, fs.constants.R_OK)
    .catch(()=>{ throw new Error(`Analyzer not found or unreadable: ${scriptPath}`); });
  const tmpDir = await fs.promises.mkdtemp(path.join(os.tmpdir(),"metro2-"));
  const htmlPath = path.join(tmpDir,"report.html");
  const outPath  = path.join(tmpDir,"report.json");
  await fs.promises.writeFile(htmlPath, htmlContent, "utf-8");

  const py = spawn("python3", [scriptPath,"-i",htmlPath,"-o",outPath], { stdio:["ignore","pipe","pipe"] });
  let stdout="", stderr="";
  py.stdout.on("data",d=>stdout+=d.toString());
  py.stderr.on("data",d=>stderr+=d.toString());

  return new Promise((resolve,reject)=>{
    py.on("error", async(err) => {
      try { await fs.promises.rm(tmpDir,{recursive:true,force:true}); }catch{}
      reject(err);
    });
    py.on("close", async(code)=>{
      try{
        if(code!==0) throw new Error(`Analyzer exit ${code}\n${stderr}\n${stdout}`);
        await fs.promises.access(outPath, fs.constants.R_OK);
        const raw = await fs.promises.readFile(outPath, "utf-8");
        const json = JSON.parse(raw);
        resolve(json);
      }catch(e){ reject(e); }
      finally{ try{ await fs.promises.rm(tmpDir,{recursive:true,force:true}); }catch{} }
    });
  });
}

// =================== Consumers ===================
app.get("/api/consumers", (_req,res)=> res.json(loadDB()));
app.post("/api/consumers", (req,res)=>{
  const db = loadDB();
  const id = nanoid(10);
  const consumer = {
    id,
    name: req.body.name || "Unnamed",
    email: req.body.email || "",
    phone: req.body.phone || "",
    addr1: req.body.addr1 || "",
    addr2: req.body.addr2 || "",
    city:  req.body.city  || "",
    state: req.body.state || "",
    zip:   req.body.zip   || "",
    ssn_last4: req.body.ssn_last4 || "",
    dob: req.body.dob || "",
    sale: Number(req.body.sale) || 0,
    paid: Number(req.body.paid) || 0,
    status: req.body.status || "active",

    reports: []
  };
  db.consumers.push(consumer);
  saveDB(db);
  // log event
  addEvent(id, "consumer_created", { name: consumer.name });
  res.json({ ok:true, consumer });
});

app.put("/api/consumers/:id", (req,res)=>{
  const db = loadDB();
  const c = db.consumers.find(x=>x.id===req.params.id);
  if(!c) return res.status(404).json({ ok:false, error:"Consumer not found" });
  Object.assign(c, {
    name:req.body.name??c.name, email:req.body.email??c.email, phone:req.body.phone??c.phone,
    addr1:req.body.addr1??c.addr1, addr2:req.body.addr2??c.addr2, city:req.body.city??c.city,
    state:req.body.state??c.state, zip:req.body.zip??c.zip, ssn_last4:req.body.ssn_last4??c.ssn_last4,
    dob:req.body.dob??c.dob,
    sale: req.body.sale !== undefined ? Number(req.body.sale) : c.sale,
    paid: req.body.paid !== undefined ? Number(req.body.paid) : c.paid,
    status: req.body.status ?? c.status ?? "active"

  });
  saveDB(db);
  addEvent(c.id, "consumer_updated", { fields: Object.keys(req.body||{}) });
  res.json({ ok:true, consumer:c });
});

app.delete("/api/consumers/:id", (req,res)=>{
  const db=loadDB();
  const i=db.consumers.findIndex(c=>c.id===req.params.id);
  if(i===-1) return res.status(404).json({ ok:false, error:"Consumer not found" });
  const removed = db.consumers[i];
  db.consumers.splice(i,1);
  saveDB(db);
  addEvent(removed.id, "consumer_deleted", {});
  res.json({ ok:true });
});

// =================== Leads ===================
app.get("/api/leads", (_req,res)=> res.json({ ok:true, ...loadLeadsDB() }));


app.post("/api/leads", (req,res)=>{
  const db = loadLeadsDB();
  const id = nanoid(10);
  const lead = {
    id,
    name: req.body.name || "",
    email: req.body.email || "",
    phone: req.body.phone || "",
    source: req.body.source || "",
    notes: req.body.notes || "",
    status: "new"

  };
  db.leads.push(lead);
  saveLeadsDB(db);
  res.json({ ok:true, lead });
});

app.put("/api/leads/:id", (req,res)=>{
  const db = loadLeadsDB();
  const lead = db.leads.find(l=>l.id===req.params.id);
  if(!lead) return res.status(404).json({ error:"Not found" });
  Object.assign(lead, {
    name: req.body.name ?? lead.name,
    email: req.body.email ?? lead.email,
    phone: req.body.phone ?? lead.phone,
    source: req.body.source ?? lead.source,
    notes: req.body.notes ?? lead.notes,
    status: req.body.status ?? lead.status
  });
  saveLeadsDB(db);
  res.json({ ok:true, lead });
});

app.delete("/api/leads/:id", (req,res)=>{
  const db = loadLeadsDB();
  const idx = db.leads.findIndex(l=>l.id===req.params.id);
  if(idx === -1) return res.status(404).json({ error:"Not found" });
  db.leads.splice(idx,1);
  saveLeadsDB(db);
  res.json({ ok:true });
});

// =================== Invoices ===================
app.get("/api/invoices/:consumerId", (req,res)=>{
  const db = loadInvoicesDB();
  const list = db.invoices.filter(inv => inv.consumerId === req.params.consumerId);
  res.json({ ok:true, invoices: list });
});

app.post("/api/invoices", async (req,res)=>{
  const db = loadInvoicesDB();
  const inv = {
    id: nanoid(10),
    consumerId: req.body.consumerId,
    desc: req.body.desc || "",
    amount: Number(req.body.amount) || 0,
    due: req.body.due || null,
    paid: !!req.body.paid,
    pdf: null,
  };

  let result;
  try {
    const company = req.body.company || {};
    const mainDb = loadDB();
    const consumer = mainDb.consumers.find(c => c.id === inv.consumerId) || {};
    const html = renderInvoiceHtml(inv, company, consumer);
    result = await savePdf(html);
    let ext = path.extname(result.path);
    if (result.warning || ext !== ".pdf") {
      console.error("Invoice PDF generation failed", result.warning);
      ext = ".html";
    }
    const mime = ext === ".pdf" ? "application/pdf" : "text/html";

    const uploadsDir = consumerUploadsDir(inv.consumerId);
    const fid = nanoid(10);
    const storedName = `${fid}${ext}`;
    const dest = path.join(uploadsDir, storedName);
    await fs.promises.copyFile(result.path, dest);
    const stat = await fs.promises.stat(dest);
    addFileMeta(inv.consumerId, {
      id: fid,
      originalName: `invoice_${inv.id}${ext}`,
      storedName,
      type: "invoice",
      size: stat.size,
      mimetype: mime,
      uploadedAt: new Date().toISOString(),
    });
    inv.pdf = storedName;
  } catch (err) {
    console.error("Failed to generate invoice PDF", err);
  }

  const payLink = req.body.payLink || `https://pay.example.com/${inv.id}`;
  addEvent(inv.consumerId, "message", {
    from: "system",
    text: `Payment due for ${inv.desc} ($${inv.amount.toFixed(2)}). Pay here: ${payLink}`,
  });


  db.invoices.push(inv);
  saveInvoicesDB(db);
  res.json({ ok:true, invoice: inv, warning: result?.warning });
});

app.put("/api/invoices/:id", (req,res)=>{
  const db = loadInvoicesDB();
  const inv = db.invoices.find(i=>i.id===req.params.id);
  if(!inv) return res.status(404).json({ ok:false, error:"Not found" });
  if(req.body.desc !== undefined) inv.desc = req.body.desc;
  if(req.body.amount !== undefined) inv.amount = Number(req.body.amount) || 0;
  if(req.body.due !== undefined) inv.due = req.body.due;
  if(req.body.paid !== undefined) inv.paid = !!req.body.paid;
  saveInvoicesDB(db);
  res.json({ ok:true, invoice: inv });
});

// =================== Messages ===================
app.get("/api/messages/:consumerId", (req,res)=>{
  const cstate = listConsumerState(req.params.consumerId);
  const msgs = (cstate.events || []).filter(e=>e.type === "message");
  res.json({ ok:true, messages: msgs });
});

app.post("/api/messages/:consumerId", (req,res)=>{
  const text = req.body.text || "";
  const from = req.body.from || "host";
  addEvent(req.params.consumerId, "message", { from, text });
  res.json({ ok:true });
});

// =================== Templates / Sequences / Contracts ===================
app.get("/api/templates", (_req,res)=>{
  const db = loadLettersDB();
  res.json({
    ok: true,
    templates: db.templates || [],
    sequences: db.sequences || [],
    contracts: db.contracts || []
  });
});

app.post("/api/templates", (req,res)=>{
  const db = loadLettersDB();
  const tpl = { id: nanoid(8), name: req.body.name || "", body: req.body.body || "" };
  db.templates = db.templates || [];
  db.templates.push(tpl);
  saveLettersDB(db);
  res.json({ ok:true, template: tpl });
});

app.post("/api/sequences", (req,res)=>{
  const db = loadLettersDB();
  const seq = { id: nanoid(8), name: req.body.name || "", templates: req.body.templates || [] };
  db.sequences = db.sequences || [];
  db.sequences.push(seq);
  saveLettersDB(db);
  res.json({ ok:true, sequence: seq });
});

app.post("/api/contracts", (req,res)=>{
  const db = loadLettersDB();
  const ct = { id: nanoid(8), name: req.body.name || "", body: req.body.body || "" };
  db.contracts = db.contracts || [];
  db.contracts.push(ct);
  saveLettersDB(db);
  res.json({ ok:true, contract: ct });
});


// Upload HTML -> analyze -> save under consumer
app.post("/api/consumers/:id/upload", upload.single("file"), async (req,res)=>{
  const db=loadDB();
  const consumer = db.consumers.find(c=>c.id===req.params.id);
  if(!consumer) return res.status(404).json({ ok:false, error:"Consumer not found" });
  if(!req.file) return res.status(400).json({ ok:false, error:"No file uploaded" });

  try{
    const analyzed = await runPythonAnalyzer(req.file.buffer.toString("utf-8"));
    const rid = nanoid(8);
    // store original uploaded file so clients can access it from document center
    const uploadDir = consumerUploadsDir(consumer.id);
    const ext = (req.file.originalname.match(/\.[a-z0-9]+$/i)||[""])[0] || "";
    const storedName = `${rid}${ext}`;
    await fs.promises.writeFile(path.join(uploadDir, storedName), req.file.buffer);
    addFileMeta(consumer.id, {
      id: rid,
      originalName: req.file.originalname,
      storedName,
      size: req.file.size,
      mimetype: req.file.mimetype,
      uploadedAt: new Date().toISOString(),
    });
    consumer.reports.unshift({
      id: rid,
      uploadedAt: new Date().toISOString(),
      filename: req.file.originalname,
      size: req.file.size,
      summary: { tradelines: analyzed?.tradelines?.length || 0 },
      data: analyzed
    });
    saveDB(db);
    addEvent(consumer.id, "report_uploaded", {
      reportId: rid,
      filename: req.file.originalname,
      size: req.file.size
    });
    res.json({ ok:true, reportId: rid });
  }catch(e){
    console.error("Analyzer error:", e);
    res.status(500).json({ ok:false, error: String(e) });
  }
});

app.get("/api/consumers/:id/reports", (req,res)=>{
  const db=loadDB();
  const c=db.consumers.find(x=>x.id===req.params.id);
  if(!c) return res.status(404).json({ ok:false, error:"Consumer not found" });
  res.json({ ok:true, reports: c.reports.map(r=>({ id:r.id, uploadedAt:r.uploadedAt, filename:r.filename, summary:r.summary })) });
});

app.get("/api/consumers/:id/report/:rid", (req,res)=>{
  const db=loadDB();
  const c=db.consumers.find(x=>x.id===req.params.id);
  if(!c) return res.status(404).json({ ok:false, error:"Consumer not found" });
  const r=c.reports.find(x=>x.id===req.params.rid);
  if(!r) return res.status(404).json({ ok:false, error:"Report not found" });
  res.json({ ok:true, report:r.data, consumer:{
    id:c.id,name:c.name,email:c.email,phone:c.phone,addr1:c.addr1,addr2:c.addr2,city:c.city,state:c.state,zip:c.zip,ssn_last4:c.ssn_last4,dob:c.dob
  }});
});

app.delete("/api/consumers/:id/report/:rid", (req,res)=>{
  const db=loadDB();
  const c=db.consumers.find(x=>x.id===req.params.id);
  if(!c) return res.status(404).json({ ok:false, error:"Consumer not found" });
  const i=c.reports.findIndex(x=>x.id===req.params.rid);
  if(i===-1) return res.status(404).json({ ok:false, error:"Report not found" });
  const removed = c.reports[i];
  c.reports.splice(i,1);
  saveDB(db);
  addEvent(c.id, "report_deleted", { reportId: removed?.id, filename: removed?.filename });
  res.json({ ok:true });
});

app.post("/api/consumers/:id/report/:rid/audit", async (req,res)=>{
  const db=loadDB();
  const c=db.consumers.find(x=>x.id===req.params.id);
  if(!c) return res.status(404).json({ ok:false, error:"Consumer not found" });
  const r=c.reports.find(x=>x.id===req.params.rid);
  if(!r) return res.status(404).json({ ok:false, error:"Report not found" });

  const selections = Array.isArray(req.body?.selections) && req.body.selections.length
    ? req.body.selections
    : null;

  try{
    const normalized = normalizeReport(r.data, selections);
    const html = renderHtml(normalized, c.name);
    const result = await savePdf(html);
    let ext = path.extname(result.path);
    if (result.warning || ext !== ".pdf") {
      console.error("Audit PDF generation failed", result.warning);
      ext = ".html";
    }
    const mime = ext === ".pdf" ? "application/pdf" : "text/html";


    // copy report into consumer uploads and register metadata
    try {
      const uploadsDir = consumerUploadsDir(c.id);
      const id = nanoid(10);
      const storedName = `${id}${ext}`;
      const safe = (c.name || "client").toLowerCase().replace(/[^a-z0-9]+/g, "_");
      const date = new Date().toISOString().slice(0,10);
      const originalName = `${safe}_${date}_audit${ext}`;
      const dest = path.join(uploadsDir, storedName);
      await fs.promises.copyFile(result.path, dest);
      const stat = await fs.promises.stat(dest);
      addFileMeta(c.id, {
        id,
        originalName,
        storedName,
        type: "audit",
        size: stat.size,
        mimetype: mime,
        uploadedAt: new Date().toISOString(),
      });
    } catch(err) {
      console.error("Failed to store audit file", err);
    }

    addEvent(c.id, "audit_generated", { reportId: r.id, file: result.url });
    res.json({ ok:true, url: result.url, warning: result.warning });
  }catch(e){
    res.status(500).json({ ok:false, error: String(e) });
  }
});

// Check consumer email against Have I Been Pwned
// Use POST so email isn't logged in query string
async function hibpLookup(email) {
  const apiKey = process.env.HIBP_API_KEY;
  if (!apiKey) return { ok: false, status: 500, error: "HIBP API key not configured" };
  try {
    const hibpRes = await fetch(
      `https://haveibeenpwned.com/api/v3/breachedaccount/${encodeURIComponent(email)}?truncateResponse=false`,
      {
        headers: {
          "hibp-api-key": apiKey,
          "user-agent": "crm-app",
        },
      }
    );
    if (hibpRes.status === 404) {
      return { ok: true, breaches: [] };
    }
    if (!hibpRes.ok) {
      const text = await hibpRes.text().catch(() => "");
      return {
        ok: false,
        status: hibpRes.status,
        error: text || `HIBP request failed (status ${hibpRes.status})`,
      };
    }
    const data = await hibpRes.json();
    return { ok: true, breaches: data };
  } catch (e) {
    console.error("HIBP check failed", e);
    return { ok: false, status: 500, error: "HIBP request failed" };
  }
}

function escapeHtml(str) {
  return String(str || "").replace(/[&<>"']/g, c => ({
    "&": "&amp;",
    "<": "&lt;",
    ">": "&gt;",
    '"': "&quot;",
    "'": "&#39;",
  })[c]);
}

function renderBreachAuditHtml(consumer) {
  const list = (consumer.breaches || []).map(b => `<li>${escapeHtml(b)}</li>`).join("") || "<li>No breaches found.</li>";
  const dateStr = new Date().toLocaleString();
  return `<!DOCTYPE html><html><head><meta charset="utf-8"/><style>body{font-family:Arial, sans-serif;margin:20px;}h1{text-align:center;}ul{margin-top:10px;}</style></head><body><h1>${escapeHtml(consumer.name || "Consumer")}</h1><h2>Data Breach Audit</h2><p>Email: ${escapeHtml(consumer.email || "")}</p><ul>${list}</ul><footer><hr/><div style="font-size:0.8em;color:#555;margin-top:20px;">Generated ${escapeHtml(dateStr)}</div></footer></body></html>`;
}

async function handleDataBreach(email, consumerId, res) {
  const result = await hibpLookup(email);
  if (result.ok && consumerId) {
    try {
      const db = loadDB();
      const c = db.consumers.find(x => x.id === consumerId);
      if (c) {
        c.breaches = (result.breaches || []).map(b => b.Name || b.name || "");
        saveDB(db);
      }
    } catch (err) {
      console.error("Failed to store breach info", err);
    }
  }
  if (result.ok) return res.json(result);
  res.status(result.status || 500).json({ ok: false, error: result.error });
}

app.post("/api/databreach", async (req, res) => {
  const email = String(req.body.email || "").trim();
  const consumerId = String(req.body.consumerId || "").trim();
  if (!email) return res.status(400).json({ ok: false, error: "Email required" });
  await handleDataBreach(email, consumerId, res);
});

app.get("/api/databreach", async (req, res) => {
  const email = String(req.query.email || "").trim();
  const consumerId = String(req.query.consumerId || "").trim();
  if (!email) return res.status(400).json({ ok: false, error: "Email required" });
  await handleDataBreach(email, consumerId, res);
});

app.post("/api/consumers/:id/databreach/audit", async (req, res) => {
  const db = loadDB();
  const c = db.consumers.find(x => x.id === req.params.id);
  if (!c) return res.status(404).json({ ok: false, error: "Consumer not found" });
  try {
    const html = renderBreachAuditHtml(c);
    const result = await savePdf(html);
    let ext = path.extname(result.path);
    if (result.warning || ext !== ".pdf") {
      ext = ".html";
    }
    const mime = ext === ".pdf" ? "application/pdf" : "text/html";
    try {
      const uploadsDir = consumerUploadsDir(c.id);
      const id = nanoid(10);
      const storedName = `${id}${ext}`;
      const safe = (c.name || "client").toLowerCase().replace(/[^a-z0-9]+/g, "_");
      const date = new Date().toISOString().slice(0, 10);
      const originalName = `${safe}_${date}_breach_audit${ext}`;
      const dest = path.join(uploadsDir, storedName);
      await fs.promises.copyFile(result.path, dest);
      const stat = await fs.promises.stat(dest);
      addFileMeta(c.id, {
        id,
        originalName,
        storedName,
        type: "breach-audit",
        size: stat.size,
        mimetype: mime,
        uploadedAt: new Date().toISOString(),
      });
    } catch (err) {
      console.error("Failed to store breach audit file", err);
    }
    addEvent(c.id, "breach_audit_generated", { file: result.url });
    res.json({ ok: true, url: result.url, warning: result.warning });
  } catch (e) {
    res.status(500).json({ ok: false, error: String(e) });
  }

});

app.post("/api/consumers/:id/databreach/audit", async (req, res) => {
  const db = loadDB();
  const c = db.consumers.find(x => x.id === req.params.id);
  if (!c) return res.status(404).json({ ok: false, error: "Consumer not found" });
  try {
    const html = renderBreachAuditHtml(c);
    const result = await savePdf(html);
    let ext = path.extname(result.path);
    if (result.warning || ext !== ".pdf") {
      ext = ".html";
    }
    const mime = ext === ".pdf" ? "application/pdf" : "text/html";
    try {
      const uploadsDir = consumerUploadsDir(c.id);
      const id = nanoid(10);
      const storedName = `${id}${ext}`;
      const safe = (c.name || "client").toLowerCase().replace(/[^a-z0-9]+/g, "_");
      const date = new Date().toISOString().slice(0, 10);
      const originalName = `${safe}_${date}_breach_audit${ext}`;
      const dest = path.join(uploadsDir, storedName);
      await fs.promises.copyFile(result.path, dest);
      const stat = await fs.promises.stat(dest);
      addFileMeta(c.id, {
        id,
        originalName,
        storedName,
        type: "breach-audit",
        size: stat.size,
        mimetype: mime,
        uploadedAt: new Date().toISOString(),
      });
    } catch (err) {
      console.error("Failed to store breach audit file", err);
    }
    addEvent(c.id, "breach_audit_generated", { file: result.url });
    res.json({ ok: true, url: result.url, warning: result.warning });
  } catch (e) {
    res.status(500).json({ ok: false, error: String(e) });
  }

});




// =================== Letters & PDFs ===================
const LETTERS_DIR = path.join(__dirname, "letters");
fs.mkdirSync(LETTERS_DIR,{ recursive:true });
const JOBS_INDEX_PATH = path.join(LETTERS_DIR, "_jobs.json");

// in-memory jobs
const JOB_TTL_MS = 30*60*1000;
const jobs = new Map(); // jobId -> { letters, createdAt }
function putJobMem(jobId, letters){ jobs.set(jobId,{ letters, createdAt: Date.now() }); }
function getJobMem(jobId){
  const j = jobs.get(jobId);
  if(!j) return null;
  if(Date.now()-j.createdAt > JOB_TTL_MS){ jobs.delete(jobId); return null; }
  return j;
}
setInterval(()=>{ const now=Date.now(); for(const [id,j] of jobs){ if(now-j.createdAt>JOB_TTL_MS) jobs.delete(id); } }, 5*60*1000);

// disk index helpers
function loadJobsIndex(){
  try{
    fs.mkdirSync(LETTERS_DIR,{ recursive:true });
    const raw = fs.readFileSync(JOBS_INDEX_PATH,"utf-8");
    return JSON.parse(raw);
  }catch{ return { jobs:{} }; }
}
function saveJobsIndex(idx){
  fs.mkdirSync(LETTERS_DIR,{ recursive:true });
  fs.writeFileSync(JOBS_INDEX_PATH, JSON.stringify(idx,null,2));
}

// Create job: memory + disk
function persistJobToDisk(jobId, letters){
  console.log(`Persisting job ${jobId} with ${letters.length} letters to disk`);
  const idx = loadJobsIndex();
  idx.jobs[jobId] = {
    createdAt: Date.now(),
    letters: letters.map(L => ({
      filename: L.filename,
      bureau: L.bureau,
      creditor: L.creditor
    }))
  };
  saveJobsIndex(idx);
  console.log(`Job ${jobId} saved to index at ${JOBS_INDEX_PATH}`);
}

// Load job from disk (returns { letters: [{... , htmlPath}]})
function loadJobFromDisk(jobId){
  console.log(`Loading job ${jobId} from disk`);
  const idx = loadJobsIndex();
  const meta = idx.jobs?.[jobId];
  if(!meta){
    console.warn(`Job ${jobId} not found on disk`);
    return null;
  }
  const letters = (meta.letters || []).map(item => ({
    ...item,
    htmlPath: path.join(LETTERS_DIR, item.filename),
  }));
  console.log(`Loaded job ${jobId} with ${letters.length} letters from disk`);
  return { letters, createdAt: meta.createdAt || Date.now() };
}

// Generate letters (from selections) -> memory + disk
app.post("/api/generate", async (req,res)=>{
  try{
    const { consumerId, reportId, selections, requestType, personalInfo, inquiries, collectors } = req.body;

    const db = loadDB();
    const consumer = db.consumers.find(c=>c.id===consumerId);
    if(!consumer) return res.status(404).json({ ok:false, error:"Consumer not found" });
    const reportWrap = consumer.reports.find(r=>r.id===reportId);
    if(!reportWrap) return res.status(404).json({ ok:false, error:"Report not found" });

    const consumerForLetter = {
      name: consumer.name, email: consumer.email, phone: consumer.phone,
      addr1: consumer.addr1, addr2: consumer.addr2, city: consumer.city, state: consumer.state, zip: consumer.zip,
      ssn_last4: consumer.ssn_last4, dob: consumer.dob,
      breaches: consumer.breaches || []
    };

    for (const sel of selections || []) {
      if (sel.aiTone) {
        const tl = reportWrap.data?.tradelines?.[sel.tradelineIndex];
        if (tl && Array.isArray(sel.violationIdxs)) {
          for (const vidx of sel.violationIdxs) {
            const v = tl.violations?.[vidx];
            if (v) {
              v.title = await rewordWithAI(v.title || "", sel.aiTone);
              if (v.detail) v.detail = await rewordWithAI(v.detail, sel.aiTone);
            }
          }
        }
      }
    }

    const letters = generateLetters({ report: reportWrap.data, selections, consumer: consumerForLetter, requestType });
    if (personalInfo) {
      letters.push(...generatePersonalInfoLetters({ consumer: consumerForLetter }));
    }
    if (Array.isArray(inquiries) && inquiries.length) {
      letters.push(...generateInquiryLetters({ consumer: consumerForLetter, inquiries }));
    }
    if (Array.isArray(collectors) && collectors.length) {
      letters.push(...generateDebtCollectorLetters({ consumer: consumerForLetter, collectors }));
    }

    console.log(`Generated ${letters.length} letters for consumer ${consumer.id}`);
    const jobId = crypto.randomBytes(8).toString("hex");

    fs.mkdirSync(LETTERS_DIR, { recursive: true });
    for(const L of letters){
      fs.writeFileSync(path.join(LETTERS_DIR, L.filename), L.html, "utf-8");
      console.log(`Saved letter ${L.filename}`);
    }

    putJobMem(jobId, letters);
    persistJobToDisk(jobId, letters);
    recordLettersJob(consumer.id, jobId, letters);
    console.log(`Letters job ${jobId} recorded with ${letters.length} letters`);

    // log state
    addEvent(consumer.id, "letters_generated", {
      jobId, requestType, count: letters.length,
      tradelines: Array.from(new Set((selections||[]).map(s=>s.tradelineIndex))).length,
      inquiries: Array.isArray(inquiries) ? inquiries.length : 0,
      collectors: Array.isArray(collectors) ? collectors.length : 0

    });

    // schedule reminders for subsequent playbook steps
    for (const sel of selections || []) {
      const play = sel.playbook && PLAYBOOKS[sel.playbook];
      if (!play) continue;
      play.letters.slice(1).forEach((title, idx) => {
        const due = new Date();
        due.setDate(due.getDate() + (idx + 1) * 30);
        addReminder(consumer.id, {
          id: `rem_${Date.now()}_${Math.random().toString(16).slice(2)}`,
          due: due.toISOString(),
          payload: {
            tradelineIndex: sel.tradelineIndex,
            playbook: sel.playbook,
            step: title,
            stepNumber: idx + 2,
          },
        });
      });
    }

    res.json({ ok:true, redirect: `/letters?job=${jobId}` });
  }catch(e){
    console.error(e);
    res.status(500).json({ ok:false, error:String(e) });
  }
});

// List stored letter jobs
app.get("/api/letters", (_req,res)=>{
  const ldb = loadLettersDB();
  const cdb = loadDB();
  const jobs = ldb.jobs.map(j => ({
    jobId: j.jobId,
    consumerId: j.consumerId,
    consumerName: cdb.consumers.find(c=>c.id===j.consumerId)?.name || "",
    createdAt: j.createdAt,
    count: (j.letters || []).length
  }));
  console.log(`Listing ${jobs.length} letter jobs`);
  res.json({ ok:true, jobs });
});

// List letters for a job
app.get("/api/letters/:jobId", (req,res)=>{
  const { jobId } = req.params;
  console.log(`Fetching job ${jobId}`);
  let job = getJobMem(jobId);
  if(!job){
    const disk = loadJobFromDisk(jobId);
    if(disk){
      putJobMem(jobId, disk.letters.map(d => ({
        filename: path.basename(d.htmlPath),
        bureau: d.bureau,
        creditor: d.creditor,
        html: fs.existsSync(d.htmlPath) ? fs.readFileSync(d.htmlPath,"utf-8") : "<html><body>Missing file.</body></html>"
      })));
      job = getJobMem(jobId);
    }
  }
  if(!job) return res.status(404).json({ ok:false, error:"Job not found or expired" });

  const meta = job.letters.map((L,i)=>({ index:i, filename:L.filename, bureau:L.bureau, creditor:L.creditor }));
  console.log(`Job ${jobId} has ${meta.length} letters`);
  res.json({ ok:true, letters: meta });
});

// Serve letter HTML (preview embed)
app.get("/api/letters/:jobId/:idx.html", (req,res)=>{
  const { jobId, idx } = req.params;
  console.log(`Serving HTML for job ${jobId} letter ${idx}`);
  let job = getJobMem(jobId);
  if(!job){
    const disk = loadJobFromDisk(jobId);
    if(!disk) return res.status(404).send("Job not found or expired.");
    const Lm = disk.letters[Number(idx)];
    if(!Lm || !fs.existsSync(Lm.htmlPath)) return res.status(404).send("Letter not found.");
    res.setHeader("Content-Type","text/html; charset=utf-8");
    return res.send(fs.readFileSync(Lm.htmlPath,"utf-8"));
  }
  const L = job.letters[Number(idx)];
  if(!L) return res.status(404).send("Letter not found.");
  res.setHeader("Content-Type","text/html; charset=utf-8");
  res.send(L.html);
});

// Render letter PDF on-the-fly
app.get("/api/letters/:jobId/:idx.pdf", async (req,res)=>{
  const { jobId, idx } = req.params;
  console.log(`Generating PDF for job ${jobId} letter ${idx}`);
  let html;
  let filenameBase = "letter";

  let job = getJobMem(jobId);
  if(job){
    const L = job.letters[Number(idx)];
    if(!L) return res.status(404).send("Letter not found.");
    html = L.html;
    filenameBase = (L.filename||"letter").replace(/\.html?$/i,"");
  }else{
    const disk = loadJobFromDisk(jobId);
    if(!disk) return res.status(404).send("Job not found or expired.");
    const Lm = disk.letters[Number(idx)];
    if(!Lm || !fs.existsSync(Lm.htmlPath)) return res.status(404).send("Letter not found.");
    html = fs.readFileSync(Lm.htmlPath,"utf-8");
    filenameBase = path.basename(Lm.htmlPath).replace(/\.html?$/i,"");
  }

  if(!html || !html.trim()){
    logError("LETTER_HTML_MISSING", "No HTML content for PDF generation", null, { jobId, idx });
    return res.status(500).send("No HTML content to render");
  }

<<<<<<< HEAD
  let browserInstance;
=======
>>>>>>> 3aa90f2e
  try{
    browserInstance = await launchBrowser();
    const page = await browserInstance.newPage();
    const dataUrl = "data:text/html;charset=utf-8," + encodeURIComponent(html);
    await page.goto(dataUrl, { waitUntil:"load", timeout:60000 });
    await page.emulateMediaType("screen");
    try{ await page.waitForFunction(()=>document.readyState==="complete",{timeout:60000}); }catch{}
    try{ await page.evaluate(()=> (document.fonts && document.fonts.ready) || Promise.resolve()); }catch{}
    await page.evaluate(()=> new Promise(r=>setTimeout(r,80)));
    const pdf = await page.pdf({ format:"Letter", printBackground:true, margin:{top:"1in",right:"1in",bottom:"1in",left:"1in"} });
    await page.close();
    const pdfBuffer = ensureBuffer(pdf);
    if(!pdfBuffer || pdfBuffer.length === 0){
      throw new Error("Generated PDF is empty");
    }


    res.setHeader("Content-Type","application/pdf");
    res.setHeader("Content-Disposition",`attachment; filename="${filenameBase}.pdf"`);
    console.log(`Generated PDF for ${filenameBase} (${pdfBuffer.length} bytes)`);
    res.send(pdfBuffer);
  }catch(e){
    console.error("PDF error:", e);
    res.status(500).send("Failed to render PDF.");
<<<<<<< HEAD
  }finally{ try{ await browserInstance?.close(); }catch{} }
=======
  }
>>>>>>> 3aa90f2e
});

app.get("/api/letters/:jobId/all.zip", async (req,res)=>{
  const { jobId } = req.params;
  let job = getJobMem(jobId);
  if(!job){
    const disk = loadJobFromDisk(jobId);
    if(disk){
      putJobMem(jobId, disk.letters.map(d => ({
        filename: path.basename(d.htmlPath),
        bureau: d.bureau,
        creditor: d.creditor,
        html: fs.existsSync(d.htmlPath) ? fs.readFileSync(d.htmlPath,"utf-8") : "<html><body>Missing file.</body></html>"
      })));
      job = getJobMem(jobId);
    }
  }
  if(!job) return res.status(404).json({ ok:false, error:"Job not found or expired" });

  res.setHeader("Content-Type","application/zip");
  res.setHeader("Content-Disposition",`attachment; filename="letters_${jobId}.zip"`);
  const archive = archiver('zip',{ zlib:{ level:9 } });
  archive.on('error', err => {
    logError('ARCHIVE_STREAM_ERROR', 'Archive stream error', err, { jobId });
    try{ res.status(500).json({ ok:false, errorCode:'ARCHIVE_STREAM_ERROR', message:'Zip error' }); }catch{}
  });

  // determine consumer for logging and file storage
  let fileStream, storedName, originalName, consumer, id;
  try{
    const ldb = loadLettersDB();
    const meta = ldb.jobs.find(j=>j.jobId === jobId);
    if(meta?.consumerId){
      const db = loadDB();
      consumer = db.consumers.find(c=>c.id === meta.consumerId);
    }
  }catch{}

  if(consumer){
    const pass = new PassThrough();
    archive.pipe(pass);
    pass.pipe(res);

    const dir = consumerUploadsDir(consumer.id);
    id = nanoid(10);
    storedName = `${id}.zip`;
    const safe = (consumer.name || 'client').toLowerCase().replace(/[^a-z0-9]+/g,'_');
    const date = new Date().toISOString().slice(0,10);
    originalName = `${safe}_${date}_letters.zip`;
    const fullPath = path.join(dir, storedName);
    fileStream = fs.createWriteStream(fullPath);
    pass.pipe(fileStream);
  } else {
    archive.pipe(res);
  }

<<<<<<< HEAD
  let browserInstance;
  try{
    browserInstance = await launchBrowser();
=======
  try{
>>>>>>> 3aa90f2e
    for(let i=0;i<job.letters.length;i++){
      const L = job.letters[i];
      const page = await browserInstance.newPage();
      const dataUrl = "data:text/html;charset=utf-8," + encodeURIComponent(L.html);
      await page.goto(dataUrl,{ waitUntil:"load", timeout:60000 });
      await page.emulateMediaType("screen");
      try{ await page.waitForFunction(()=>document.readyState==="complete",{timeout:60000}); }catch{}
      try{ await page.evaluate(()=> (document.fonts && document.fonts.ready) || Promise.resolve()); }catch{}
      await page.evaluate(()=> new Promise(r=>setTimeout(r,80)));
      const pdf = await page.pdf({ format:"Letter", printBackground:true, margin:{top:"1in",right:"1in",bottom:"1in",left:"1in"} });
      await page.close();
      const pdfBuffer = ensureBuffer(pdf);
<<<<<<< HEAD
=======

>>>>>>> 3aa90f2e
      const name = (L.filename||`letter${i}`).replace(/\.html?$/i,"") + '.pdf';
      try{
        archive.append(pdfBuffer,{ name });
      }catch(err){
        logError('ZIP_APPEND_FAILED', 'Failed to append PDF to archive', err, { jobId, letter: name });
        throw err;
      }
    }
    await archive.finalize();

    if(fileStream && consumer){
      await new Promise(resolve => fileStream.on('close', resolve));
      try{
        const stat = await fs.promises.stat(path.join(consumerUploadsDir(consumer.id), storedName));
        addFileMeta(consumer.id, {
          id,
          originalName,
          storedName,
          type: 'letters_zip',
          size: stat.size,
          mimetype: 'application/zip',
          uploadedAt: new Date().toISOString(),
        });
        addEvent(consumer.id, 'letters_downloaded', { jobId, file: `/api/consumers/${consumer.id}/state/files/${storedName}` });
      }catch(err){ logError('ZIP_RECORD_FAILED', 'Failed to record zip', err, { jobId, consumerId: consumer.id }); }
    }
    logInfo('ZIP_BUILD_SUCCESS', 'Letters zip created', { jobId });
  }catch(e){
    logError('ZIP_BUILD_FAILED', 'Zip generation failed', e, { jobId });
    try{ res.status(500).json({ ok:false, errorCode:'ZIP_BUILD_FAILED', message:'Failed to create zip.' }); }catch{}
<<<<<<< HEAD
  }finally{
    try{ await browserInstance?.close(); }catch{}
=======
>>>>>>> 3aa90f2e
  }
});

app.post("/api/letters/:jobId/email", async (req,res)=>{
  const { jobId } = req.params;
  const to = String(req.body?.to || "").trim();
  if(!to) return res.status(400).json({ ok:false, error:"Missing recipient" });
  if(!mailer) return res.status(500).json({ ok:false, error:"Email not configured" });
  let job = getJobMem(jobId);
  if(!job){
    const disk = loadJobFromDisk(jobId);
    if(disk){ job = { letters: disk.letters.map(d=>({ filename: path.basename(d.htmlPath), htmlPath: d.htmlPath })) }; }
  }
  if(!job) return res.status(404).json({ ok:false, error:"Job not found or expired" });

  // find consumer for logging
  let consumer = null;
  try{
    const ldb = loadLettersDB();
    const meta = ldb.jobs.find(j=>j.jobId === jobId);
    if(meta?.consumerId){
      const db = loadDB();
      consumer = db.consumers.find(c=>c.id === meta.consumerId) || null;
    }
  }catch{}

<<<<<<< HEAD
  let browserInstance;
  try{

    browserInstance = await launchBrowser();
=======
  try{
>>>>>>> 3aa90f2e
    const attachments = [];
    for(let i=0;i<job.letters.length;i++){
      const L = job.letters[i];
      const html = L.html || (L.htmlPath ? fs.readFileSync(L.htmlPath, "utf-8") : fs.readFileSync(path.join(LETTERS_DIR, L.filename), "utf-8"));
      const page = await browserInstance.newPage();
      const dataUrl = "data:text/html;charset=utf-8," + encodeURIComponent(html);
      await page.goto(dataUrl,{ waitUntil:"load", timeout:60000 });
      await page.emulateMediaType("screen");
      try{ await page.waitForFunction(()=>document.readyState==="complete",{timeout:60000}); }catch{}
      try{ await page.evaluate(()=> (document.fonts && document.fonts.ready) || Promise.resolve()); }catch{}
      await page.evaluate(()=> new Promise(r=>setTimeout(r,80)));
      const pdf = await page.pdf({ format:"Letter", printBackground:true, margin:{top:"1in",right:"1in",bottom:"1in",left:"1in"} });
      await page.close();
      const pdfBuffer = ensureBuffer(pdf);
<<<<<<< HEAD
=======

>>>>>>> 3aa90f2e
      const name = (L.filename || `letter${i}`).replace(/\.html?$/i,"") + '.pdf';
      attachments.push({ filename: name, content: pdfBuffer, contentType: 'application/pdf' });
    }

    await mailer.sendMail({
      from: process.env.SMTP_FROM || process.env.SMTP_USER,
      to,
      subject: `Letters ${jobId}`,
      text: `Attached letters for job ${jobId}`,
      attachments
    });

    if(consumer){
      try{ addEvent(consumer.id, 'letters_emailed', { jobId, to, count: attachments.length }); }catch{}
    }

    res.json({ ok:true });
    logInfo('EMAIL_SEND_SUCCESS', 'Letters emailed', { jobId, to, count: attachments.length });
  }catch(e){
    logError('EMAIL_SEND_FAILED', 'Failed to email letters', e, { jobId, to });
    res.status(500).json({ ok:false, errorCode:'EMAIL_SEND_FAILED', message:String(e) });

<<<<<<< HEAD
  }finally{
    try{ await browserInstance?.close(); }catch{}
=======
>>>>>>> 3aa90f2e
  }
});

app.post("/api/letters/:jobId/portal", async (req,res)=>{
  const { jobId } = req.params;
  let job = getJobMem(jobId);
  if(!job){
    const disk = loadJobFromDisk(jobId);
    if(disk){ job = { letters: disk.letters.map(d=>({ filename: path.basename(d.htmlPath), htmlPath: d.htmlPath })) }; }
  }
  if(!job) return res.status(404).json({ ok:false, error:"Job not found or expired" });

  // locate consumer for storage
  let consumer = null;
  try{
    const ldb = loadLettersDB();
    const meta = ldb.jobs.find(j=>j.jobId === jobId);
    if(meta?.consumerId){
      const db = loadDB();
      consumer = db.consumers.find(c=>c.id === meta.consumerId) || null;
    }
  }catch{}
  if(!consumer) return res.status(400).json({ ok:false, error:"Consumer not found" });

<<<<<<< HEAD
  let browserInstance;
  try{
    logInfo('PORTAL_UPLOAD_START', 'Building portal ZIP', { jobId, consumerId: consumer.id });

    browserInstance = await launchBrowser();
=======
  try{
    logInfo('PORTAL_UPLOAD_START', 'Building portal ZIP', { jobId, consumerId: consumer.id });

>>>>>>> 3aa90f2e
    const dir = consumerUploadsDir(consumer.id);
    const id = nanoid(10);
    const storedName = `${id}.zip`;
    const safe = (consumer.name || 'client').toLowerCase().replace(/[^a-z0-9]+/g,'_');
    const date = new Date().toISOString().slice(0,10);
    const originalName = `${safe}_${date}_letters.zip`;
    const fullPath = path.join(dir, storedName);
    const out = fs.createWriteStream(fullPath);
    const archive = archiver('zip',{ zlib:{ level:9 } });
    archive.on('error', err => {
      logError('ARCHIVE_STREAM_ERROR', 'Archive stream error', err, { jobId });
      try{ res.status(500).json({ ok:false, errorCode:'ARCHIVE_STREAM_ERROR', message:'Zip error' }); }catch{}
    });

    archive.pipe(out);

    for(let i=0;i<job.letters.length;i++){
      const L = job.letters[i];
      const html = L.html || (L.htmlPath ? fs.readFileSync(L.htmlPath, 'utf-8') : fs.readFileSync(path.join(LETTERS_DIR, L.filename), 'utf-8'));
      const page = await browserInstance.newPage();
      const dataUrl = "data:text/html;charset=utf-8," + encodeURIComponent(html);
      await page.goto(dataUrl,{ waitUntil:'load', timeout:60000 });
      await page.emulateMediaType('screen');
      try{ await page.waitForFunction(()=>document.readyState==='complete',{timeout:60000}); }catch{}
      try{ await page.evaluate(()=> (document.fonts && document.fonts.ready) || Promise.resolve()); }catch{}
      await page.evaluate(()=> new Promise(r=>setTimeout(r,80)));
      const pdf = await page.pdf({ format:'Letter', printBackground:true, margin:{top:'1in',right:'1in',bottom:'1in',left:'1in'} });
      await page.close();
      const pdfBuffer = ensureBuffer(pdf);
<<<<<<< HEAD
=======

>>>>>>> 3aa90f2e
      const name = (L.filename||`letter${i}`).replace(/\.html?$/i,"") + '.pdf';
      try{
        archive.append(pdfBuffer,{ name });
      }catch(err){
        logError('ZIP_APPEND_FAILED', 'Failed to append PDF to archive', err, { jobId, letter: name });
        throw err;
      }

    }

    await archive.finalize();
    await new Promise(resolve => out.on('close', resolve));
    const stat = await fs.promises.stat(fullPath);
    addFileMeta(consumer.id, {
      id,
      originalName,
      storedName,
      type: 'letters_zip',
      size: stat.size,
      mimetype: 'application/zip',
      uploadedAt: new Date().toISOString(),
    });
    addEvent(consumer.id, 'letters_portal_sent', { jobId, file: `/api/consumers/${consumer.id}/state/files/${storedName}` });
    logInfo('PORTAL_UPLOAD_SUCCESS', 'Portal ZIP stored', { jobId, consumerId: consumer.id });
    res.json({ ok:true });
  }catch(e){
    logError('PORTAL_UPLOAD_FAILED', 'Letters portal upload failed', e, { jobId });
    res.status(500).json({ ok:false, errorCode:'PORTAL_UPLOAD_FAILED', message:String(e) });
<<<<<<< HEAD
  }finally{
    try{ await browserInstance?.close(); }catch{}

=======
>>>>>>> 3aa90f2e
  }
});

app.get("/api/jobs/:jobId/letters", (req, res) => {
  req.url = `/api/letters/${encodeURIComponent(req.params.jobId)}`;
  app._router.handle(req, res);
});
app.get("/api/jobs/:jobId/letters/:idx.html", (req, res) => {
  req.url = `/api/letters/${encodeURIComponent(req.params.jobId)}/${req.params.idx}.html`;
  app._router.handle(req, res);
});
app.get("/api/jobs/:jobId/letters/:idx.pdf", (req, res) => {
  req.url = `/api/letters/${encodeURIComponent(req.params.jobId)}/${req.params.idx}.pdf`;
  app._router.handle(req, res);
});

// =================== Consumer STATE (events + files) ===================
app.get("/api/consumers/:id/state", (req,res)=>{
  const cstate = listConsumerState(req.params.id);
  res.json({ ok:true, state: cstate });
});

// Upload an attachment (photo/proof/etc.)
const fileUpload = multer({ storage: multer.memoryStorage() });
app.post("/api/consumers/:id/state/upload", fileUpload.single("file"), async (req,res)=>{
  const db = loadDB();
  const consumer = db.consumers.find(c=>c.id===req.params.id);
  if(!consumer) return res.status(404).json({ ok:false, error:"Consumer not found" });
  if(!req.file) return res.status(400).json({ ok:false, error:"No file uploaded" });

  const dir = consumerUploadsDir(consumer.id);
  const id = nanoid(10);
  const ext = (req.file.originalname.match(/\.[a-z0-9]+$/i)||[""])[0] || "";
  const type = (req.body.type || '').toLowerCase().replace(/[^a-z0-9]+/g, '_') || 'doc';
  const safeName = (consumer.name || 'client').toLowerCase().replace(/[^a-z0-9]+/g, '_');
  const date = new Date().toISOString().slice(0,10);
  const storedName = `${id}${ext}`;
  const originalName = `${safeName}_${date}_${type}${ext}`;
  const fullPath = path.join(dir, storedName);
  await fs.promises.writeFile(fullPath, req.file.buffer);

  const rec = {
    id,
    originalName,
    storedName,
    type,
    size: req.file.size,
    mimetype: req.file.mimetype,
    uploadedAt: new Date().toISOString()
  };
  addFileMeta(consumer.id, rec);
  addEvent(consumer.id, "file_uploaded", { id, name: originalName, size: req.file.size });

  res.json({ ok:true, file: { ...rec, url: `/api/consumers/${consumer.id}/state/files/${storedName}` } });
});

// Serve a consumer file
app.get("/api/consumers/:id/state/files/:stored", (req,res)=>{
  const dir = consumerUploadsDir(req.params.id);
  const full = path.join(dir, path.basename(req.params.stored));
  if (!fs.existsSync(full)) return res.status(404).send("File not found");
  res.sendFile(full);
});

const PORT = process.env.PORT || 3000;
app.listen(PORT, ()=> {
  console.log(`CRM ready    http://localhost:${PORT}`);
  console.log(`DB           ${DB_PATH}`);
  console.log(`Letters dir  ${LETTERS_DIR}`);
  console.log(`Letters DB   ${LETTERS_DB_PATH}`);
});



// End of server.js<|MERGE_RESOLUTION|>--- conflicted
+++ resolved
@@ -16,12 +16,9 @@
 
 import { logInfo, logError, logWarn } from "./logger.js";
 
-<<<<<<< HEAD
 import { ensureBuffer } from "./utils.js";
 
-=======
-import { readJson, writeJson } from "./db-utils.js";
->>>>>>> 3aa90f2e
+
 
 import { generateLetters, generatePersonalInfoLetters, generateInquiryLetters, generateDebtCollectorLetters } from "./letterEngine.js";
 import { PLAYBOOKS } from "./playbook.js";
@@ -1008,10 +1005,8 @@
     return res.status(500).send("No HTML content to render");
   }
 
-<<<<<<< HEAD
   let browserInstance;
-=======
->>>>>>> 3aa90f2e
+
   try{
     browserInstance = await launchBrowser();
     const page = await browserInstance.newPage();
@@ -1036,11 +1031,8 @@
   }catch(e){
     console.error("PDF error:", e);
     res.status(500).send("Failed to render PDF.");
-<<<<<<< HEAD
   }finally{ try{ await browserInstance?.close(); }catch{} }
-=======
-  }
->>>>>>> 3aa90f2e
+
 });
 
 app.get("/api/letters/:jobId/all.zip", async (req,res)=>{
@@ -1097,13 +1089,10 @@
     archive.pipe(res);
   }
 
-<<<<<<< HEAD
   let browserInstance;
   try{
     browserInstance = await launchBrowser();
-=======
-  try{
->>>>>>> 3aa90f2e
+
     for(let i=0;i<job.letters.length;i++){
       const L = job.letters[i];
       const page = await browserInstance.newPage();
@@ -1116,10 +1105,7 @@
       const pdf = await page.pdf({ format:"Letter", printBackground:true, margin:{top:"1in",right:"1in",bottom:"1in",left:"1in"} });
       await page.close();
       const pdfBuffer = ensureBuffer(pdf);
-<<<<<<< HEAD
-=======
-
->>>>>>> 3aa90f2e
+
       const name = (L.filename||`letter${i}`).replace(/\.html?$/i,"") + '.pdf';
       try{
         archive.append(pdfBuffer,{ name });
@@ -1150,11 +1136,9 @@
   }catch(e){
     logError('ZIP_BUILD_FAILED', 'Zip generation failed', e, { jobId });
     try{ res.status(500).json({ ok:false, errorCode:'ZIP_BUILD_FAILED', message:'Failed to create zip.' }); }catch{}
-<<<<<<< HEAD
   }finally{
     try{ await browserInstance?.close(); }catch{}
-=======
->>>>>>> 3aa90f2e
+
   }
 });
 
@@ -1181,14 +1165,11 @@
     }
   }catch{}
 
-<<<<<<< HEAD
   let browserInstance;
   try{
 
     browserInstance = await launchBrowser();
-=======
-  try{
->>>>>>> 3aa90f2e
+
     const attachments = [];
     for(let i=0;i<job.letters.length;i++){
       const L = job.letters[i];
@@ -1203,10 +1184,7 @@
       const pdf = await page.pdf({ format:"Letter", printBackground:true, margin:{top:"1in",right:"1in",bottom:"1in",left:"1in"} });
       await page.close();
       const pdfBuffer = ensureBuffer(pdf);
-<<<<<<< HEAD
-=======
-
->>>>>>> 3aa90f2e
+
       const name = (L.filename || `letter${i}`).replace(/\.html?$/i,"") + '.pdf';
       attachments.push({ filename: name, content: pdfBuffer, contentType: 'application/pdf' });
     }
@@ -1229,11 +1207,9 @@
     logError('EMAIL_SEND_FAILED', 'Failed to email letters', e, { jobId, to });
     res.status(500).json({ ok:false, errorCode:'EMAIL_SEND_FAILED', message:String(e) });
 
-<<<<<<< HEAD
   }finally{
     try{ await browserInstance?.close(); }catch{}
-=======
->>>>>>> 3aa90f2e
+
   }
 });
 
@@ -1258,17 +1234,12 @@
   }catch{}
   if(!consumer) return res.status(400).json({ ok:false, error:"Consumer not found" });
 
-<<<<<<< HEAD
   let browserInstance;
   try{
     logInfo('PORTAL_UPLOAD_START', 'Building portal ZIP', { jobId, consumerId: consumer.id });
 
     browserInstance = await launchBrowser();
-=======
-  try{
-    logInfo('PORTAL_UPLOAD_START', 'Building portal ZIP', { jobId, consumerId: consumer.id });
-
->>>>>>> 3aa90f2e
+
     const dir = consumerUploadsDir(consumer.id);
     const id = nanoid(10);
     const storedName = `${id}.zip`;
@@ -1298,10 +1269,7 @@
       const pdf = await page.pdf({ format:'Letter', printBackground:true, margin:{top:'1in',right:'1in',bottom:'1in',left:'1in'} });
       await page.close();
       const pdfBuffer = ensureBuffer(pdf);
-<<<<<<< HEAD
-=======
-
->>>>>>> 3aa90f2e
+
       const name = (L.filename||`letter${i}`).replace(/\.html?$/i,"") + '.pdf';
       try{
         archive.append(pdfBuffer,{ name });
@@ -1330,12 +1298,10 @@
   }catch(e){
     logError('PORTAL_UPLOAD_FAILED', 'Letters portal upload failed', e, { jobId });
     res.status(500).json({ ok:false, errorCode:'PORTAL_UPLOAD_FAILED', message:String(e) });
-<<<<<<< HEAD
   }finally{
     try{ await browserInstance?.close(); }catch{}
 
-=======
->>>>>>> 3aa90f2e
+
   }
 });
 
