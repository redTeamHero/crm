// server.js
import express from "express";
import fs from "fs";
import path from "path";
import { fileURLToPath } from "url";
import { createRequire } from "module";
import multer from "multer";
import { nanoid } from "nanoid";
import { spawn, spawnSync } from "child_process";
import puppeteer from "puppeteer";
import crypto from "crypto";
import os from "os";
import archiver from "archiver";
import { generateLetters, generatePersonalInfoLetters, generateInquiryLetters, generateDebtCollectorLetters } from "./letterEngine.js";
import { PLAYBOOKS } from "./playbook.js";
import { normalizeReport, renderHtml, savePdf } from "./creditAuditTool.js";
import {
  listConsumerState,
  addEvent,
  addFileMeta,
  consumerUploadsDir,
  addReminder,
  processAllReminders,
} from "./state.js";


const __filename = fileURLToPath(import.meta.url);
const __dirname = path.dirname(__filename);

const require = createRequire(import.meta.url);
let nodemailer = null;
try {
  nodemailer = require("nodemailer");
} catch (e) {
  console.warn("Nodemailer not installed");
}

const app = express();
app.use(express.json({ limit: "10mb" }));
let mailer = null;
if(nodemailer && process.env.SMTP_HOST){
  mailer = nodemailer.createTransport({
    host: process.env.SMTP_HOST,
    port: Number(process.env.SMTP_PORT || 587),
    secure: false,
    auth: process.env.SMTP_USER ? { user: process.env.SMTP_USER, pass: process.env.SMTP_PASS } : undefined
  });
}

// Basic request logging for debugging
app.use((req, res, next) => {
  const start = Date.now();
  res.on("finish", () => {
    const ms = Date.now() - start;
    console.log(`${new Date().toISOString()} ${req.method} ${req.originalUrl} -> ${res.statusCode} ${ms}ms`);
  });
  next();
});

// periodically surface due letter reminders
processAllReminders();
setInterval(() => {
  try { processAllReminders(); }
  catch (e) { console.error("Reminder check failed", e); }
}, 60 * 60 * 1000);

// ---------- Static UI ----------
const PUBLIC_DIR = path.join(__dirname, "public");
app.use(express.static(PUBLIC_DIR));
app.get("/", (_req, res) => res.sendFile(path.join(PUBLIC_DIR, "index.html")));
app.get("/dashboard", (_req, res) => res.sendFile(path.join(PUBLIC_DIR, "dashboard.html")));
app.get("/clients", (_req, res) => res.sendFile(path.join(PUBLIC_DIR, "index.html")));
app.get("/leads", (_req, res) => res.sendFile(path.join(PUBLIC_DIR, "leads.html")));
app.get("/schedule", (_req, res) => res.sendFile(path.join(PUBLIC_DIR, "schedule.html")));
app.get("/my-company", (_req, res) => res.sendFile(path.join(PUBLIC_DIR, "my-company.html")));
app.get("/billing", (_req, res) => res.sendFile(path.join(PUBLIC_DIR, "billing.html")));
app.get("/library", (_req, res) => res.sendFile(path.join(PUBLIC_DIR, "library.html")));
app.get(["/letters", "/letters/:jobId"], (_req, res) =>
  res.sendFile(path.join(PUBLIC_DIR, "letters.html"))
);
app.get("/quiz", (_req,res)=> res.sendFile(path.join(PUBLIC_DIR, "quiz.html")));
app.get("/portal/:id", (req, res) => {
  const f = path.join(PUBLIC_DIR, `portal-${req.params.id}.html`);
  if (fs.existsSync(f)) return res.sendFile(f);
  res.status(404).send("Portal not found");
});

// ---------- Simple JSON "DB" ----------
const DB_PATH = path.join(__dirname, "db.json");
function loadDB(){ try{ return JSON.parse(fs.readFileSync(DB_PATH,"utf-8")); }catch{ return { consumers: [] }; } }
function saveDB(db){ fs.writeFileSync(DB_PATH, JSON.stringify(db,null,2)); }

const LETTERS_DB_PATH = path.join(__dirname, "letters-db.json");
function loadLettersDB(){
  try{ return JSON.parse(fs.readFileSync(LETTERS_DB_PATH,"utf-8")); }
  catch{ return { jobs: [], templates: [], sequences: [], contracts: [] }; }
}
<<<<<<< HEAD
=======

>>>>>>> ee459d62
function saveLettersDB(db){ fs.writeFileSync(LETTERS_DB_PATH, JSON.stringify(db,null,2)); }
function recordLettersJob(consumerId, jobId, letters){
  const db = loadLettersDB();
  db.jobs.push({ consumerId, jobId, createdAt: Date.now(), letters: letters.map(L=>({ filename:L.filename, bureau:L.bureau, creditor:L.creditor })) });
  saveLettersDB(db);
}

const LEADS_DB_PATH = path.join(__dirname, "leads-db.json");
function loadLeadsDB(){ try{ return JSON.parse(fs.readFileSync(LEADS_DB_PATH,"utf-8")); }catch{ return { leads: [] }; } }
function saveLeadsDB(db){ fs.writeFileSync(LEADS_DB_PATH, JSON.stringify(db,null,2)); }

const INVOICES_DB_PATH = path.join(__dirname, "invoices-db.json");
function loadInvoicesDB(){
  try{ return JSON.parse(fs.readFileSync(INVOICES_DB_PATH, "utf-8")); }
  catch{ return { invoices: [] }; }
}
function saveInvoicesDB(db){ fs.writeFileSync(INVOICES_DB_PATH, JSON.stringify(db,null,2)); }

<<<<<<< HEAD
=======

>>>>>>> ee459d62
const LIB_PATH = path.join(__dirname, "creditor_library.json");
function loadLibrary(){
  try{ return JSON.parse(fs.readFileSync(LIB_PATH, "utf-8")); }
  catch{ return {}; }
}

// ---------- Upload handling ----------
const upload = multer({ storage: multer.memoryStorage() });

// ---------- Python Analyzer Bridge ----------
async function runPythonAnalyzer(htmlContent){
  const scriptPath = path.join(__dirname, "metro2_audit_multi.py");
  await fs.promises.access(scriptPath, fs.constants.R_OK)
    .catch(()=>{ throw new Error(`Analyzer not found or unreadable: ${scriptPath}`); });
  const tmpDir = await fs.promises.mkdtemp(path.join(os.tmpdir(),"metro2-"));
  const htmlPath = path.join(tmpDir,"report.html");
  const outPath  = path.join(tmpDir,"report.json");
  await fs.promises.writeFile(htmlPath, htmlContent, "utf-8");

  const py = spawn("python3", [scriptPath,"-i",htmlPath,"-o",outPath], { stdio:["ignore","pipe","pipe"] });
  let stdout="", stderr="";
  py.stdout.on("data",d=>stdout+=d.toString());
  py.stderr.on("data",d=>stderr+=d.toString());

  return new Promise((resolve,reject)=>{
    py.on("error", async(err) => {
      try { await fs.promises.rm(tmpDir,{recursive:true,force:true}); }catch{}
      reject(err);
    });
    py.on("close", async(code)=>{
      try{
        if(code!==0) throw new Error(`Analyzer exit ${code}\n${stderr}\n${stdout}`);
        await fs.promises.access(outPath, fs.constants.R_OK);
        const raw = await fs.promises.readFile(outPath, "utf-8");
        const json = JSON.parse(raw);
        resolve(json);
      }catch(e){ reject(e); }
      finally{ try{ await fs.promises.rm(tmpDir,{recursive:true,force:true}); }catch{} }
    });
  });
}

// =================== Consumers ===================
app.get("/api/consumers", (_req,res)=> res.json(loadDB()));
app.get("/api/library", (_req,res)=> res.json({ ok:true, library: loadLibrary() }));

app.post("/api/consumers", (req,res)=>{
  const db = loadDB();
  const id = nanoid(10);
  const consumer = {
    id,
    name: req.body.name || "Unnamed",
    email: req.body.email || "",
    phone: req.body.phone || "",
    addr1: req.body.addr1 || "",
    addr2: req.body.addr2 || "",
    city:  req.body.city  || "",
    state: req.body.state || "",
    zip:   req.body.zip   || "",
    ssn_last4: req.body.ssn_last4 || "",
    dob: req.body.dob || "",
    sale: Number(req.body.sale) || 0,
    paid: Number(req.body.paid) || 0,
<<<<<<< HEAD
    status: req.body.status || "active",
=======
>>>>>>> ee459d62
    reports: []
  };
  db.consumers.push(consumer);
  saveDB(db);
  // log event
  addEvent(id, "consumer_created", { name: consumer.name });
  try {
    const tmpl = fs.readFileSync(path.join(PUBLIC_DIR, "client-portal-template.html"), "utf-8");
    const html = tmpl.replace(/{{name}}/g, consumer.name);
    fs.writeFileSync(path.join(PUBLIC_DIR, `portal-${id}.html`), html);
  } catch (e) {
    console.error("Failed to create client portal", e);
  }
  res.json({ ok:true, consumer });
});

app.put("/api/consumers/:id", (req,res)=>{
  const db = loadDB();
  const c = db.consumers.find(x=>x.id===req.params.id);
  if(!c) return res.status(404).json({ ok:false, error:"Consumer not found" });
  Object.assign(c, {
    name:req.body.name??c.name, email:req.body.email??c.email, phone:req.body.phone??c.phone,
    addr1:req.body.addr1??c.addr1, addr2:req.body.addr2??c.addr2, city:req.body.city??c.city,
    state:req.body.state??c.state, zip:req.body.zip??c.zip, ssn_last4:req.body.ssn_last4??c.ssn_last4,
    dob:req.body.dob??c.dob,
    sale: req.body.sale !== undefined ? Number(req.body.sale) : c.sale,
<<<<<<< HEAD
    paid: req.body.paid !== undefined ? Number(req.body.paid) : c.paid,
    status: req.body.status ?? c.status ?? "active"
=======
    paid: req.body.paid !== undefined ? Number(req.body.paid) : c.paid
>>>>>>> ee459d62
  });
  saveDB(db);
  addEvent(c.id, "consumer_updated", { fields: Object.keys(req.body||{}) });
  res.json({ ok:true, consumer:c });
});

app.delete("/api/consumers/:id", (req,res)=>{
  const db=loadDB();
  const i=db.consumers.findIndex(c=>c.id===req.params.id);
  if(i===-1) return res.status(404).json({ ok:false, error:"Consumer not found" });
  const removed = db.consumers[i];
  db.consumers.splice(i,1);
  saveDB(db);
  addEvent(removed.id, "consumer_deleted", {});
  res.json({ ok:true });
});

// =================== Leads ===================
app.get("/api/leads", (_req,res)=> res.json({ ok:true, ...loadLeadsDB() }));

<<<<<<< HEAD
=======

>>>>>>> ee459d62
app.post("/api/leads", (req,res)=>{
  const db = loadLeadsDB();
  const id = nanoid(10);
  const lead = {
    id,
    name: req.body.name || "",
    email: req.body.email || "",
    phone: req.body.phone || "",
    source: req.body.source || "",
<<<<<<< HEAD
    notes: req.body.notes || "",
    status: "new"
=======
    notes: req.body.notes || ""
>>>>>>> ee459d62
  };
  db.leads.push(lead);
  saveLeadsDB(db);
  res.json({ ok:true, lead });
});

<<<<<<< HEAD
app.put("/api/leads/:id", (req,res)=>{
  const db = loadLeadsDB();
  const lead = db.leads.find(l=>l.id===req.params.id);
  if(!lead) return res.status(404).json({ error:"Not found" });
  Object.assign(lead, {
    name: req.body.name ?? lead.name,
    email: req.body.email ?? lead.email,
    phone: req.body.phone ?? lead.phone,
    source: req.body.source ?? lead.source,
    notes: req.body.notes ?? lead.notes,
    status: req.body.status ?? lead.status
  });
  saveLeadsDB(db);
  res.json({ ok:true, lead });
});

=======
>>>>>>> ee459d62
app.delete("/api/leads/:id", (req,res)=>{
  const db = loadLeadsDB();
  const idx = db.leads.findIndex(l=>l.id===req.params.id);
  if(idx === -1) return res.status(404).json({ error:"Not found" });
  db.leads.splice(idx,1);
  saveLeadsDB(db);
  res.json({ ok:true });
});

// =================== Invoices ===================
app.get("/api/invoices/:consumerId", (req,res)=>{
  const db = loadInvoicesDB();
  const list = db.invoices.filter(inv => inv.consumerId === req.params.consumerId);
  res.json({ ok:true, invoices: list });
});

app.post("/api/invoices", (req,res)=>{
  const db = loadInvoicesDB();
  const inv = {
    id: nanoid(10),
    consumerId: req.body.consumerId,
    desc: req.body.desc || "",
    amount: Number(req.body.amount) || 0,
    due: req.body.due || null,
    paid: !!req.body.paid
  };
  db.invoices.push(inv);
  saveInvoicesDB(db);
  res.json({ ok:true, invoice: inv });
});

app.put("/api/invoices/:id", (req,res)=>{
  const db = loadInvoicesDB();
  const inv = db.invoices.find(i=>i.id===req.params.id);
  if(!inv) return res.status(404).json({ ok:false, error:"Not found" });
  if(req.body.desc !== undefined) inv.desc = req.body.desc;
  if(req.body.amount !== undefined) inv.amount = Number(req.body.amount) || 0;
  if(req.body.due !== undefined) inv.due = req.body.due;
  if(req.body.paid !== undefined) inv.paid = !!req.body.paid;
  saveInvoicesDB(db);
  res.json({ ok:true, invoice: inv });
});

// =================== Templates / Sequences / Contracts ===================
app.get("/api/templates", (_req,res)=>{
  const db = loadLettersDB();
  res.json({
    ok: true,
    templates: db.templates || [],
    sequences: db.sequences || [],
    contracts: db.contracts || []
  });
});

app.post("/api/templates", (req,res)=>{
  const db = loadLettersDB();
  const tpl = { id: nanoid(8), name: req.body.name || "", body: req.body.body || "" };
  db.templates = db.templates || [];
  db.templates.push(tpl);
  saveLettersDB(db);
  res.json({ ok:true, template: tpl });
});

app.post("/api/sequences", (req,res)=>{
  const db = loadLettersDB();
  const seq = { id: nanoid(8), name: req.body.name || "", templates: req.body.templates || [] };
  db.sequences = db.sequences || [];
  db.sequences.push(seq);
  saveLettersDB(db);
  res.json({ ok:true, sequence: seq });
});

app.post("/api/contracts", (req,res)=>{
  const db = loadLettersDB();
  const ct = { id: nanoid(8), name: req.body.name || "", body: req.body.body || "" };
  db.contracts = db.contracts || [];
  db.contracts.push(ct);
  saveLettersDB(db);
  res.json({ ok:true, contract: ct });
});

<<<<<<< HEAD
=======

>>>>>>> ee459d62
// Upload HTML -> analyze -> save under consumer
app.post("/api/consumers/:id/upload", upload.single("file"), async (req,res)=>{
  const db=loadDB();
  const consumer = db.consumers.find(c=>c.id===req.params.id);
  if(!consumer) return res.status(404).json({ ok:false, error:"Consumer not found" });
  if(!req.file) return res.status(400).json({ ok:false, error:"No file uploaded" });

  try{
    const analyzed = await runPythonAnalyzer(req.file.buffer.toString("utf-8"));
    const rid = nanoid(8);
    consumer.reports.unshift({
      id: rid,
      uploadedAt: new Date().toISOString(),
      filename: req.file.originalname,
      size: req.file.size,
      summary: { tradelines: analyzed?.tradelines?.length || 0 },
      data: analyzed
    });
    saveDB(db);
    addEvent(consumer.id, "report_uploaded", {
      reportId: rid,
      filename: req.file.originalname,
      size: req.file.size
    });
    res.json({ ok:true, reportId: rid });
  }catch(e){
    console.error("Analyzer error:", e);
    res.status(500).json({ ok:false, error: String(e) });
  }
});

app.get("/api/consumers/:id/reports", (req,res)=>{
  const db=loadDB();
  const c=db.consumers.find(x=>x.id===req.params.id);
  if(!c) return res.status(404).json({ ok:false, error:"Consumer not found" });
  res.json({ ok:true, reports: c.reports.map(r=>({ id:r.id, uploadedAt:r.uploadedAt, filename:r.filename, summary:r.summary })) });
});

app.get("/api/consumers/:id/report/:rid", (req,res)=>{
  const db=loadDB();
  const c=db.consumers.find(x=>x.id===req.params.id);
  if(!c) return res.status(404).json({ ok:false, error:"Consumer not found" });
  const r=c.reports.find(x=>x.id===req.params.rid);
  if(!r) return res.status(404).json({ ok:false, error:"Report not found" });
  res.json({ ok:true, report:r.data, consumer:{
    id:c.id,name:c.name,email:c.email,phone:c.phone,addr1:c.addr1,addr2:c.addr2,city:c.city,state:c.state,zip:c.zip,ssn_last4:c.ssn_last4,dob:c.dob
  }});
});

app.delete("/api/consumers/:id/report/:rid", (req,res)=>{
  const db=loadDB();
  const c=db.consumers.find(x=>x.id===req.params.id);
  if(!c) return res.status(404).json({ ok:false, error:"Consumer not found" });
  const i=c.reports.findIndex(x=>x.id===req.params.rid);
  if(i===-1) return res.status(404).json({ ok:false, error:"Report not found" });
  const removed = c.reports[i];
  c.reports.splice(i,1);
  saveDB(db);
  addEvent(c.id, "report_deleted", { reportId: removed?.id, filename: removed?.filename });
  res.json({ ok:true });
});

app.post("/api/consumers/:id/report/:rid/audit", async (req,res)=>{
  const db=loadDB();
  const c=db.consumers.find(x=>x.id===req.params.id);
  if(!c) return res.status(404).json({ ok:false, error:"Consumer not found" });
  const r=c.reports.find(x=>x.id===req.params.rid);
  if(!r) return res.status(404).json({ ok:false, error:"Report not found" });

  const selections = Array.isArray(req.body?.selections) && req.body.selections.length
    ? req.body.selections
    : null;

  try{
    const normalized = normalizeReport(r.data, selections);
    const html = renderHtml(normalized, c.name);
    const result = await savePdf(html);
    addEvent(c.id, "audit_generated", { reportId: r.id, file: result.path });
    res.json({ ok:true, url: result.url, warning: result.warning });
  }catch(e){
    res.status(500).json({ ok:false, error: String(e) });
  }
});

// Check consumer email against Have I Been Pwned
// Use POST so email isn't logged in query string
async function hibpLookup(email) {
  const apiKey = process.env.HIBP_API_KEY;
  if (!apiKey) return { ok: false, status: 500, error: "HIBP API key not configured" };
  try {
    const hibpRes = await fetch(
      `https://haveibeenpwned.com/api/v3/breachedaccount/${encodeURIComponent(email)}?truncateResponse=false`,
      {
        headers: {
          "hibp-api-key": apiKey,
          "user-agent": "crm-app",
        },
      }
    );
    if (hibpRes.status === 404) {
      return { ok: true, breaches: [] };
    }
    if (!hibpRes.ok) {
      const text = await hibpRes.text().catch(() => "");
      return {
        ok: false,
        status: hibpRes.status,
        error: text || `HIBP request failed (status ${hibpRes.status})`,
      };
    }
    const data = await hibpRes.json();
    return { ok: true, breaches: data };
  } catch (e) {
    console.error("HIBP check failed", e);
    return { ok: false, status: 500, error: "HIBP request failed" };
  }
}

async function handleDataBreach(email, res) {
  const result = await hibpLookup(email);
  if (result.ok) return res.json(result);
  res.status(result.status || 500).json({ ok: false, error: result.error });
}

app.post("/api/databreach", async (req, res) => {
  const email = String(req.body.email || "").trim();
  if (!email) return res.status(400).json({ ok: false, error: "Email required" });
  await handleDataBreach(email, res);
});

app.get("/api/databreach", async (req, res) => {
  const email = String(req.query.email || "").trim();
  if (!email) return res.status(400).json({ ok: false, error: "Email required" });
  await handleDataBreach(email, res);
});


// =================== Letters & PDFs ===================
const LETTERS_DIR = path.resolve("./letters");
const JOBS_INDEX_PATH = path.join(LETTERS_DIR, "_jobs.json");

// in-memory jobs
const JOB_TTL_MS = 30*60*1000;
const jobs = new Map(); // jobId -> { letters, createdAt }
function putJobMem(jobId, letters){ jobs.set(jobId,{ letters, createdAt: Date.now() }); }
function getJobMem(jobId){
  const j = jobs.get(jobId);
  if(!j) return null;
  if(Date.now()-j.createdAt > JOB_TTL_MS){ jobs.delete(jobId); return null; }
  return j;
}
setInterval(()=>{ const now=Date.now(); for(const [id,j] of jobs){ if(now-j.createdAt>JOB_TTL_MS) jobs.delete(id); } }, 5*60*1000);

// disk index helpers
function loadJobsIndex(){
  try{
    fs.mkdirSync(LETTERS_DIR,{ recursive:true });
    const raw = fs.readFileSync(JOBS_INDEX_PATH,"utf-8");
    return JSON.parse(raw);
  }catch{ return { jobs:{} }; }
}
function saveJobsIndex(idx){
  fs.mkdirSync(LETTERS_DIR,{ recursive:true });
  fs.writeFileSync(JOBS_INDEX_PATH, JSON.stringify(idx,null,2));
}

// chromium detection for puppeteer
async function detectChromium(){
  if(process.env.PUPPETEER_EXECUTABLE_PATH) return process.env.PUPPETEER_EXECUTABLE_PATH;
  const candidates = [
    "/usr/bin/chromium",
    "/usr/bin/chromium-browser",
    "/snap/bin/chromium",
    "/usr/bin/google-chrome",
    "/usr/bin/google-chrome-stable"
  ];
  for (const p of candidates) {
    try {
      await fs.promises.access(p, fs.constants.X_OK);
      const check = spawnSync(p, ["--version"], { stdio: "ignore" });
      if (check.status === 0) return p;
    } catch {}
  }
  return null;
}

async function launchBrowser(){
  const execPath = await detectChromium();
  const opts = { headless:true, args:["--no-sandbox","--disable-setuid-sandbox","--disable-dev-shm-usage","--disable-gpu","--no-zygote","--single-process"] };
  if(execPath) opts.executablePath = execPath;
  return puppeteer.launch(opts);
}

// Create job: memory + disk
function persistJobToDisk(jobId, letters){
  const idx = loadJobsIndex();
  idx.jobs[jobId] = {
    createdAt: Date.now(),
    letters: letters.map(L => ({
      filename: L.filename,
      bureau: L.bureau,
      creditor: L.creditor
    }))
  };
  saveJobsIndex(idx);
}

// Load job from disk (returns { letters: [{... , htmlPath}]})
function loadJobFromDisk(jobId){
  const idx = loadJobsIndex();
  const meta = idx.jobs?.[jobId];
  if(!meta) return null;
  const letters = (meta.letters || []).map(item => ({
    ...item,
    htmlPath: path.join(LETTERS_DIR, item.filename),
  }));
  return { letters, createdAt: meta.createdAt || Date.now() };
}

// Generate letters (from selections) -> memory + disk
app.post("/api/generate", async (req,res)=>{
  try{
    const { consumerId, reportId, selections, requestType, personalInfo, inquiries, collectors } = req.body;

    const db = loadDB();
    const consumer = db.consumers.find(c=>c.id===consumerId);
    if(!consumer) return res.status(404).json({ ok:false, error:"Consumer not found" });
    const reportWrap = consumer.reports.find(r=>r.id===reportId);
    if(!reportWrap) return res.status(404).json({ ok:false, error:"Report not found" });

    const consumerForLetter = {
      name: consumer.name, email: consumer.email, phone: consumer.phone,
      addr1: consumer.addr1, addr2: consumer.addr2, city: consumer.city, state: consumer.state, zip: consumer.zip,
      ssn_last4: consumer.ssn_last4, dob: consumer.dob
    };

    const letters = generateLetters({ report: reportWrap.data, selections, consumer: consumerForLetter, requestType });
    if (personalInfo) {
      letters.push(...generatePersonalInfoLetters({ consumer: consumerForLetter }));
    }
    if (Array.isArray(inquiries) && inquiries.length) {
      letters.push(...generateInquiryLetters({ consumer: consumerForLetter, inquiries }));
    }
    if (Array.isArray(collectors) && collectors.length) {
      letters.push(...generateDebtCollectorLetters({ consumer: consumerForLetter, collectors }));
    }

    const jobId = crypto.randomBytes(8).toString("hex");

    fs.mkdirSync(LETTERS_DIR, { recursive: true });
    for(const L of letters){ fs.writeFileSync(path.join(LETTERS_DIR, L.filename), L.html, "utf-8"); }

    putJobMem(jobId, letters);
    persistJobToDisk(jobId, letters);
    recordLettersJob(consumer.id, jobId, letters);

    // log state
    addEvent(consumer.id, "letters_generated", {
      jobId, requestType, count: letters.length,
      tradelines: Array.from(new Set((selections||[]).map(s=>s.tradelineIndex))).length,
      inquiries: Array.isArray(inquiries) ? inquiries.length : 0,
      collectors: Array.isArray(collectors) ? collectors.length : 0

    });

    // schedule reminders for subsequent playbook steps
    for (const sel of selections || []) {
      const play = sel.playbook && PLAYBOOKS[sel.playbook];
      if (!play) continue;
      play.letters.slice(1).forEach((title, idx) => {
        const due = new Date();
        due.setDate(due.getDate() + (idx + 1) * 30);
        addReminder(consumer.id, {
          id: `rem_${Date.now()}_${Math.random().toString(16).slice(2)}`,
          due: due.toISOString(),
          payload: {
            tradelineIndex: sel.tradelineIndex,
            playbook: sel.playbook,
            step: title,
            stepNumber: idx + 2,
          },
        });
      });
    }

    res.json({ ok:true, redirect: `/letters?job=${jobId}` });
  }catch(e){
    console.error(e);
    res.status(500).json({ ok:false, error:String(e) });
  }
});

// List stored letter jobs
app.get("/api/letters", (_req,res)=>{
  const ldb = loadLettersDB();
  const cdb = loadDB();
  const jobs = ldb.jobs.map(j => ({
    jobId: j.jobId,
    consumerId: j.consumerId,
    consumerName: cdb.consumers.find(c=>c.id===j.consumerId)?.name || "",
    createdAt: j.createdAt,
    count: (j.letters || []).length
  }));
  res.json({ ok:true, jobs });
});

// List letters for a job
app.get("/api/letters/:jobId", (req,res)=>{
  const { jobId } = req.params;
  let job = getJobMem(jobId);
  if(!job){
    const disk = loadJobFromDisk(jobId);
    if(disk){
      putJobMem(jobId, disk.letters.map(d => ({
        filename: path.basename(d.htmlPath),
        bureau: d.bureau,
        creditor: d.creditor,
        html: fs.existsSync(d.htmlPath) ? fs.readFileSync(d.htmlPath,"utf-8") : "<html><body>Missing file.</body></html>"
      })));
      job = getJobMem(jobId);
    }
  }
  if(!job) return res.status(404).json({ ok:false, error:"Job not found or expired" });

  const meta = job.letters.map((L,i)=>({ index:i, filename:L.filename, bureau:L.bureau, creditor:L.creditor }));
  res.json({ ok:true, letters: meta });
});

// Serve letter HTML (preview embed)
app.get("/api/letters/:jobId/:idx.html", (req,res)=>{
  const { jobId, idx } = req.params;
  let job = getJobMem(jobId);
  if(!job){
    const disk = loadJobFromDisk(jobId);
    if(!disk) return res.status(404).send("Job not found or expired.");
    const Lm = disk.letters[Number(idx)];
    if(!Lm || !fs.existsSync(Lm.htmlPath)) return res.status(404).send("Letter not found.");
    res.setHeader("Content-Type","text/html; charset=utf-8");
    return res.send(fs.readFileSync(Lm.htmlPath,"utf-8"));
  }
  const L = job.letters[Number(idx)];
  if(!L) return res.status(404).send("Letter not found.");
  res.setHeader("Content-Type","text/html; charset=utf-8");
  res.send(L.html);
});

app.put("/api/letters/:jobId/:idx", async (req,res)=>{
  const { jobId, idx } = req.params;
  const html = req.body?.html;
  if(typeof html !== "string") return res.status(400).json({ ok:false, error:"Missing html" });
  let job = getJobMem(jobId);
  if(job){
    const L = job.letters[Number(idx)];
    if(!L) return res.status(404).json({ ok:false, error:"Letter not found" });
    L.html = html;
    try{ fs.writeFileSync(path.join(LETTERS_DIR, L.filename), html); }
    catch(e){ return res.status(500).json({ ok:false, error:String(e) }); }
    return res.json({ ok:true });
  }
  const disk = loadJobFromDisk(jobId);
  if(!disk) return res.status(404).json({ ok:false, error:"Job not found" });
  const Lm = disk.letters[Number(idx)];
  if(!Lm) return res.status(404).json({ ok:false, error:"Letter not found" });
  try{ fs.writeFileSync(Lm.htmlPath, html); }
  catch(e){ return res.status(500).json({ ok:false, error:String(e) }); }
  res.json({ ok:true });
});

// Render letter PDF on-the-fly
app.get("/api/letters/:jobId/:idx.pdf", async (req,res)=>{
  const { jobId, idx } = req.params;
  let html;
  let filenameBase = "letter";

  let job = getJobMem(jobId);
  if(job){
    const L = job.letters[Number(idx)];
    if(!L) return res.status(404).send("Letter not found.");
    html = L.html;
    filenameBase = (L.filename||"letter").replace(/\.html?$/i,"");
  }else{
    const disk = loadJobFromDisk(jobId);
    if(!disk) return res.status(404).send("Job not found or expired.");
    const Lm = disk.letters[Number(idx)];
    if(!Lm || !fs.existsSync(Lm.htmlPath)) return res.status(404).send("Letter not found.");
    html = fs.readFileSync(Lm.htmlPath,"utf-8");
    filenameBase = path.basename(Lm.htmlPath).replace(/\.html?$/i,"");
  }

  let browser;
  try{
    browser = await launchBrowser();
    const page = await browser.newPage();
    const dataUrl = "data:text/html;charset=utf-8," + encodeURIComponent(html);
    await page.goto(dataUrl, { waitUntil:"load", timeout:60000 });
    await page.emulateMediaType("screen");
    try{ await page.waitForFunction(()=>document.readyState==="complete",{timeout:60000}); }catch{}
    try{ await page.evaluate(()=> (document.fonts && document.fonts.ready) || Promise.resolve()); }catch{}
    await page.evaluate(()=> new Promise(r=>setTimeout(r,80)));
    const pdf = await page.pdf({ format:"Letter", printBackground:true, margin:{top:"1in",right:"1in",bottom:"1in",left:"1in"} });
    await page.close();

    res.setHeader("Content-Type","application/pdf");
    res.setHeader("Content-Disposition",`attachment; filename="${filenameBase}.pdf"`);
    res.send(pdf);
  }catch(e){
    console.error("PDF error:", e);
    res.status(500).send("Failed to render PDF.");
  }finally{ try{ await browser?.close(); }catch{} }
});

app.get("/api/letters/:jobId/all.zip", async (req,res)=>{
  const { jobId } = req.params;
  let job = getJobMem(jobId);
  if(!job){
    const disk = loadJobFromDisk(jobId);
    if(disk){
      putJobMem(jobId, disk.letters.map(d => ({
        filename: path.basename(d.htmlPath),
        bureau: d.bureau,
        creditor: d.creditor,
        html: fs.existsSync(d.htmlPath) ? fs.readFileSync(d.htmlPath,"utf-8") : "<html><body>Missing file.</body></html>"
      })));
      job = getJobMem(jobId);
    }
  }
  if(!job) return res.status(404).json({ ok:false, error:"Job not found or expired" });

  res.setHeader("Content-Type","application/zip");
  res.setHeader("Content-Disposition",`attachment; filename="letters_${jobId}.zip"`);

  const archive = archiver('zip',{ zlib:{ level:9 } });
  archive.on('error', err => { console.error(err); try{ res.status(500).end("Zip error"); }catch{} });
  archive.pipe(res);

  let browser;
  try{
    browser = await launchBrowser();
    for(let i=0;i<job.letters.length;i++){
      const L = job.letters[i];
      const page = await browser.newPage();
      const dataUrl = "data:text/html;charset=utf-8," + encodeURIComponent(L.html);
      await page.goto(dataUrl,{ waitUntil:"load", timeout:60000 });
      await page.emulateMediaType("screen");
      try{ await page.waitForFunction(()=>document.readyState==="complete",{timeout:60000}); }catch{}
      try{ await page.evaluate(()=> (document.fonts && document.fonts.ready) || Promise.resolve()); }catch{}
      await page.evaluate(()=> new Promise(r=>setTimeout(r,80)));
      const pdf = await page.pdf({ format:"Letter", printBackground:true, margin:{top:"1in",right:"1in",bottom:"1in",left:"1in"} });
      await page.close();
      const name = (L.filename||`letter${i}`).replace(/\.html?$/i,"") + '.pdf';
      archive.append(pdf,{ name });
    }
    await archive.finalize();
  }catch(e){
    console.error("Zip generation failed:", e);
    try{ res.status(500).end("Failed to create zip."); }catch{}
  }finally{
    try{ await browser?.close(); }catch{}
  }
});

app.post("/api/letters/:jobId/email", async (req,res)=>{
  const { jobId } = req.params;
  const to = String(req.body?.to || "").trim();
  if(!to) return res.status(400).json({ ok:false, error:"Missing recipient" });
  if(!mailer) return res.status(500).json({ ok:false, error:"Email not configured" });
  let job = getJobMem(jobId);
  if(!job){
    const disk = loadJobFromDisk(jobId);
    if(disk){ job = { letters: disk.letters.map(d=>({ filename: path.basename(d.htmlPath), htmlPath: d.htmlPath })) }; }
  }
  if(!job) return res.status(404).json({ ok:false, error:"Job not found or expired" });
  try{
    const attachments = job.letters.map(L=>({ filename: L.filename, path: L.htmlPath || path.join(LETTERS_DIR, L.filename) }));
    await mailer.sendMail({
      from: process.env.SMTP_FROM || process.env.SMTP_USER,
      to,
      subject: `Letters ${jobId}`,
      text: `Attached letters for job ${jobId}`,
      attachments
    });
    res.json({ ok:true });
  }catch(e){
    console.error(e);
    res.status(500).json({ ok:false, error:String(e) });
  }
});

app.get("/api/jobs/:jobId/letters", (req, res) => {
  req.url = `/api/letters/${encodeURIComponent(req.params.jobId)}`;
  app._router.handle(req, res);
});
app.get("/api/jobs/:jobId/letters/:idx.html", (req, res) => {
  req.url = `/api/letters/${encodeURIComponent(req.params.jobId)}/${req.params.idx}.html`;
  app._router.handle(req, res);
});
app.get("/api/jobs/:jobId/letters/:idx.pdf", (req, res) => {
  req.url = `/api/letters/${encodeURIComponent(req.params.jobId)}/${req.params.idx}.pdf`;
  app._router.handle(req, res);
});

// =================== Consumer STATE (events + files) ===================
app.get("/api/consumers/:id/state", (req,res)=>{
  const cstate = listConsumerState(req.params.id);
  res.json({ ok:true, state: cstate });
});

// Upload an attachment (photo/proof/etc.)
const fileUpload = multer({ storage: multer.memoryStorage() });
app.post("/api/consumers/:id/state/upload", fileUpload.single("file"), async (req,res)=>{
  const db = loadDB();
  const consumer = db.consumers.find(c=>c.id===req.params.id);
  if(!consumer) return res.status(404).json({ ok:false, error:"Consumer not found" });
  if(!req.file) return res.status(400).json({ ok:false, error:"No file uploaded" });

  const dir = consumerUploadsDir(consumer.id);
  const id = nanoid(10);
  const ext = (req.file.originalname.match(/\.[a-z0-9]+$/i)||[""])[0] || "";
  const storedName = `${id}${ext}`;
  const fullPath = path.join(dir, storedName);
  await fs.promises.writeFile(fullPath, req.file.buffer);

  const rec = {
    id, originalName: req.file.originalname, storedName,
    size: req.file.size, mimetype: req.file.mimetype,
    uploadedAt: new Date().toISOString()
  };
  addFileMeta(consumer.id, rec);
  addEvent(consumer.id, "file_uploaded", { id, name: req.file.originalname, size: req.file.size });

  res.json({ ok:true, file: { ...rec, url: `/api/consumers/${consumer.id}/state/files/${storedName}` } });
});

// Serve a consumer file
app.get("/api/consumers/:id/state/files/:stored", (req,res)=>{
  const dir = consumerUploadsDir(req.params.id);
  const full = path.join(dir, path.basename(req.params.stored));
  if (!fs.existsSync(full)) return res.status(404).send("File not found");
  res.sendFile(full);
});

const PORT = process.env.PORT || 3000;
app.listen(PORT, ()=> {
  console.log(`CRM ready    http://localhost:${PORT}`);
  console.log(`DB           ${DB_PATH}`);
  console.log(`Letters dir  ${LETTERS_DIR}`);
  console.log(`Letters DB   ${LETTERS_DB_PATH}`);
});
<<<<<<< HEAD








=======
>>>>>>> ee459d62
<|MERGE_RESOLUTION|>--- conflicted
+++ resolved
@@ -95,10 +95,7 @@
   try{ return JSON.parse(fs.readFileSync(LETTERS_DB_PATH,"utf-8")); }
   catch{ return { jobs: [], templates: [], sequences: [], contracts: [] }; }
 }
-<<<<<<< HEAD
-=======
-
->>>>>>> ee459d62
+
 function saveLettersDB(db){ fs.writeFileSync(LETTERS_DB_PATH, JSON.stringify(db,null,2)); }
 function recordLettersJob(consumerId, jobId, letters){
   const db = loadLettersDB();
@@ -117,10 +114,7 @@
 }
 function saveInvoicesDB(db){ fs.writeFileSync(INVOICES_DB_PATH, JSON.stringify(db,null,2)); }
 
-<<<<<<< HEAD
-=======
-
->>>>>>> ee459d62
+
 const LIB_PATH = path.join(__dirname, "creditor_library.json");
 function loadLibrary(){
   try{ return JSON.parse(fs.readFileSync(LIB_PATH, "utf-8")); }
@@ -184,10 +178,8 @@
     dob: req.body.dob || "",
     sale: Number(req.body.sale) || 0,
     paid: Number(req.body.paid) || 0,
-<<<<<<< HEAD
     status: req.body.status || "active",
-=======
->>>>>>> ee459d62
+
     reports: []
   };
   db.consumers.push(consumer);
@@ -214,12 +206,9 @@
     state:req.body.state??c.state, zip:req.body.zip??c.zip, ssn_last4:req.body.ssn_last4??c.ssn_last4,
     dob:req.body.dob??c.dob,
     sale: req.body.sale !== undefined ? Number(req.body.sale) : c.sale,
-<<<<<<< HEAD
     paid: req.body.paid !== undefined ? Number(req.body.paid) : c.paid,
     status: req.body.status ?? c.status ?? "active"
-=======
-    paid: req.body.paid !== undefined ? Number(req.body.paid) : c.paid
->>>>>>> ee459d62
+
   });
   saveDB(db);
   addEvent(c.id, "consumer_updated", { fields: Object.keys(req.body||{}) });
@@ -240,10 +229,7 @@
 // =================== Leads ===================
 app.get("/api/leads", (_req,res)=> res.json({ ok:true, ...loadLeadsDB() }));
 
-<<<<<<< HEAD
-=======
-
->>>>>>> ee459d62
+
 app.post("/api/leads", (req,res)=>{
   const db = loadLeadsDB();
   const id = nanoid(10);
@@ -253,19 +239,15 @@
     email: req.body.email || "",
     phone: req.body.phone || "",
     source: req.body.source || "",
-<<<<<<< HEAD
     notes: req.body.notes || "",
     status: "new"
-=======
-    notes: req.body.notes || ""
->>>>>>> ee459d62
+
   };
   db.leads.push(lead);
   saveLeadsDB(db);
   res.json({ ok:true, lead });
 });
 
-<<<<<<< HEAD
 app.put("/api/leads/:id", (req,res)=>{
   const db = loadLeadsDB();
   const lead = db.leads.find(l=>l.id===req.params.id);
@@ -282,8 +264,6 @@
   res.json({ ok:true, lead });
 });
 
-=======
->>>>>>> ee459d62
 app.delete("/api/leads/:id", (req,res)=>{
   const db = loadLeadsDB();
   const idx = db.leads.findIndex(l=>l.id===req.params.id);
@@ -365,10 +345,7 @@
   res.json({ ok:true, contract: ct });
 });
 
-<<<<<<< HEAD
-=======
-
->>>>>>> ee459d62
+
 // Upload HTML -> analyze -> save under consumer
 app.post("/api/consumers/:id/upload", upload.single("file"), async (req,res)=>{
   const db=loadDB();
@@ -916,15 +893,4 @@
   console.log(`DB           ${DB_PATH}`);
   console.log(`Letters dir  ${LETTERS_DIR}`);
   console.log(`Letters DB   ${LETTERS_DB_PATH}`);
-});
-<<<<<<< HEAD
-
-
-
-
-
-
-
-
-=======
->>>>>>> ee459d62
+});