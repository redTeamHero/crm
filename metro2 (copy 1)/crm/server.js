// server.js
import express from "express";
import fs from "fs";
import path from "path";
import { fileURLToPath } from "url";
import { createRequire } from "module";
import multer from "multer";
import { nanoid } from "nanoid";
import { spawn, spawnSync } from "child_process";
import { htmlToPdfBuffer } from "./pdfUtils.js";
import crypto from "crypto";
import os from "os";
import archiver from "archiver";
import puppeteer from "puppeteer";
import nodeFetch from "node-fetch";

import { PassThrough } from "stream";

import { logInfo, logError, logWarn } from "./logger.js";

import { ensureBuffer, readJson, writeJson } from "./utils.js";
import { sendCertifiedMail } from "./simpleCertifiedMail.js";

const fetchFn = globalThis.fetch || nodeFetch;



import { generateLetters, generatePersonalInfoLetters, generateInquiryLetters, generateDebtCollectorLetters, modeCopy } from "./letterEngine.js";
import { PLAYBOOKS } from "./playbook.js";
import { normalizeReport, renderHtml, savePdf } from "./creditAuditTool.js";
import {
  listConsumerState,
  addEvent,
  addFileMeta,
  consumerUploadsDir,
  addReminder,
  processAllReminders,
} from "./state.js";
async function generateOcrPdf(html){
  const noise = "iVBORw0KGgoAAAANSUhEUgAAAB4AAAAeCAYAAAA7MK6iAAAAqElEQVR4nM1XSRKAMAjrO/n/Qzw5HpQlJNTm5EyRUBpDXeuBrRjZehteYpSwEm9o4u6uoffMeUaSjx1PFdsKiIjKRajVDhMr29UWW7b2q6ioYiQiYYm2wmsXYi6psajssFJIGDM+rRQem4mwXaTSRF45pp1J/sVQFwhW0SODItoRens5xqBcZCI58rpzQzaVFPFUwqjNmX9/5lXM4LGz7xRAER/xf0WRXElyH0vwJrWaAAAAAElFTkSuQmCC";
  const ocrCss = `
    .ocr{position:relative;}
    .ocr::before{
      content:"";
      position:absolute;
      inset:0;
      pointer-events:none;
      background-image:
        repeating-linear-gradient(0deg, rgba(100,100,100,0.15) 0, rgba(100,100,100,0.15) 1px, transparent 1px, transparent 32px),
        repeating-linear-gradient(90deg, rgba(100,100,100,0.15) 0, rgba(100,100,100,0.15) 1px, transparent 1px, transparent 32px),
        repeating-linear-gradient(45deg, rgba(120,120,120,0.35) 0, rgba(120,120,120,0.35) 4px, transparent 4px, transparent 200px),
        url('data:image/png;base64,${noise}');
      background-size:32px 32px,32px 32px,200px 200px,30px 30px;
    }`;
  const injected = html.replace('</head>', `<style>${ocrCss}</style></head>`);
  return await htmlToPdfBuffer(injected);

}


const __filename = fileURLToPath(import.meta.url);
const __dirname = path.dirname(__filename);

const SETTINGS_PATH = path.join(__dirname, "settings.json");
function loadSettings(){ return readJson(SETTINGS_PATH, { openaiApiKey: "", hibpApiKey: "" }); }
function saveSettings(data){ writeJson(SETTINGS_PATH, data); }

async function detectChromium(){
  if(process.env.PUPPETEER_EXECUTABLE_PATH) return process.env.PUPPETEER_EXECUTABLE_PATH;
  const candidates = [
    '/usr/bin/chromium',
    '/usr/bin/chromium-browser',
    '/snap/bin/chromium',
    '/usr/bin/google-chrome',
    '/usr/bin/google-chrome-stable'
  ];
  for(const p of candidates){
    try{
      await fs.promises.access(p, fs.constants.X_OK);
      const check = spawnSync(p, ['--version'], { stdio:'ignore' });
      if(check.status === 0) return p;
    }catch{}
  }
  return null;
}

async function launchBrowser(){
  const execPath = await detectChromium();
  const opts = {
    headless:true,
    args:['--no-sandbox','--disable-setuid-sandbox','--disable-dev-shm-usage','--disable-gpu','--no-zygote','--single-process']
  };
  if(execPath) opts.executablePath = execPath;
  return puppeteer.launch(opts);
}

const require = createRequire(import.meta.url);
let nodemailer = null;
try {
  nodemailer = require("nodemailer");
} catch (e) {
  console.warn("Nodemailer not installed");
}

const app = express();
app.use(express.json({ limit: "10mb" }));
let mailer = null;
if(nodemailer && process.env.SMTP_HOST){
  mailer = nodemailer.createTransport({
    host: process.env.SMTP_HOST,
    port: Number(process.env.SMTP_PORT || 587),
    secure: false,
    auth: process.env.SMTP_USER ? { user: process.env.SMTP_USER, pass: process.env.SMTP_PASS } : undefined
  });
}

// Basic request logging for debugging
app.use((req, res, next) => {
  const start = Date.now();
  res.on("finish", () => {
    const ms = Date.now() - start;
    console.log(`${new Date().toISOString()} ${req.method} ${req.originalUrl} -> ${res.statusCode} ${ms}ms`);
  });
  next();
});

process.on("unhandledRejection", err => {
  logError("UNHANDLED_REJECTION", "Unhandled promise rejection", err);
});
process.on("uncaughtException", err => {
  logError("UNCAUGHT_EXCEPTION", "Uncaught exception", err);
});
process.on("warning", warn => {
  logWarn("NODE_WARNING", warn.message, { stack: warn.stack });
});

// Scheduler that respects OpenAI rate-limit headers
class RateLimitScheduler {
  constructor() {
    this.limitRequests = Infinity;
    this.limitTokens = Infinity;
    this.remainingRequests = Infinity;
    this.remainingTokens = Infinity;
    this.resetRequests = 0;
    this.resetTokens = 0;
    this.avgTokens = 1000; // initial guess
    this.count = 0;
    this.concurrency = 1;
    this.intervalMs = 0;
    this.active = 0;
    this.queue = [];
    this.nextAllowed = 0;
  }

  updateFromHeaders(h) {
    const toNum = v => (v === null ? NaN : Number(v));
    const lr = toNum(h.get("x-ratelimit-limit-requests"));
    const lt = toNum(h.get("x-ratelimit-limit-tokens"));
    const rr = toNum(h.get("x-ratelimit-remaining-requests"));
    const rt = toNum(h.get("x-ratelimit-remaining-tokens"));
    const rrs = toNum(h.get("x-ratelimit-reset-requests"));
    const rts = toNum(h.get("x-ratelimit-reset-tokens"));
    if (!isNaN(lr)) this.limitRequests = lr;
    if (!isNaN(lt)) this.limitTokens = lt;
    if (!isNaN(rr)) this.remainingRequests = rr;
    if (!isNaN(rt)) this.remainingTokens = rt;
    if (!isNaN(rrs)) this.resetRequests = rrs * 1000;
    if (!isNaN(rts)) this.resetTokens = rts * 1000;

    // recompute safe concurrency and spacing
    this.intervalMs = isFinite(this.limitRequests) ? 60000 / this.limitRequests : 0;
    const safeConcurrency = Math.min(
      this.limitRequests,
      Math.floor(this.limitTokens / Math.max(this.avgTokens, 1))
    );
    this.concurrency = Math.max(1, safeConcurrency);

    if (this.remainingRequests <= 0 || this.remainingTokens <= 0) {
      this.nextAllowed = Math.max(this.resetRequests, this.resetTokens);
    }
  }

  updateUsage(tokens) {
    if (typeof tokens === "number" && tokens > 0) {
      this.count++;
      this.avgTokens = (this.avgTokens * (this.count - 1) + tokens) / this.count;
      const safeConcurrency = Math.min(
        this.limitRequests,
        Math.floor(this.limitTokens / Math.max(this.avgTokens, 1))
      );
      this.concurrency = Math.max(1, safeConcurrency);
    }
  }

  async schedule(fn) {
    return new Promise((resolve, reject) => {
      this.queue.push({ fn, resolve, reject });
      this._dequeue();
    });
  }

  _dequeue() {
    if (this.active >= this.concurrency) return;
    if (!this.queue.length) return;

    const now = Date.now();
    const wait = Math.max(0, this.nextAllowed - now);
    if (wait > 0) {
      setTimeout(() => this._dequeue(), wait);
      return;
    }

    const task = this.queue.shift();
    this.active++;
    this.nextAllowed = now + this.intervalMs;

    Promise.resolve()
      .then(task.fn)
      .then(res => {
        this.active--;
        task.resolve(res);
        this._dequeue();
      })
      .catch(err => {
        this.active--;
        task.reject(err);
        this._dequeue();
      });
  }
}

const openAIScheduler = new RateLimitScheduler();

<<<<<<< HEAD
async function fetchWithRetries(url, options, maxRetries = 5, scheduler, onResponse) {
  for (let attempt = 0; attempt <= maxRetries; attempt++) {
    try {
      const resp = scheduler
        ? await scheduler.schedule(() => fetchFn(url, options))
        : await fetchFn(url, options);

      if (onResponse) {
        try { onResponse(resp); } catch {}
      }

=======
async function fetchWithRetries(url, options, maxRetries = 5) {
  for (let attempt = 0; attempt <= maxRetries; attempt++) {
    try {
      const resp = await fetchFn(url, options);
>>>>>>> 932747a7
      if (resp.ok) return resp;

      const status = resp.status;
      if ((status === 429 || status >= 500) && attempt < maxRetries) {
        const ra = Number(resp.headers.get("retry-after"));
<<<<<<< HEAD
        let wait = ra ? ra * 1000 : Math.pow(2, attempt) * 1000;
        if (scheduler) {
          const extra = scheduler.nextAllowed - Date.now();
          if (extra > wait) wait = extra;
        }
        const jitter = Math.random() * 1000;
        await new Promise(r => setTimeout(r, wait + jitter));
=======
        const base = ra ? ra * 1000 : Math.pow(2, attempt) * 1000;
        const jitter = Math.random() * 1000;
        await new Promise(r => setTimeout(r, base + jitter));
>>>>>>> 932747a7
        continue;
      }

      const errText = await resp.text().catch(() => "");
      throw new Error(`HTTP ${status}: ${errText}`);
    } catch (err) {
      if (attempt >= maxRetries) throw err;
<<<<<<< HEAD
      let wait = Math.pow(2, attempt) * 1000;
      if (scheduler) {
        const extra = scheduler.nextAllowed - Date.now();
        if (extra > wait) wait = extra;
      }
      const jitter = Math.random() * 1000;
      await new Promise(r => setTimeout(r, wait + jitter));
=======
      const base = Math.pow(2, attempt) * 1000;
      const jitter = Math.random() * 1000;
      await new Promise(r => setTimeout(r, base + jitter));
>>>>>>> 932747a7
    }
  }
  throw new Error("Failed after retries");
}

async function rewordWithAI(text, tone) {
  const key = loadSettings().openaiApiKey || process.env.OPENAI_API_KEY;
  if (!key || !text) return text;

  const payload = {
    model: "gpt-4.1-mini",
    messages: [
      { role: "system", content: "You reword credit dispute statements." },
      {
        role: "user",
        content: `Tone: ${tone}\nReword the following text. Do not use the \"—\" character.\nText: ${text}`,
      },
    ],
  };

<<<<<<< HEAD
    try {
      const resp = await fetchWithRetries(
        "https://api.openai.com/v1/chat/completions",
        {
          method: "POST",
          headers: {
            "Content-Type": "application/json",
            Authorization: `Bearer ${key}`,
          },
          body: JSON.stringify(payload),
        },
        5,
        openAIScheduler,
        r => openAIScheduler.updateFromHeaders(r.headers)
      );

      const data = await resp.json().catch(() => ({}));
      openAIScheduler.updateUsage(data.usage?.total_tokens);
      const out = data.choices?.[0]?.message?.content?.trim() || text;
      return out.replace(/—/g, "-");
    } catch (e) {
      logError("AI_REWORD_FAILED", "OpenAI API error", e);
      return text;
    }
=======
  try {
    const resp = await openAIScheduler.schedule(() =>
      fetchWithRetries("https://api.openai.com/v1/chat/completions", {
        method: "POST",
        headers: {
          "Content-Type": "application/json",
          Authorization: `Bearer ${key}`,
        },
        body: JSON.stringify(payload),
      })
    );

    openAIScheduler.updateFromHeaders(resp.headers);
    const data = await resp.json().catch(() => ({}));
    openAIScheduler.updateUsage(data.usage?.total_tokens);
    const out = data.choices?.[0]?.message?.content?.trim() || text;
    return out.replace(/—/g, "-");
  } catch (e) {
    logError("AI_REWORD_FAILED", "OpenAI API error", e);
    return text;
  }
>>>>>>> 932747a7
}

// periodically surface due letter reminders
processAllReminders();
setInterval(() => {
  try { processAllReminders(); }
  catch (e) { console.error("Reminder check failed", e); }
}, 60 * 60 * 1000);

// ---------- Static UI ----------
const PUBLIC_DIR = path.join(__dirname, "public");
app.use(express.static(PUBLIC_DIR));
app.get("/", (_req, res) => res.sendFile(path.join(PUBLIC_DIR, "index.html")));
app.get("/dashboard", (_req, res) => res.sendFile(path.join(PUBLIC_DIR, "dashboard.html")));
app.get("/clients", (_req, res) => res.sendFile(path.join(PUBLIC_DIR, "index.html")));
app.get("/leads", (_req, res) => res.sendFile(path.join(PUBLIC_DIR, "leads.html")));
app.get("/schedule", (_req, res) => res.sendFile(path.join(PUBLIC_DIR, "schedule.html")));
app.get("/my-company", (_req, res) => res.sendFile(path.join(PUBLIC_DIR, "my-company.html")));
app.get("/billing", (_req, res) => res.sendFile(path.join(PUBLIC_DIR, "billing.html")));
app.get(["/letters", "/letters/:jobId"], (_req, res) =>
  res.sendFile(path.join(PUBLIC_DIR, "letters.html"))
);
app.get("/library", (_req, res) => res.sendFile(path.join(PUBLIC_DIR, "library.html")));
app.get("/quiz", (_req,res)=> res.sendFile(path.join(PUBLIC_DIR, "quiz.html")));
app.get("/settings", (_req,res)=> res.sendFile(path.join(PUBLIC_DIR, "settings.html")));
app.get("/portal/:id", (req, res) => {
  const db = loadDB();
  const consumer = db.consumers.find(c => c.id === req.params.id);
  if (!consumer) return res.status(404).send("Portal not found");
  const tmpl = fs.readFileSync(path.join(PUBLIC_DIR, "client-portal-template.html"), "utf-8");
  const html = tmpl.replace(/{{name}}/g, consumer.name);
  res.send(html);
});

app.get("/api/settings", (_req, res) => {
  res.json({ ok: true, settings: loadSettings() });
});

app.post("/api/settings", (req, res) => {
  const { openaiApiKey = "", hibpApiKey = "" } = req.body || {};
  saveSettings({ openaiApiKey, hibpApiKey });
  res.json({ ok: true });
});

// ---------- Simple JSON "DB" ----------

const DB_PATH = path.join(__dirname, "db.json");
function loadDB(){ return readJson(DB_PATH, { consumers: [] }); }
function saveDB(db){ writeJson(DB_PATH, db); }

const LETTERS_DB_PATH = path.join(__dirname, "letters-db.json");
const LETTERS_DEFAULT = { jobs: [], templates: [], sequences: [], contracts: [] };
function loadLettersDB(){
  const db = readJson(LETTERS_DB_PATH, null);
  if(db){
    console.log(`Loaded letters DB with ${db.jobs?.length || 0} jobs`);
    return db;
  }
  console.warn("letters-db.json missing or invalid, using empty structure");
  return { jobs: [], templates: [], sequences: [], contracts: [] };
}

function saveLettersDB(db){

  writeJson(LETTERS_DB_PATH, db);
  console.log(`Saved letters DB with ${db.jobs.length} jobs`);
};
function recordLettersJob(consumerId, jobId, letters){
  console.log(`Recording letters job ${jobId} for consumer ${consumerId}`);
  const db = loadLettersDB();
  db.jobs.push({ consumerId, jobId, createdAt: Date.now(), letters: letters.map(L=>({ filename:L.filename, bureau:L.bureau, creditor:L.creditor })) });
  saveLettersDB(db);
}
if(!fs.existsSync(LETTERS_DB_PATH)){
  console.log(`letters-db.json not found. Initializing at ${LETTERS_DB_PATH}`);
  saveLettersDB(LETTERS_DEFAULT);
}

const LEADS_DB_PATH = path.join(__dirname, "leads-db.json");
function loadLeadsDB(){ return readJson(LEADS_DB_PATH, { leads: [] }); }
function saveLeadsDB(db){ writeJson(LEADS_DB_PATH, db); }

const INVOICES_DB_PATH = path.join(__dirname, "invoices-db.json");
function loadInvoicesDB(){ return readJson(INVOICES_DB_PATH, { invoices: [] }); }
function saveInvoicesDB(db){ writeJson(INVOICES_DB_PATH, db); }


function renderInvoiceHtml(inv, company = {}, consumer = {}) {
  return `<!DOCTYPE html><html><head><meta charset="utf-8"/>
  <style>
    body { font-family: sans-serif; margin:40px; }
    h1 { text-align:center; }
    table { width:100%; border-collapse:collapse; margin-top:20px; }
    th, td { padding:8px; border-bottom:1px solid #ddd; text-align:left; }
  </style>
  </head><body>
  <h1>${company.name || 'Invoice'}</h1>
  <p><strong>Bill To:</strong> ${consumer.name || ''}</p>
  <table>
    <thead><tr><th>Description</th><th>Amount</th><th>Due</th></tr></thead>
    <tbody><tr><td>${inv.desc}</td><td>$${Number(inv.amount).toFixed(2)}</td><td>${inv.due || ''}</td></tr></tbody>
  </table>
  </body></html>`;
}


// ---------- Upload handling ----------
const upload = multer({ storage: multer.memoryStorage() });

// ---------- Python Analyzer Bridge ----------
async function runPythonAnalyzer(htmlContent){
  const scriptPath = path.join(__dirname, "metro2_audit_multi.py");
  await fs.promises.access(scriptPath, fs.constants.R_OK)
    .catch(()=>{ throw new Error(`Analyzer not found or unreadable: ${scriptPath}`); });
  const tmpDir = await fs.promises.mkdtemp(path.join(os.tmpdir(),"metro2-"));
  const htmlPath = path.join(tmpDir,"report.html");
  const outPath  = path.join(tmpDir,"report.json");
  await fs.promises.writeFile(htmlPath, htmlContent, "utf-8");

  const py = spawn("python3", [scriptPath,"-i",htmlPath,"-o",outPath], { stdio:["ignore","pipe","pipe"] });
  let stdout="", stderr="";
  py.stdout.on("data",d=>stdout+=d.toString());
  py.stderr.on("data",d=>stderr+=d.toString());

  return new Promise((resolve,reject)=>{
    py.on("error", async(err) => {
      try { await fs.promises.rm(tmpDir,{recursive:true,force:true}); }catch{}
      reject(err);
    });
    py.on("close", async(code)=>{
      try{
        if(code!==0) throw new Error(`Analyzer exit ${code}\n${stderr}\n${stdout}`);
        await fs.promises.access(outPath, fs.constants.R_OK);
        const raw = await fs.promises.readFile(outPath, "utf-8");
        const json = JSON.parse(raw);
        resolve(json);
      }catch(e){ reject(e); }
      finally{ try{ await fs.promises.rm(tmpDir,{recursive:true,force:true}); }catch{} }
    });
  });
}

// =================== Consumers ===================
app.get("/api/consumers", (_req,res)=> res.json(loadDB()));
app.post("/api/consumers", (req,res)=>{
  const db = loadDB();
  const id = nanoid(10);
  const consumer = {
    id,
    name: req.body.name || "Unnamed",
    email: req.body.email || "",
    phone: req.body.phone || "",
    addr1: req.body.addr1 || "",
    addr2: req.body.addr2 || "",
    city:  req.body.city  || "",
    state: req.body.state || "",
    zip:   req.body.zip   || "",
    ssn_last4: req.body.ssn_last4 || "",
    dob: req.body.dob || "",
    sale: Number(req.body.sale) || 0,
    paid: Number(req.body.paid) || 0,
    status: req.body.status || "active",

    reports: []
  };
  db.consumers.push(consumer);
  saveDB(db);
  // log event
  addEvent(id, "consumer_created", { name: consumer.name });
  res.json({ ok:true, consumer });
});

app.put("/api/consumers/:id", (req,res)=>{
  const db = loadDB();
  const c = db.consumers.find(x=>x.id===req.params.id);
  if(!c) return res.status(404).json({ ok:false, error:"Consumer not found" });
  Object.assign(c, {
    name:req.body.name??c.name, email:req.body.email??c.email, phone:req.body.phone??c.phone,
    addr1:req.body.addr1??c.addr1, addr2:req.body.addr2??c.addr2, city:req.body.city??c.city,
    state:req.body.state??c.state, zip:req.body.zip??c.zip, ssn_last4:req.body.ssn_last4??c.ssn_last4,
    dob:req.body.dob??c.dob,
    sale: req.body.sale !== undefined ? Number(req.body.sale) : c.sale,
    paid: req.body.paid !== undefined ? Number(req.body.paid) : c.paid,
    status: req.body.status ?? c.status ?? "active"

  });
  saveDB(db);
  addEvent(c.id, "consumer_updated", { fields: Object.keys(req.body||{}) });
  res.json({ ok:true, consumer:c });
});

app.delete("/api/consumers/:id", (req,res)=>{
  const db=loadDB();
  const i=db.consumers.findIndex(c=>c.id===req.params.id);
  if(i===-1) return res.status(404).json({ ok:false, error:"Consumer not found" });
  const removed = db.consumers[i];
  db.consumers.splice(i,1);
  saveDB(db);
  addEvent(removed.id, "consumer_deleted", {});
  res.json({ ok:true });
});

// =================== Leads ===================
app.get("/api/leads", (_req,res)=> res.json({ ok:true, ...loadLeadsDB() }));


app.post("/api/leads", (req,res)=>{
  const db = loadLeadsDB();
  const id = nanoid(10);
  const lead = {
    id,
    name: req.body.name || "",
    email: req.body.email || "",
    phone: req.body.phone || "",
    source: req.body.source || "",
    notes: req.body.notes || "",
    status: "new"

  };
  db.leads.push(lead);
  saveLeadsDB(db);
  res.json({ ok:true, lead });
});

app.put("/api/leads/:id", (req,res)=>{
  const db = loadLeadsDB();
  const lead = db.leads.find(l=>l.id===req.params.id);
  if(!lead) return res.status(404).json({ error:"Not found" });
  Object.assign(lead, {
    name: req.body.name ?? lead.name,
    email: req.body.email ?? lead.email,
    phone: req.body.phone ?? lead.phone,
    source: req.body.source ?? lead.source,
    notes: req.body.notes ?? lead.notes,
    status: req.body.status ?? lead.status
  });
  saveLeadsDB(db);
  res.json({ ok:true, lead });
});

app.delete("/api/leads/:id", (req,res)=>{
  const db = loadLeadsDB();
  const idx = db.leads.findIndex(l=>l.id===req.params.id);
  if(idx === -1) return res.status(404).json({ error:"Not found" });
  db.leads.splice(idx,1);
  saveLeadsDB(db);
  res.json({ ok:true });
});

// =================== Invoices ===================
app.get("/api/invoices/:consumerId", (req,res)=>{
  const db = loadInvoicesDB();
  const list = db.invoices.filter(inv => inv.consumerId === req.params.consumerId);
  res.json({ ok:true, invoices: list });
});

app.post("/api/invoices", async (req,res)=>{
  const db = loadInvoicesDB();
  const inv = {
    id: nanoid(10),
    consumerId: req.body.consumerId,
    desc: req.body.desc || "",
    amount: Number(req.body.amount) || 0,
    due: req.body.due || null,
    paid: !!req.body.paid,
    pdf: null,
  };

  let result;
  try {
    const company = req.body.company || {};
    const mainDb = loadDB();
    const consumer = mainDb.consumers.find(c => c.id === inv.consumerId) || {};
    const html = renderInvoiceHtml(inv, company, consumer);
    result = await savePdf(html);
    let ext = path.extname(result.path);
    if (result.warning || ext !== ".pdf") {
      console.error("Invoice PDF generation failed", result.warning);
      ext = ".html";
    }
    const mime = ext === ".pdf" ? "application/pdf" : "text/html";

    const uploadsDir = consumerUploadsDir(inv.consumerId);
    const fid = nanoid(10);
    const storedName = `${fid}${ext}`;
    const dest = path.join(uploadsDir, storedName);
    await fs.promises.copyFile(result.path, dest);
    const stat = await fs.promises.stat(dest);
    addFileMeta(inv.consumerId, {
      id: fid,
      originalName: `invoice_${inv.id}${ext}`,
      storedName,
      type: "invoice",
      size: stat.size,
      mimetype: mime,
      uploadedAt: new Date().toISOString(),
    });
    inv.pdf = storedName;
  } catch (err) {
    console.error("Failed to generate invoice PDF", err);
  }

  const payLink = req.body.payLink || `https://pay.example.com/${inv.id}`;
  addEvent(inv.consumerId, "message", {
    from: "system",
    text: `Payment due for ${inv.desc} ($${inv.amount.toFixed(2)}). Pay here: ${payLink}`,
  });


  db.invoices.push(inv);
  saveInvoicesDB(db);
  res.json({ ok:true, invoice: inv, warning: result?.warning });
});

app.put("/api/invoices/:id", (req,res)=>{
  const db = loadInvoicesDB();
  const inv = db.invoices.find(i=>i.id===req.params.id);
  if(!inv) return res.status(404).json({ ok:false, error:"Not found" });
  if(req.body.desc !== undefined) inv.desc = req.body.desc;
  if(req.body.amount !== undefined) inv.amount = Number(req.body.amount) || 0;
  if(req.body.due !== undefined) inv.due = req.body.due;
  if(req.body.paid !== undefined) inv.paid = !!req.body.paid;
  saveInvoicesDB(db);
  res.json({ ok:true, invoice: inv });
});

// =================== Messages ===================
app.get("/api/messages", (_req, res) => {
  const db = loadDB();
  const all = [];
  for (const c of db.consumers || []) {
    const cstate = listConsumerState(c.id);
    const msgs = (cstate.events || [])
      .filter(e => e.type === "message")
      .map(m => ({ ...m, consumer: { id: c.id, name: c.name || "" } }));
    all.push(...msgs);
  }
  all.sort((a, b) => new Date(b.at) - new Date(a.at));
  res.json({ ok: true, messages: all });
});

app.get("/api/messages/:consumerId", (req,res)=>{
  const cstate = listConsumerState(req.params.consumerId);
  const msgs = (cstate.events || []).filter(e=>e.type === "message");
  res.json({ ok:true, messages: msgs });
});

app.post("/api/messages/:consumerId", (req,res)=>{
  const text = req.body.text || "";
  const from = req.body.from || "host";
  addEvent(req.params.consumerId, "message", { from, text });
  res.json({ ok:true });
});

// =================== Templates / Sequences / Contracts ===================
function defaultTemplates(){
  return [
    { id: "identity", ...modeCopy("identity", "delete", true) },
    { id: "breach",   ...modeCopy("breach", "delete", true) },
    { id: "assault",  ...modeCopy("assault", "delete", true) },
    { id: "standard", ...modeCopy(null, "delete", true) }
  ];
}
app.get("/api/templates/defaults", (_req,res)=>{
  res.json({ ok:true, templates: defaultTemplates() });
});
app.get("/api/templates", (_req,res)=>{
  const db = loadLettersDB();
  if(!db.templates || db.templates.length === 0){
    db.templates = defaultTemplates();
    saveLettersDB(db);
  }
  res.json({
    ok: true,
    templates: db.templates,
    sequences: db.sequences || [],
    contracts: db.contracts || []
  });
});

app.post("/api/templates", (req,res)=>{
  const db = loadLettersDB();
  db.templates = db.templates || [];
  const { id = nanoid(8), heading = "", intro = "", ask = "", afterIssues = "", evidence = "" } = req.body || {};
  const existing = db.templates.find(t => t.id === id);
  const tpl = { id, heading, intro, ask, afterIssues, evidence };
  if(existing){ Object.assign(existing, tpl); }
  else { db.templates.push(tpl); }
  saveLettersDB(db);
  res.json({ ok:true, template: tpl });
});

app.post("/api/sequences", (req,res)=>{
  const db = loadLettersDB();
  db.sequences = db.sequences || [];
  const { id = nanoid(8), name = "", templates = [] } = req.body || {};
  const existing = db.sequences.find(s => s.id === id);
  const seq = { id, name, templates };
  if(existing){ Object.assign(existing, seq); }
  else { db.sequences.push(seq); }
  saveLettersDB(db);
  res.json({ ok:true, sequence: seq });
});

app.post("/api/contracts", (req,res)=>{
  const db = loadLettersDB();
  const ct = { id: nanoid(8), name: req.body.name || "", body: req.body.body || "" };
  db.contracts = db.contracts || [];
  db.contracts.push(ct);
  saveLettersDB(db);
  res.json({ ok:true, contract: ct });
});


// Upload HTML -> analyze -> save under consumer
app.post("/api/consumers/:id/upload", upload.single("file"), async (req,res)=>{
  const db=loadDB();
  const consumer = db.consumers.find(c=>c.id===req.params.id);
  if(!consumer) return res.status(404).json({ ok:false, error:"Consumer not found" });
  if(!req.file) return res.status(400).json({ ok:false, error:"No file uploaded" });

  try{
    const analyzed = await runPythonAnalyzer(req.file.buffer.toString("utf-8"));
    const rid = nanoid(8);
    // store original uploaded file so clients can access it from document center
    const uploadDir = consumerUploadsDir(consumer.id);
    const ext = (req.file.originalname.match(/\.[a-z0-9]+$/i)||[""])[0] || "";
    const storedName = `${rid}${ext}`;
    await fs.promises.writeFile(path.join(uploadDir, storedName), req.file.buffer);
    addFileMeta(consumer.id, {
      id: rid,
      originalName: req.file.originalname,
      storedName,
      size: req.file.size,
      mimetype: req.file.mimetype,
      uploadedAt: new Date().toISOString(),
    });
    consumer.reports.unshift({
      id: rid,
      uploadedAt: new Date().toISOString(),
      filename: req.file.originalname,
      size: req.file.size,
      summary: { tradelines: analyzed?.tradelines?.length || 0 },
      data: analyzed
    });
    saveDB(db);
    addEvent(consumer.id, "report_uploaded", {
      reportId: rid,
      filename: req.file.originalname,
      size: req.file.size
    });
    res.json({ ok:true, reportId: rid });
  }catch(e){
    console.error("Analyzer error:", e);
    res.status(500).json({ ok:false, error: String(e) });
  }
});

app.get("/api/consumers/:id/reports", (req,res)=>{
  const db=loadDB();
  const c=db.consumers.find(x=>x.id===req.params.id);
  if(!c) return res.status(404).json({ ok:false, error:"Consumer not found" });
  res.json({ ok:true, reports: c.reports.map(r=>({ id:r.id, uploadedAt:r.uploadedAt, filename:r.filename, summary:r.summary })) });
});

app.get("/api/consumers/:id/report/:rid", (req,res)=>{
  const db=loadDB();
  const c=db.consumers.find(x=>x.id===req.params.id);
  if(!c) return res.status(404).json({ ok:false, error:"Consumer not found" });
  const r=c.reports.find(x=>x.id===req.params.rid);
  if(!r) return res.status(404).json({ ok:false, error:"Report not found" });
  res.json({ ok:true, report:r.data, consumer:{
    id:c.id,name:c.name,email:c.email,phone:c.phone,addr1:c.addr1,addr2:c.addr2,city:c.city,state:c.state,zip:c.zip,ssn_last4:c.ssn_last4,dob:c.dob
  }});
});

app.delete("/api/consumers/:id/report/:rid", (req,res)=>{
  const db=loadDB();
  const c=db.consumers.find(x=>x.id===req.params.id);
  if(!c) return res.status(404).json({ ok:false, error:"Consumer not found" });
  const i=c.reports.findIndex(x=>x.id===req.params.rid);
  if(i===-1) return res.status(404).json({ ok:false, error:"Report not found" });
  const removed = c.reports[i];
  c.reports.splice(i,1);
  saveDB(db);
  addEvent(c.id, "report_deleted", { reportId: removed?.id, filename: removed?.filename });
  res.json({ ok:true });
});

app.post("/api/consumers/:id/report/:rid/audit", async (req,res)=>{
  const db=loadDB();
  const c=db.consumers.find(x=>x.id===req.params.id);
  if(!c) return res.status(404).json({ ok:false, error:"Consumer not found" });
  const r=c.reports.find(x=>x.id===req.params.rid);
  if(!r) return res.status(404).json({ ok:false, error:"Report not found" });

  const selections = Array.isArray(req.body?.selections) && req.body.selections.length
    ? req.body.selections
    : null;

  try{
    const normalized = normalizeReport(r.data, selections);
    const html = renderHtml(normalized, c.name);
    const result = await savePdf(html);
    let ext = path.extname(result.path);
    if (result.warning || ext !== ".pdf") {
      console.error("Audit PDF generation failed", result.warning);
      ext = ".html";
    }
    const mime = ext === ".pdf" ? "application/pdf" : "text/html";


    // copy report into consumer uploads and register metadata
    try {
      const uploadsDir = consumerUploadsDir(c.id);
      const id = nanoid(10);
      const storedName = `${id}${ext}`;
      const safe = (c.name || "client").toLowerCase().replace(/[^a-z0-9]+/g, "_");
      const date = new Date().toISOString().slice(0,10);
      const originalName = `${safe}_${date}_audit${ext}`;
      const dest = path.join(uploadsDir, storedName);
      await fs.promises.copyFile(result.path, dest);
      const stat = await fs.promises.stat(dest);
      addFileMeta(c.id, {
        id,
        originalName,
        storedName,
        type: "audit",
        size: stat.size,
        mimetype: mime,
        uploadedAt: new Date().toISOString(),
      });
    } catch(err) {
      console.error("Failed to store audit file", err);
    }

    addEvent(c.id, "audit_generated", { reportId: r.id, file: result.url });
    res.json({ ok:true, url: result.url, warning: result.warning });
  }catch(e){
    res.status(500).json({ ok:false, error: String(e) });
  }
});

// Check consumer email against Have I Been Pwned
// Use POST so email isn't logged in query string
async function hibpLookup(email) {
  const apiKey = loadSettings().hibpApiKey || process.env.HIBP_API_KEY;
  if (!apiKey) return { ok: false, status: 500, error: "HIBP API key not configured" };
  try {
    const hibpRes = await fetchFn(
      `https://haveibeenpwned.com/api/v3/breachedaccount/${encodeURIComponent(email)}?truncateResponse=false`,
      {
        headers: {
          "hibp-api-key": apiKey,
          "user-agent": "crm-app",
        },
      }
    );
    if (hibpRes.status === 404) {
      return { ok: true, breaches: [] };
    }
    if (!hibpRes.ok) {
      const text = await hibpRes.text().catch(() => "");
      return {
        ok: false,
        status: hibpRes.status,
        error: text || `HIBP request failed (status ${hibpRes.status})`,
      };
    }
    const data = await hibpRes.json();
    return { ok: true, breaches: data };
  } catch (e) {
    console.error("HIBP check failed", e);
    return { ok: false, status: 500, error: "HIBP request failed" };
  }
}

function escapeHtml(str) {
  return String(str || "").replace(/[&<>"']/g, c => ({
    "&": "&amp;",
    "<": "&lt;",
    ">": "&gt;",
    '"': "&quot;",
    "'": "&#39;",
  })[c]);
}

function renderBreachAuditHtml(consumer) {
  const list = (consumer.breaches || []).map(b => `<li>${escapeHtml(b)}</li>`).join("") || "<li>No breaches found.</li>";
  const dateStr = new Date().toLocaleString();
  return `<!DOCTYPE html><html><head><meta charset="utf-8"/><style>body{font-family:Arial, sans-serif;margin:20px;}h1{text-align:center;}ul{margin-top:10px;}</style></head><body><h1>${escapeHtml(consumer.name || "Consumer")}</h1><h2>Data Breach Audit</h2><p>Email: ${escapeHtml(consumer.email || "")}</p><ul>${list}</ul><footer><hr/><div style="font-size:0.8em;color:#555;margin-top:20px;">Generated ${escapeHtml(dateStr)}</div></footer></body></html>`;
}

async function handleDataBreach(email, consumerId, res) {
  const result = await hibpLookup(email);
  if (result.ok && consumerId) {
    try {
      const db = loadDB();
      const c = db.consumers.find(x => x.id === consumerId);
      if (c) {
        c.breaches = (result.breaches || []).map(b => b.Name || b.name || "");
        saveDB(db);
      }
    } catch (err) {
      console.error("Failed to store breach info", err);
    }
  }
  if (result.ok) return res.json(result);
  res.status(result.status || 500).json({ ok: false, error: result.error });
}

app.post("/api/databreach", async (req, res) => {
  const email = String(req.body.email || "").trim();
  const consumerId = String(req.body.consumerId || "").trim();
  if (!email) return res.status(400).json({ ok: false, error: "Email required" });
  await handleDataBreach(email, consumerId, res);
});

app.get("/api/databreach", async (req, res) => {
  const email = String(req.query.email || "").trim();
  const consumerId = String(req.query.consumerId || "").trim();
  if (!email) return res.status(400).json({ ok: false, error: "Email required" });
  await handleDataBreach(email, consumerId, res);
});

app.post("/api/consumers/:id/databreach/audit", async (req, res) => {
  const db = loadDB();
  const c = db.consumers.find(x => x.id === req.params.id);
  if (!c) return res.status(404).json({ ok: false, error: "Consumer not found" });
  try {
    const html = renderBreachAuditHtml(c);
    const result = await savePdf(html);
    let ext = path.extname(result.path);
    if (result.warning || ext !== ".pdf") {
      ext = ".html";
    }
    const mime = ext === ".pdf" ? "application/pdf" : "text/html";
    try {
      const uploadsDir = consumerUploadsDir(c.id);
      const id = nanoid(10);
      const storedName = `${id}${ext}`;
      const safe = (c.name || "client").toLowerCase().replace(/[^a-z0-9]+/g, "_");
      const date = new Date().toISOString().slice(0, 10);
      const originalName = `${safe}_${date}_breach_audit${ext}`;
      const dest = path.join(uploadsDir, storedName);
      await fs.promises.copyFile(result.path, dest);
      const stat = await fs.promises.stat(dest);
      addFileMeta(c.id, {
        id,
        originalName,
        storedName,
        type: "breach-audit",
        size: stat.size,
        mimetype: mime,
        uploadedAt: new Date().toISOString(),
      });
    } catch (err) {
      console.error("Failed to store breach audit file", err);
    }
    addEvent(c.id, "breach_audit_generated", { file: result.url });
    res.json({ ok: true, url: result.url, warning: result.warning });
  } catch (e) {
    res.status(500).json({ ok: false, error: String(e) });
  }

});

app.post("/api/consumers/:id/databreach/audit", async (req, res) => {
  const db = loadDB();
  const c = db.consumers.find(x => x.id === req.params.id);
  if (!c) return res.status(404).json({ ok: false, error: "Consumer not found" });
  try {
    const html = renderBreachAuditHtml(c);
    const result = await savePdf(html);
    let ext = path.extname(result.path);
    if (result.warning || ext !== ".pdf") {
      ext = ".html";
    }
    const mime = ext === ".pdf" ? "application/pdf" : "text/html";
    try {
      const uploadsDir = consumerUploadsDir(c.id);
      const id = nanoid(10);
      const storedName = `${id}${ext}`;
      const safe = (c.name || "client").toLowerCase().replace(/[^a-z0-9]+/g, "_");
      const date = new Date().toISOString().slice(0, 10);
      const originalName = `${safe}_${date}_breach_audit${ext}`;
      const dest = path.join(uploadsDir, storedName);
      await fs.promises.copyFile(result.path, dest);
      const stat = await fs.promises.stat(dest);
      addFileMeta(c.id, {
        id,
        originalName,
        storedName,
        type: "breach-audit",
        size: stat.size,
        mimetype: mime,
        uploadedAt: new Date().toISOString(),
      });
    } catch (err) {
      console.error("Failed to store breach audit file", err);
    }
    addEvent(c.id, "breach_audit_generated", { file: result.url });
    res.json({ ok: true, url: result.url, warning: result.warning });
  } catch (e) {
    res.status(500).json({ ok: false, error: String(e) });
  }

});




// =================== Letters & PDFs ===================
const LETTERS_DIR = path.join(__dirname, "letters");
fs.mkdirSync(LETTERS_DIR,{ recursive:true });
const JOBS_INDEX_PATH = path.join(LETTERS_DIR, "_jobs.json");

// in-memory jobs
const JOB_TTL_MS = 30*60*1000;
const jobs = new Map(); // jobId -> { letters, createdAt }
function putJobMem(jobId, letters){ jobs.set(jobId,{ letters, createdAt: Date.now() }); }
function getJobMem(jobId){
  const j = jobs.get(jobId);
  if(!j) return null;
  if(Date.now()-j.createdAt > JOB_TTL_MS){ jobs.delete(jobId); return null; }
  return j;
}
setInterval(()=>{ const now=Date.now(); for(const [id,j] of jobs){ if(now-j.createdAt>JOB_TTL_MS) jobs.delete(id); } }, 5*60*1000);

// disk index helpers
function loadJobsIndex(){
  try{
    fs.mkdirSync(LETTERS_DIR,{ recursive:true });
    const raw = fs.readFileSync(JOBS_INDEX_PATH,"utf-8");
    return JSON.parse(raw);
  }catch{ return { jobs:{} }; }
}
function saveJobsIndex(idx){
  fs.mkdirSync(LETTERS_DIR,{ recursive:true });
  fs.writeFileSync(JOBS_INDEX_PATH, JSON.stringify(idx,null,2));
}

// Create job: memory + disk
function persistJobToDisk(jobId, letters){
  console.log(`Persisting job ${jobId} with ${letters.length} letters to disk`);
  const idx = loadJobsIndex();
  idx.jobs[jobId] = {
    createdAt: Date.now(),
    letters: letters.map(L => ({
      filename: L.filename,
      bureau: L.bureau,
      creditor: L.creditor,
      useOcr: !!L.useOcr
    }))
  };
  saveJobsIndex(idx);
  console.log(`Job ${jobId} saved to index at ${JOBS_INDEX_PATH}`);
}

// Load job from disk (returns { letters: [{... , htmlPath}]})
function loadJobFromDisk(jobId){
  console.log(`Loading job ${jobId} from disk`);
  const idx = loadJobsIndex();
  const meta = idx.jobs?.[jobId];
  if(!meta){
    console.warn(`Job ${jobId} not found on disk`);
    return null;
  }
  const letters = (meta.letters || []).map(item => ({
    ...item,
    htmlPath: path.join(LETTERS_DIR, item.filename),
  }));
  console.log(`Loaded job ${jobId} with ${letters.length} letters from disk`);
  return { letters, createdAt: meta.createdAt || Date.now() };
}

// Generate letters (from selections) -> memory + disk
app.post("/api/generate", async (req,res)=>{
  try{
    const { consumerId, reportId, selections, requestType, personalInfo, inquiries, collectors } = req.body;

    const db = loadDB();
    const consumer = db.consumers.find(c=>c.id===consumerId);
    if(!consumer) return res.status(404).json({ ok:false, error:"Consumer not found" });
    const reportWrap = consumer.reports.find(r=>r.id===reportId);
    if(!reportWrap) return res.status(404).json({ ok:false, error:"Report not found" });

    const consumerForLetter = {
      name: consumer.name, email: consumer.email, phone: consumer.phone,
      addr1: consumer.addr1, addr2: consumer.addr2, city: consumer.city, state: consumer.state, zip: consumer.zip,
      ssn_last4: consumer.ssn_last4, dob: consumer.dob,
      breaches: consumer.breaches || []
    };

    for (const sel of selections || []) {
      if (sel.aiTone) {
        const tl = reportWrap.data?.tradelines?.[sel.tradelineIndex];
        if (tl && Array.isArray(sel.violationIdxs)) {
          for (const vidx of sel.violationIdxs) {
            const v = tl.violations?.[vidx];
            if (v) {
              v.title = await rewordWithAI(v.title || "", sel.aiTone);
              if (v.detail) v.detail = await rewordWithAI(v.detail, sel.aiTone);
            }
          }
        }
      }
    }

    const letters = generateLetters({ report: reportWrap.data, selections, consumer: consumerForLetter, requestType });
    if (personalInfo) {
      letters.push(...generatePersonalInfoLetters({ consumer: consumerForLetter }));
    }
    if (Array.isArray(inquiries) && inquiries.length) {
      letters.push(...generateInquiryLetters({ consumer: consumerForLetter, inquiries }));
    }
    if (Array.isArray(collectors) && collectors.length) {
      letters.push(...generateDebtCollectorLetters({ consumer: consumerForLetter, collectors }));
    }

    for (const L of letters) {
      const sel = (selections || []).find(s => s.tradelineIndex === L.tradelineIndex);
      if (sel?.useOcr) L.useOcr = true;
    }

    console.log(`Generated ${letters.length} letters for consumer ${consumer.id}`);
    const jobId = crypto.randomBytes(8).toString("hex");

    fs.mkdirSync(LETTERS_DIR, { recursive: true });
    for(const L of letters){
      fs.writeFileSync(path.join(LETTERS_DIR, L.filename), L.html, "utf-8");
      console.log(`Saved letter ${L.filename}`);
    }

    putJobMem(jobId, letters);
    persistJobToDisk(jobId, letters);
    recordLettersJob(consumer.id, jobId, letters);
    console.log(`Letters job ${jobId} recorded with ${letters.length} letters`);

    // log state
    addEvent(consumer.id, "letters_generated", {
      jobId, requestType, count: letters.length,
      tradelines: Array.from(new Set((selections||[]).map(s=>s.tradelineIndex))).length,
      inquiries: Array.isArray(inquiries) ? inquiries.length : 0,
      collectors: Array.isArray(collectors) ? collectors.length : 0

    });

    // schedule reminders for subsequent playbook steps
    for (const sel of selections || []) {
      const play = sel.playbook && PLAYBOOKS[sel.playbook];
      if (!play) continue;
      play.letters.slice(1).forEach((title, idx) => {
        const due = new Date();
        due.setDate(due.getDate() + (idx + 1) * 30);
        addReminder(consumer.id, {
          id: `rem_${Date.now()}_${Math.random().toString(16).slice(2)}`,
          due: due.toISOString(),
          payload: {
            tradelineIndex: sel.tradelineIndex,
            playbook: sel.playbook,
            step: title,
            stepNumber: idx + 2,
          },
        });
      });
    }

    res.json({ ok:true, redirect: `/letters?job=${jobId}` });
  }catch(e){
    console.error(e);
    res.status(500).json({ ok:false, error:String(e) });
  }
});

// List stored letter jobs
app.get("/api/letters", (_req,res)=>{
  const ldb = loadLettersDB();
  const cdb = loadDB();
  const jobs = ldb.jobs.map(j => ({
    jobId: j.jobId,
    consumerId: j.consumerId,
    consumerName: cdb.consumers.find(c=>c.id===j.consumerId)?.name || "",
    createdAt: j.createdAt,
    count: (j.letters || []).length
  }));
  console.log(`Listing ${jobs.length} letter jobs`);
  res.json({ ok:true, jobs });
});

// List letters for a job
app.get("/api/letters/:jobId", (req,res)=>{
  const { jobId } = req.params;
  console.log(`Fetching job ${jobId}`);
  let job = getJobMem(jobId);
  if(!job){
    const disk = loadJobFromDisk(jobId);
    if(disk){
      putJobMem(jobId, disk.letters.map(d => ({
        filename: path.basename(d.htmlPath),
        bureau: d.bureau,
        creditor: d.creditor,
        html: fs.existsSync(d.htmlPath) ? fs.readFileSync(d.htmlPath,"utf-8") : "<html><body>Missing file.</body></html>",
        useOcr: d.useOcr
      })));
      job = getJobMem(jobId);
    }
  }
  if(!job) return res.status(404).json({ ok:false, error:"Job not found or expired" });

  const meta = job.letters.map((L,i)=>({ index:i, filename:L.filename, bureau:L.bureau, creditor:L.creditor }));
  console.log(`Job ${jobId} has ${meta.length} letters`);
  res.json({ ok:true, letters: meta });
});

// Serve letter HTML (preview embed)
app.get("/api/letters/:jobId/:idx.html", (req,res)=>{
  const { jobId, idx } = req.params;
  console.log(`Serving HTML for job ${jobId} letter ${idx}`);
  let job = getJobMem(jobId);
  if(!job){
    const disk = loadJobFromDisk(jobId);
    if(!disk) return res.status(404).send("Job not found or expired.");
    const Lm = disk.letters[Number(idx)];
    if(!Lm || !fs.existsSync(Lm.htmlPath)) return res.status(404).send("Letter not found.");
    res.setHeader("Content-Type","text/html; charset=utf-8");
    return res.send(fs.readFileSync(Lm.htmlPath,"utf-8"));
  }
  const L = job.letters[Number(idx)];
  if(!L) return res.status(404).send("Letter not found.");
  res.setHeader("Content-Type","text/html; charset=utf-8");
  res.send(L.html);
});

// Render letter PDF on-the-fly
app.get("/api/letters/:jobId/:idx.pdf", async (req,res)=>{
  const { jobId, idx } = req.params;
  console.log(`Generating PDF for job ${jobId} letter ${idx}`);
  let html;
  let filenameBase = "letter";
  let useOcr = false;

  let job = getJobMem(jobId);
  if(job){
    const L = job.letters[Number(idx)];
    if(!L) return res.status(404).send("Letter not found.");
    html = L.html;
    filenameBase = (L.filename||"letter").replace(/\.html?$/i,"");
    useOcr = !!L.useOcr;
  }else{
    const disk = loadJobFromDisk(jobId);
    if(!disk) return res.status(404).send("Job not found or expired.");
    const Lm = disk.letters[Number(idx)];
    if(!Lm || !fs.existsSync(Lm.htmlPath)) return res.status(404).send("Letter not found.");
    html = fs.readFileSync(Lm.htmlPath,"utf-8");
    filenameBase = path.basename(Lm.htmlPath).replace(/\.html?$/i,"");
    useOcr = !!Lm.useOcr;
  }

  if(!html || !html.trim()){
    logError("LETTER_HTML_MISSING", "No HTML content for PDF generation", null, { jobId, idx });
    return res.status(500).send("No HTML content to render");
  }

  if(useOcr){
    try{
      const pdfBuffer = await generateOcrPdf(html);

      res.setHeader("Content-Type","application/pdf");
      res.setHeader("Content-Disposition",`attachment; filename="${filenameBase}.pdf"`);
      console.log(`Generated OCR PDF for ${filenameBase} (${pdfBuffer.length} bytes)`);
      return res.send(pdfBuffer);
    }catch(e){
      console.error("OCR PDF error:", e);
      return res.status(500).send("Failed to render OCR PDF.");
    }
  }

  let browserInstance;

  try{
    browserInstance = await launchBrowser();
    const page = await browserInstance.newPage();
    const dataUrl = "data:text/html;charset=utf-8," + encodeURIComponent(html);
    await page.goto(dataUrl, { waitUntil:"load", timeout:60000 });
    await page.emulateMediaType("screen");
    try{ await page.waitForFunction(()=>document.readyState==="complete",{timeout:60000}); }catch{}
    try{ await page.evaluate(()=> (document.fonts && document.fonts.ready) || Promise.resolve()); }catch{}
    await page.evaluate(()=> new Promise(r=>setTimeout(r,80)));
    const pdf = await page.pdf({ format:"Letter", printBackground:true, margin:{top:"1in",right:"1in",bottom:"1in",left:"1in"} });
    await page.close();
    const pdfBuffer = ensureBuffer(pdf);
    if(!pdfBuffer || pdfBuffer.length === 0){
      throw new Error("Generated PDF is empty");
    }


    res.setHeader("Content-Type","application/pdf");
    res.setHeader("Content-Disposition",`attachment; filename="${filenameBase}.pdf"`);
    console.log(`Generated PDF for ${filenameBase} (${pdfBuffer.length} bytes)`);
    res.send(pdfBuffer);
  }catch(e){
    console.error("PDF error:", e);
    res.status(500).send("Failed to render PDF.");
  }finally{ try{ await browserInstance?.close(); }catch{} }

});

app.get("/api/letters/:jobId/all.zip", async (req,res)=>{
  const { jobId } = req.params;
  let job = getJobMem(jobId);
  if(!job){
    const disk = loadJobFromDisk(jobId);
    if(disk){
      putJobMem(jobId, disk.letters.map(d => ({
        filename: path.basename(d.htmlPath),
        bureau: d.bureau,
        creditor: d.creditor,
        html: fs.existsSync(d.htmlPath) ? fs.readFileSync(d.htmlPath,"utf-8") : "<html><body>Missing file.</body></html>",
        useOcr: d.useOcr
      })));
      job = getJobMem(jobId);
    }
  }
  if(!job) return res.status(404).json({ ok:false, error:"Job not found or expired" });

  res.setHeader("Content-Type","application/zip");
  res.setHeader("Content-Disposition",`attachment; filename="letters_${jobId}.zip"`);
  const archive = archiver('zip',{ zlib:{ level:9 } });
  archive.on('error', err => {
    logError('ARCHIVE_STREAM_ERROR', 'Archive stream error', err, { jobId });
    try{ res.status(500).json({ ok:false, errorCode:'ARCHIVE_STREAM_ERROR', message:'Zip error' }); }catch{}
  });

  // determine consumer for logging and file storage
  let fileStream, storedName, originalName, consumer, id;
  try{
    const ldb = loadLettersDB();
    const meta = ldb.jobs.find(j=>j.jobId === jobId);
    if(meta?.consumerId){
      const db = loadDB();
      consumer = db.consumers.find(c=>c.id === meta.consumerId);
    }
  }catch{}

  if(consumer){
    const pass = new PassThrough();
    archive.pipe(pass);
    pass.pipe(res);

    const dir = consumerUploadsDir(consumer.id);
    id = nanoid(10);
    storedName = `${id}.zip`;
    const safe = (consumer.name || 'client').toLowerCase().replace(/[^a-z0-9]+/g,'_');
    const date = new Date().toISOString().slice(0,10);
    originalName = `${safe}_${date}_letters.zip`;
    const fullPath = path.join(dir, storedName);
    fileStream = fs.createWriteStream(fullPath);
    pass.pipe(fileStream);
  } else {
    archive.pipe(res);
  }

  const needsBrowser = job.letters.some(l => !l.useOcr);
  let browserInstance;
  try{
    if (needsBrowser) browserInstance = await launchBrowser();

    for(let i=0;i<job.letters.length;i++){
      const L = job.letters[i];
      const name = (L.filename||`letter${i}`).replace(/\.html?$/i,"") + '.pdf';

      if (L.useOcr) {
        const pdfBuffer = await generateOcrPdf(L.html);

        try{ archive.append(pdfBuffer,{ name }); }catch(err){
          logError('ZIP_APPEND_FAILED', 'Failed to append PDF to archive', err, { jobId, letter: name });
          throw err;
        }
        continue;
      }

      const page = await browserInstance.newPage();
      const dataUrl = "data:text/html;charset=utf-8," + encodeURIComponent(L.html);
      await page.goto(dataUrl,{ waitUntil:"load", timeout:60000 });
      await page.emulateMediaType("screen");
      try{ await page.waitForFunction(()=>document.readyState==="complete",{timeout:60000}); }catch{}
      try{ await page.evaluate(()=> (document.fonts && document.fonts.ready) || Promise.resolve()); }catch{}
      await page.evaluate(()=> new Promise(r=>setTimeout(r,80)));
      const pdf = await page.pdf({ format:"Letter", printBackground:true, margin:{top:"1in",right:"1in",bottom:"1in",left:"1in"} });
      await page.close();
      const pdfBuffer = ensureBuffer(pdf);
      try{ archive.append(pdfBuffer,{ name }); }catch(err){
        logError('ZIP_APPEND_FAILED', 'Failed to append PDF to archive', err, { jobId, letter: name });
        throw err;
      }
    }
    await archive.finalize();

    if(fileStream && consumer){
      await new Promise(resolve => fileStream.on('close', resolve));
      try{
        const stat = await fs.promises.stat(path.join(consumerUploadsDir(consumer.id), storedName));
        addFileMeta(consumer.id, {
          id,
          originalName,
          storedName,
          type: 'letters_zip',
          size: stat.size,
          mimetype: 'application/zip',
          uploadedAt: new Date().toISOString(),
        });
        addEvent(consumer.id, 'letters_downloaded', { jobId, file: `/api/consumers/${consumer.id}/state/files/${storedName}` });
      }catch(err){ logError('ZIP_RECORD_FAILED', 'Failed to record zip', err, { jobId, consumerId: consumer.id }); }
    }
    logInfo('ZIP_BUILD_SUCCESS', 'Letters zip created', { jobId });
  }catch(e){
    logError('ZIP_BUILD_FAILED', 'Zip generation failed', e, { jobId });
    try{ res.status(500).json({ ok:false, errorCode:'ZIP_BUILD_FAILED', message:'Failed to create zip.' }); }catch{}
  }finally{
    try{ await browserInstance?.close(); }catch{}

  }
});

app.post("/api/letters/:jobId/mail", async (req,res)=>{
  const { jobId } = req.params;
  const consumerId = String(req.body?.consumerId || "").trim();
  const file = String(req.body?.file || "").trim();
  if(!consumerId) return res.status(400).json({ ok:false, error:"consumerId required" });
  if(!file) return res.status(400).json({ ok:false, error:"file required" });
  const db = loadDB();
  const consumer = db.consumers.find(c=>c.id===consumerId);
  if(!consumer) return res.status(404).json({ ok:false, error:"Consumer not found" });

  const cstate = listConsumerState(consumerId);
  const ev = cstate.events.find(e=>e.type==='letters_portal_sent' && e.payload?.jobId===jobId && e.payload?.file?.endsWith(`/state/files/${file}`));
  if(!ev) return res.status(404).json({ ok:false, error:"Letter not found" });
  const filePath = path.join(consumerUploadsDir(consumerId), file);
  try{
    const result = await sendCertifiedMail({
      filePath,
      toName: consumer.name,
      toAddress: consumer.addr1,
      toCity: consumer.city,
      toState: consumer.state,
      toZip: consumer.zip
    });
    addEvent(consumerId, 'letters_mailed', { jobId, file: ev.payload.file, provider: 'simplecertifiedmail', result });
    res.json({ ok:true });
    logInfo('SCM_MAIL_SUCCESS', 'Sent letter via SimpleCertifiedMail', { jobId, consumerId, file });
  }catch(e){
    logError('SCM_MAIL_FAILED', 'Failed to mail via SimpleCertifiedMail', e, { jobId, consumerId, file });
    res.status(500).json({ ok:false, errorCode:'SCM_MAIL_FAILED', message:String(e) });
  }
});

app.post("/api/letters/:jobId/email", async (req,res)=>{
  const { jobId } = req.params;
  const to = String(req.body?.to || "").trim();
  if(!to) return res.status(400).json({ ok:false, error:"Missing recipient" });
  if(!mailer) return res.status(500).json({ ok:false, error:"Email not configured" });
  let job = getJobMem(jobId);
  if(!job){
    const disk = loadJobFromDisk(jobId);
    if(disk){ job = { letters: disk.letters.map(d=>({ filename: path.basename(d.htmlPath), htmlPath: d.htmlPath, useOcr: d.useOcr })) }; }
  }
  if(!job) return res.status(404).json({ ok:false, error:"Job not found or expired" });

  // find consumer for logging
  let consumer = null;
  try{
    const ldb = loadLettersDB();
    const meta = ldb.jobs.find(j=>j.jobId === jobId);
    if(meta?.consumerId){
      const db = loadDB();
      consumer = db.consumers.find(c=>c.id === meta.consumerId) || null;
    }
  }catch{}

  const needsBrowser = job.letters.some(l => !l.useOcr);
  let browserInstance;
  try{
    if (needsBrowser) browserInstance = await launchBrowser();

    const attachments = [];
    for(let i=0;i<job.letters.length;i++){
      const L = job.letters[i];
      const html = L.html || (L.htmlPath ? fs.readFileSync(L.htmlPath, "utf-8") : fs.readFileSync(path.join(LETTERS_DIR, L.filename), "utf-8"));

      let pdfBuffer;
      if (L.useOcr) {
        pdfBuffer = await generateOcrPdf(html);

      } else {
        const page = await browserInstance.newPage();
        const dataUrl = "data:text/html;charset=utf-8," + encodeURIComponent(html);
        await page.goto(dataUrl,{ waitUntil:"load", timeout:60000 });
        await page.emulateMediaType("screen");
        try{ await page.waitForFunction(()=>document.readyState==="complete",{timeout:60000}); }catch{}
        try{ await page.evaluate(()=> (document.fonts && document.fonts.ready) || Promise.resolve()); }catch{}
        await page.evaluate(()=> new Promise(r=>setTimeout(r,80)));
        const pdf = await page.pdf({ format:"Letter", printBackground:true, margin:{top:"1in",right:"1in",bottom:"1in",left:"1in"} });
        await page.close();
        pdfBuffer = ensureBuffer(pdf);
      }

      const name = (L.filename || `letter${i}`).replace(/\.html?$/i,"") + '.pdf';
      attachments.push({ filename: name, content: pdfBuffer, contentType: 'application/pdf' });
    }

    await mailer.sendMail({
      from: process.env.SMTP_FROM || process.env.SMTP_USER,
      to,
      subject: `Letters ${jobId}`,
      text: `Attached letters for job ${jobId}`,
      attachments
    });

    if(consumer){
      try{ addEvent(consumer.id, 'letters_emailed', { jobId, to, count: attachments.length }); }catch{}
    }

    res.json({ ok:true });
    logInfo('EMAIL_SEND_SUCCESS', 'Letters emailed', { jobId, to, count: attachments.length });
  }catch(e){
    logError('EMAIL_SEND_FAILED', 'Failed to email letters', e, { jobId, to });
    res.status(500).json({ ok:false, errorCode:'EMAIL_SEND_FAILED', message:String(e) });

  }finally{
    try{ await browserInstance?.close(); }catch{}

  }
});

app.post("/api/letters/:jobId/portal", async (req,res)=>{
  const { jobId } = req.params;
  let job = getJobMem(jobId);
  if(!job){
    const disk = loadJobFromDisk(jobId);
    if(disk){ job = { letters: disk.letters.map(d=>({ filename: path.basename(d.htmlPath), htmlPath: d.htmlPath, useOcr: d.useOcr })) }; }
  }
  if(!job) return res.status(404).json({ ok:false, error:"Job not found or expired" });

  // locate consumer for storage
  let consumer = null;
  try{
    const ldb = loadLettersDB();
    const meta = ldb.jobs.find(j=>j.jobId === jobId);
    if(meta?.consumerId){
      const db = loadDB();
      consumer = db.consumers.find(c=>c.id === meta.consumerId) || null;
    }
  }catch{}
  if(!consumer) return res.status(400).json({ ok:false, error:"Consumer not found" });

  const needsBrowser = job.letters.some(l => !l.useOcr);
  let browserInstance;
  try{
    logInfo('PORTAL_UPLOAD_START', 'Building portal letters', { jobId, consumerId: consumer.id });

    if (needsBrowser) browserInstance = await launchBrowser();

    const dir = consumerUploadsDir(consumer.id);
    const safe = (consumer.name || 'client').toLowerCase().replace(/[^a-z0-9]+/g,'_');
    const date = new Date().toISOString().slice(0,10);

    for(let i=0;i<job.letters.length;i++){
      const L = job.letters[i];
      const html = L.html || (L.htmlPath ? fs.readFileSync(L.htmlPath, 'utf-8') : fs.readFileSync(path.join(LETTERS_DIR, L.filename), 'utf-8'));

      let pdfBuffer;
      if (L.useOcr) {
        pdfBuffer = await generateOcrPdf(html);
      } else {
        const page = await browserInstance.newPage();
        const dataUrl = "data:text/html;charset=utf-8," + encodeURIComponent(html);
        await page.goto(dataUrl,{ waitUntil:'load', timeout:60000 });
        await page.emulateMediaType('screen');
        try{ await page.waitForFunction(()=>document.readyState==='complete',{timeout:60000}); }catch{}
        try{ await page.evaluate(()=> (document.fonts && document.fonts.ready) || Promise.resolve()); }catch{}
        await page.evaluate(()=> new Promise(r=>setTimeout(r,80)));
        const pdf = await page.pdf({ format:'Letter', printBackground:true, margin:{top:'1in',right:'1in',bottom:'1in',left:'1in'} });
        await page.close();
        pdfBuffer = ensureBuffer(pdf);
      }

      const id = nanoid(10);
      const storedName = `${id}.pdf`;
      const base = (L.filename||`letter${i}`).replace(/\.html?$/i,"");
      const originalName = `${safe}_${date}_${base}.pdf`;
      const fullPath = path.join(dir, storedName);
      await fs.promises.writeFile(fullPath, pdfBuffer);
      const stat = await fs.promises.stat(fullPath);
      addFileMeta(consumer.id, {
        id,
        originalName,
        storedName,
        type: 'letter_pdf',
        size: stat.size,
        mimetype: 'application/pdf',
        uploadedAt: new Date().toISOString(),
      });
      addEvent(consumer.id, 'letters_portal_sent', { jobId, file: `/api/consumers/${consumer.id}/state/files/${storedName}` });
    }

    logInfo('PORTAL_UPLOAD_SUCCESS', 'Portal letters stored', { jobId, consumerId: consumer.id, count: job.letters.length });
    res.json({ ok:true, count: job.letters.length });
  }catch(e){
    logError('PORTAL_UPLOAD_FAILED', 'Letters portal upload failed', e, { jobId });
    res.status(500).json({ ok:false, errorCode:'PORTAL_UPLOAD_FAILED', message:String(e) });
  }finally{
    try{ await browserInstance?.close(); }catch{}
  }
});

app.get("/api/jobs/:jobId/letters", (req, res) => {
  req.url = `/api/letters/${encodeURIComponent(req.params.jobId)}`;
  app._router.handle(req, res);
});
app.get("/api/jobs/:jobId/letters/:idx.html", (req, res) => {
  req.url = `/api/letters/${encodeURIComponent(req.params.jobId)}/${req.params.idx}.html`;
  app._router.handle(req, res);
});
app.get("/api/jobs/:jobId/letters/:idx.pdf", (req, res) => {
  req.url = `/api/letters/${encodeURIComponent(req.params.jobId)}/${req.params.idx}.pdf`;
  app._router.handle(req, res);
});

// =================== Consumer STATE (events + files) ===================
app.get("/api/consumers/:id/state", (req,res)=>{
  const cstate = listConsumerState(req.params.id);
  res.json({ ok:true, state: cstate });
});

// Upload an attachment (photo/proof/etc.)
const fileUpload = multer({ storage: multer.memoryStorage() });
app.post("/api/consumers/:id/state/upload", fileUpload.single("file"), async (req,res)=>{
  const db = loadDB();
  const consumer = db.consumers.find(c=>c.id===req.params.id);
  if(!consumer) return res.status(404).json({ ok:false, error:"Consumer not found" });
  if(!req.file) return res.status(400).json({ ok:false, error:"No file uploaded" });

  const dir = consumerUploadsDir(consumer.id);
  const id = nanoid(10);
  const ext = (req.file.originalname.match(/\.[a-z0-9]+$/i)||[""])[0] || "";
  const type = (req.body.type || '').toLowerCase().replace(/[^a-z0-9]+/g, '_') || 'doc';
  const safeName = (consumer.name || 'client').toLowerCase().replace(/[^a-z0-9]+/g, '_');
  const date = new Date().toISOString().slice(0,10);
  const storedName = `${id}${ext}`;
  const originalName = `${safeName}_${date}_${type}${ext}`;
  const fullPath = path.join(dir, storedName);
  await fs.promises.writeFile(fullPath, req.file.buffer);

  const rec = {
    id,
    originalName,
    storedName,
    type,
    size: req.file.size,
    mimetype: req.file.mimetype,
    uploadedAt: new Date().toISOString()
  };
  addFileMeta(consumer.id, rec);
  addEvent(consumer.id, "file_uploaded", { id, name: originalName, size: req.file.size });

  res.json({ ok:true, file: { ...rec, url: `/api/consumers/${consumer.id}/state/files/${storedName}` } });
});

// Serve a consumer file
app.get("/api/consumers/:id/state/files/:stored", (req,res)=>{
  const dir = consumerUploadsDir(req.params.id);
  const full = path.join(dir, path.basename(req.params.stored));
  if (!fs.existsSync(full)) return res.status(404).send("File not found");
  res.sendFile(full);
});

const PORT = process.env.PORT || 3000;
app.listen(PORT, ()=> {
  console.log(`CRM ready    http://localhost:${PORT}`);
  console.log(`DB           ${DB_PATH}`);
  console.log(`Letters dir  ${LETTERS_DIR}`);
  console.log(`Letters DB   ${LETTERS_DB_PATH}`);
});



// End of server.js<|MERGE_RESOLUTION|>--- conflicted
+++ resolved
@@ -231,7 +231,6 @@
 
 const openAIScheduler = new RateLimitScheduler();
 
-<<<<<<< HEAD
 async function fetchWithRetries(url, options, maxRetries = 5, scheduler, onResponse) {
   for (let attempt = 0; attempt <= maxRetries; attempt++) {
     try {
@@ -243,18 +242,12 @@
         try { onResponse(resp); } catch {}
       }
 
-=======
-async function fetchWithRetries(url, options, maxRetries = 5) {
-  for (let attempt = 0; attempt <= maxRetries; attempt++) {
-    try {
-      const resp = await fetchFn(url, options);
->>>>>>> 932747a7
+
       if (resp.ok) return resp;
 
       const status = resp.status;
       if ((status === 429 || status >= 500) && attempt < maxRetries) {
         const ra = Number(resp.headers.get("retry-after"));
-<<<<<<< HEAD
         let wait = ra ? ra * 1000 : Math.pow(2, attempt) * 1000;
         if (scheduler) {
           const extra = scheduler.nextAllowed - Date.now();
@@ -262,11 +255,7 @@
         }
         const jitter = Math.random() * 1000;
         await new Promise(r => setTimeout(r, wait + jitter));
-=======
-        const base = ra ? ra * 1000 : Math.pow(2, attempt) * 1000;
-        const jitter = Math.random() * 1000;
-        await new Promise(r => setTimeout(r, base + jitter));
->>>>>>> 932747a7
+
         continue;
       }
 
@@ -274,7 +263,6 @@
       throw new Error(`HTTP ${status}: ${errText}`);
     } catch (err) {
       if (attempt >= maxRetries) throw err;
-<<<<<<< HEAD
       let wait = Math.pow(2, attempt) * 1000;
       if (scheduler) {
         const extra = scheduler.nextAllowed - Date.now();
@@ -282,11 +270,7 @@
       }
       const jitter = Math.random() * 1000;
       await new Promise(r => setTimeout(r, wait + jitter));
-=======
-      const base = Math.pow(2, attempt) * 1000;
-      const jitter = Math.random() * 1000;
-      await new Promise(r => setTimeout(r, base + jitter));
->>>>>>> 932747a7
+
     }
   }
   throw new Error("Failed after retries");
@@ -307,7 +291,6 @@
     ],
   };
 
-<<<<<<< HEAD
     try {
       const resp = await fetchWithRetries(
         "https://api.openai.com/v1/chat/completions",
@@ -332,29 +315,7 @@
       logError("AI_REWORD_FAILED", "OpenAI API error", e);
       return text;
     }
-=======
-  try {
-    const resp = await openAIScheduler.schedule(() =>
-      fetchWithRetries("https://api.openai.com/v1/chat/completions", {
-        method: "POST",
-        headers: {
-          "Content-Type": "application/json",
-          Authorization: `Bearer ${key}`,
-        },
-        body: JSON.stringify(payload),
-      })
-    );
-
-    openAIScheduler.updateFromHeaders(resp.headers);
-    const data = await resp.json().catch(() => ({}));
-    openAIScheduler.updateUsage(data.usage?.total_tokens);
-    const out = data.choices?.[0]?.message?.content?.trim() || text;
-    return out.replace(/—/g, "-");
-  } catch (e) {
-    logError("AI_REWORD_FAILED", "OpenAI API error", e);
-    return text;
-  }
->>>>>>> 932747a7
+
 }
 
 // periodically surface due letter reminders
