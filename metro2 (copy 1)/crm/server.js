// server.js
import express from "express";
import fs from "fs";
import path from "path";
import { fileURLToPath } from "url";
import { createRequire } from "module";
import multer from "multer";
import { nanoid } from "nanoid";
import { spawn, spawnSync } from "child_process";
import { htmlToPdfBuffer } from "./pdfUtils.js";
import crypto from "crypto";
import os from "os";
import archiver from "archiver";
import puppeteer from "puppeteer";

import { PassThrough } from "stream";

import { logInfo, logError, logWarn } from "./logger.js";

import { ensureBuffer, readJson, writeJson } from "./utils.js";



import { generateLetters, generatePersonalInfoLetters, generateInquiryLetters, generateDebtCollectorLetters, modeCopy } from "./letterEngine.js";
import { PLAYBOOKS } from "./playbook.js";
import { normalizeReport, renderHtml, savePdf } from "./creditAuditTool.js";
import {
  listConsumerState,
  addEvent,
  addFileMeta,
  consumerUploadsDir,
  addReminder,
  processAllReminders,
} from "./state.js";
async function generateOcrPdf(html){
  const noise = "iVBORw0KGgoAAAANSUhEUgAAAB4AAAAeCAYAAAA7MK6iAAAAqElEQVR4nM1XSRKAMAjrO/n/Qzw5HpQlJNTm5EyRUBpDXeuBrRjZehteYpSwEm9o4u6uoffMeUaSjx1PFdsKiIjKRajVDhMr29UWW7b2q6ioYiQiYYm2wmsXYi6psajssFJIGDM+rRQem4mwXaTSRF45pp1J/sVQFwhW0SODItoRens5xqBcZCI58rpzQzaVFPFUwqjNmX9/5lXM4LGz7xRAER/xf0WRXElyH0vwJrWaAAAAAElFTkSuQmCC";
  const ocrCss = `
    .ocr{position:relative;}
    .ocr::before{
      content:"";
      position:absolute;
      inset:0;
      pointer-events:none;
      background-image:
        repeating-linear-gradient(0deg, rgba(100,100,100,0.15) 0, rgba(100,100,100,0.15) 1px, transparent 1px, transparent 32px),
        repeating-linear-gradient(90deg, rgba(100,100,100,0.15) 0, rgba(100,100,100,0.15) 1px, transparent 1px, transparent 32px),
        repeating-linear-gradient(45deg, rgba(120,120,120,0.35) 0, rgba(120,120,120,0.35) 4px, transparent 4px, transparent 200px),
        url('data:image/png;base64,${noise}');
      background-size:32px 32px,32px 32px,200px 200px,30px 30px;
    }`;
  const injected = html.replace('</head>', `<style>${ocrCss}</style></head>`);
  return await htmlToPdfBuffer(injected);
<<<<<<< HEAD
=======

>>>>>>> 98dffafb
}


const __filename = fileURLToPath(import.meta.url);
const __dirname = path.dirname(__filename);

const SETTINGS_PATH = path.join(__dirname, "settings.json");
function loadSettings(){ return readJson(SETTINGS_PATH, { openaiApiKey: "", hibpApiKey: "" }); }
function saveSettings(data){ writeJson(SETTINGS_PATH, data); }

async function detectChromium(){
  if(process.env.PUPPETEER_EXECUTABLE_PATH) return process.env.PUPPETEER_EXECUTABLE_PATH;
  const candidates = [
    '/usr/bin/chromium',
    '/usr/bin/chromium-browser',
    '/snap/bin/chromium',
    '/usr/bin/google-chrome',
    '/usr/bin/google-chrome-stable'
  ];
  for(const p of candidates){
    try{
      await fs.promises.access(p, fs.constants.X_OK);
      const check = spawnSync(p, ['--version'], { stdio:'ignore' });
      if(check.status === 0) return p;
    }catch{}
  }
  return null;
}

async function launchBrowser(){
  const execPath = await detectChromium();
  const opts = {
    headless:true,
    args:['--no-sandbox','--disable-setuid-sandbox','--disable-dev-shm-usage','--disable-gpu','--no-zygote','--single-process']
  };
  if(execPath) opts.executablePath = execPath;
  return puppeteer.launch(opts);
}

const require = createRequire(import.meta.url);
let nodemailer = null;
try {
  nodemailer = require("nodemailer");
} catch (e) {
  console.warn("Nodemailer not installed");
}

const app = express();
app.use(express.json({ limit: "10mb" }));
let mailer = null;
if(nodemailer && process.env.SMTP_HOST){
  mailer = nodemailer.createTransport({
    host: process.env.SMTP_HOST,
    port: Number(process.env.SMTP_PORT || 587),
    secure: false,
    auth: process.env.SMTP_USER ? { user: process.env.SMTP_USER, pass: process.env.SMTP_PASS } : undefined
  });
}

// Basic request logging for debugging
app.use((req, res, next) => {
  const start = Date.now();
  res.on("finish", () => {
    const ms = Date.now() - start;
    console.log(`${new Date().toISOString()} ${req.method} ${req.originalUrl} -> ${res.statusCode} ${ms}ms`);
  });
  next();
});

process.on("unhandledRejection", err => {
  logError("UNHANDLED_REJECTION", "Unhandled promise rejection", err);
});
process.on("uncaughtException", err => {
  logError("UNCAUGHT_EXCEPTION", "Uncaught exception", err);
});
process.on("warning", warn => {
  logWarn("NODE_WARNING", warn.message, { stack: warn.stack });
});


async function rewordWithAI(text, tone) {
  const key = loadSettings().openaiApiKey || process.env.OPENAI_API_KEY;
  if (!key || !text) return text;
  try {
    const resp = await fetch("https://api.openai.com/v1/chat/completions", {
      method: "POST",
      headers: {
        "Content-Type": "application/json",
        Authorization: `Bearer ${key}`,
      },
      body: JSON.stringify({
        model: "gpt-4o-mini",
        messages: [
          { role: "system", content: "You reword credit dispute statements." },
          {
            role: "user",
            content: `Tone: ${tone}\nReword the following text. Do not use the \"—\" character.\nText: ${text}`,
          },
        ],
      }),
    });
    const data = await resp.json().catch(() => ({}));
    const out = data.choices?.[0]?.message?.content?.trim() || text;
    return out.replace(/—/g, "-");
  } catch (e) {
    console.error("AI reword failed", e);
    return text;
  }
}

// periodically surface due letter reminders
processAllReminders();
setInterval(() => {
  try { processAllReminders(); }
  catch (e) { console.error("Reminder check failed", e); }
}, 60 * 60 * 1000);

// ---------- Static UI ----------
const PUBLIC_DIR = path.join(__dirname, "public");
app.use(express.static(PUBLIC_DIR));
app.get("/", (_req, res) => res.sendFile(path.join(PUBLIC_DIR, "index.html")));
app.get("/dashboard", (_req, res) => res.sendFile(path.join(PUBLIC_DIR, "dashboard.html")));
app.get("/clients", (_req, res) => res.sendFile(path.join(PUBLIC_DIR, "index.html")));
app.get("/leads", (_req, res) => res.sendFile(path.join(PUBLIC_DIR, "leads.html")));
app.get("/schedule", (_req, res) => res.sendFile(path.join(PUBLIC_DIR, "schedule.html")));
app.get("/my-company", (_req, res) => res.sendFile(path.join(PUBLIC_DIR, "my-company.html")));
app.get("/billing", (_req, res) => res.sendFile(path.join(PUBLIC_DIR, "billing.html")));
app.get(["/letters", "/letters/:jobId"], (_req, res) =>
  res.sendFile(path.join(PUBLIC_DIR, "letters.html"))
);
app.get("/library", (_req, res) => res.sendFile(path.join(PUBLIC_DIR, "library.html")));
app.get("/quiz", (_req,res)=> res.sendFile(path.join(PUBLIC_DIR, "quiz.html")));
app.get("/settings", (_req,res)=> res.sendFile(path.join(PUBLIC_DIR, "settings.html")));
app.get("/portal/:id", (req, res) => {
  const db = loadDB();
  const consumer = db.consumers.find(c => c.id === req.params.id);
  if (!consumer) return res.status(404).send("Portal not found");
  const tmpl = fs.readFileSync(path.join(PUBLIC_DIR, "client-portal-template.html"), "utf-8");
  const html = tmpl.replace(/{{name}}/g, consumer.name);
  res.send(html);
});

app.get("/api/settings", (_req, res) => {
  res.json({ ok: true, settings: loadSettings() });
});

app.post("/api/settings", (req, res) => {
  const { openaiApiKey = "", hibpApiKey = "" } = req.body || {};
  saveSettings({ openaiApiKey, hibpApiKey });
  res.json({ ok: true });
});

// ---------- Simple JSON "DB" ----------

const DB_PATH = path.join(__dirname, "db.json");
function loadDB(){ return readJson(DB_PATH, { consumers: [] }); }
function saveDB(db){ writeJson(DB_PATH, db); }

const LETTERS_DB_PATH = path.join(__dirname, "letters-db.json");
const LETTERS_DEFAULT = { jobs: [], templates: [], sequences: [], contracts: [] };
function loadLettersDB(){
  const db = readJson(LETTERS_DB_PATH, null);
  if(db){
    console.log(`Loaded letters DB with ${db.jobs?.length || 0} jobs`);
    return db;
  }
  console.warn("letters-db.json missing or invalid, using empty structure");
  return { jobs: [], templates: [], sequences: [], contracts: [] };
}

function saveLettersDB(db){

  writeJson(LETTERS_DB_PATH, db);
  console.log(`Saved letters DB with ${db.jobs.length} jobs`);
};
function recordLettersJob(consumerId, jobId, letters){
  console.log(`Recording letters job ${jobId} for consumer ${consumerId}`);
  const db = loadLettersDB();
  db.jobs.push({ consumerId, jobId, createdAt: Date.now(), letters: letters.map(L=>({ filename:L.filename, bureau:L.bureau, creditor:L.creditor })) });
  saveLettersDB(db);
}
if(!fs.existsSync(LETTERS_DB_PATH)){
  console.log(`letters-db.json not found. Initializing at ${LETTERS_DB_PATH}`);
  saveLettersDB(LETTERS_DEFAULT);
}

const LEADS_DB_PATH = path.join(__dirname, "leads-db.json");
function loadLeadsDB(){ return readJson(LEADS_DB_PATH, { leads: [] }); }
function saveLeadsDB(db){ writeJson(LEADS_DB_PATH, db); }

const INVOICES_DB_PATH = path.join(__dirname, "invoices-db.json");
function loadInvoicesDB(){ return readJson(INVOICES_DB_PATH, { invoices: [] }); }
function saveInvoicesDB(db){ writeJson(INVOICES_DB_PATH, db); }


function renderInvoiceHtml(inv, company = {}, consumer = {}) {
  return `<!DOCTYPE html><html><head><meta charset="utf-8"/>
  <style>
    body { font-family: sans-serif; margin:40px; }
    h1 { text-align:center; }
    table { width:100%; border-collapse:collapse; margin-top:20px; }
    th, td { padding:8px; border-bottom:1px solid #ddd; text-align:left; }
  </style>
  </head><body>
  <h1>${company.name || 'Invoice'}</h1>
  <p><strong>Bill To:</strong> ${consumer.name || ''}</p>
  <table>
    <thead><tr><th>Description</th><th>Amount</th><th>Due</th></tr></thead>
    <tbody><tr><td>${inv.desc}</td><td>$${Number(inv.amount).toFixed(2)}</td><td>${inv.due || ''}</td></tr></tbody>
  </table>
  </body></html>`;
}


// ---------- Upload handling ----------
const upload = multer({ storage: multer.memoryStorage() });

// ---------- Python Analyzer Bridge ----------
async function runPythonAnalyzer(htmlContent){
  const scriptPath = path.join(__dirname, "metro2_audit_multi.py");
  await fs.promises.access(scriptPath, fs.constants.R_OK)
    .catch(()=>{ throw new Error(`Analyzer not found or unreadable: ${scriptPath}`); });
  const tmpDir = await fs.promises.mkdtemp(path.join(os.tmpdir(),"metro2-"));
  const htmlPath = path.join(tmpDir,"report.html");
  const outPath  = path.join(tmpDir,"report.json");
  await fs.promises.writeFile(htmlPath, htmlContent, "utf-8");

  const py = spawn("python3", [scriptPath,"-i",htmlPath,"-o",outPath], { stdio:["ignore","pipe","pipe"] });
  let stdout="", stderr="";
  py.stdout.on("data",d=>stdout+=d.toString());
  py.stderr.on("data",d=>stderr+=d.toString());

  return new Promise((resolve,reject)=>{
    py.on("error", async(err) => {
      try { await fs.promises.rm(tmpDir,{recursive:true,force:true}); }catch{}
      reject(err);
    });
    py.on("close", async(code)=>{
      try{
        if(code!==0) throw new Error(`Analyzer exit ${code}\n${stderr}\n${stdout}`);
        await fs.promises.access(outPath, fs.constants.R_OK);
        const raw = await fs.promises.readFile(outPath, "utf-8");
        const json = JSON.parse(raw);
        resolve(json);
      }catch(e){ reject(e); }
      finally{ try{ await fs.promises.rm(tmpDir,{recursive:true,force:true}); }catch{} }
    });
  });
}

// =================== Consumers ===================
app.get("/api/consumers", (_req,res)=> res.json(loadDB()));
app.post("/api/consumers", (req,res)=>{
  const db = loadDB();
  const id = nanoid(10);
  const consumer = {
    id,
    name: req.body.name || "Unnamed",
    email: req.body.email || "",
    phone: req.body.phone || "",
    addr1: req.body.addr1 || "",
    addr2: req.body.addr2 || "",
    city:  req.body.city  || "",
    state: req.body.state || "",
    zip:   req.body.zip   || "",
    ssn_last4: req.body.ssn_last4 || "",
    dob: req.body.dob || "",
    sale: Number(req.body.sale) || 0,
    paid: Number(req.body.paid) || 0,
    status: req.body.status || "active",

    reports: []
  };
  db.consumers.push(consumer);
  saveDB(db);
  // log event
  addEvent(id, "consumer_created", { name: consumer.name });
  res.json({ ok:true, consumer });
});

app.put("/api/consumers/:id", (req,res)=>{
  const db = loadDB();
  const c = db.consumers.find(x=>x.id===req.params.id);
  if(!c) return res.status(404).json({ ok:false, error:"Consumer not found" });
  Object.assign(c, {
    name:req.body.name??c.name, email:req.body.email??c.email, phone:req.body.phone??c.phone,
    addr1:req.body.addr1??c.addr1, addr2:req.body.addr2??c.addr2, city:req.body.city??c.city,
    state:req.body.state??c.state, zip:req.body.zip??c.zip, ssn_last4:req.body.ssn_last4??c.ssn_last4,
    dob:req.body.dob??c.dob,
    sale: req.body.sale !== undefined ? Number(req.body.sale) : c.sale,
    paid: req.body.paid !== undefined ? Number(req.body.paid) : c.paid,
    status: req.body.status ?? c.status ?? "active"

  });
  saveDB(db);
  addEvent(c.id, "consumer_updated", { fields: Object.keys(req.body||{}) });
  res.json({ ok:true, consumer:c });
});

app.delete("/api/consumers/:id", (req,res)=>{
  const db=loadDB();
  const i=db.consumers.findIndex(c=>c.id===req.params.id);
  if(i===-1) return res.status(404).json({ ok:false, error:"Consumer not found" });
  const removed = db.consumers[i];
  db.consumers.splice(i,1);
  saveDB(db);
  addEvent(removed.id, "consumer_deleted", {});
  res.json({ ok:true });
});

// =================== Leads ===================
app.get("/api/leads", (_req,res)=> res.json({ ok:true, ...loadLeadsDB() }));


app.post("/api/leads", (req,res)=>{
  const db = loadLeadsDB();
  const id = nanoid(10);
  const lead = {
    id,
    name: req.body.name || "",
    email: req.body.email || "",
    phone: req.body.phone || "",
    source: req.body.source || "",
    notes: req.body.notes || "",
    status: "new"

  };
  db.leads.push(lead);
  saveLeadsDB(db);
  res.json({ ok:true, lead });
});

app.put("/api/leads/:id", (req,res)=>{
  const db = loadLeadsDB();
  const lead = db.leads.find(l=>l.id===req.params.id);
  if(!lead) return res.status(404).json({ error:"Not found" });
  Object.assign(lead, {
    name: req.body.name ?? lead.name,
    email: req.body.email ?? lead.email,
    phone: req.body.phone ?? lead.phone,
    source: req.body.source ?? lead.source,
    notes: req.body.notes ?? lead.notes,
    status: req.body.status ?? lead.status
  });
  saveLeadsDB(db);
  res.json({ ok:true, lead });
});

app.delete("/api/leads/:id", (req,res)=>{
  const db = loadLeadsDB();
  const idx = db.leads.findIndex(l=>l.id===req.params.id);
  if(idx === -1) return res.status(404).json({ error:"Not found" });
  db.leads.splice(idx,1);
  saveLeadsDB(db);
  res.json({ ok:true });
});

// =================== Invoices ===================
app.get("/api/invoices/:consumerId", (req,res)=>{
  const db = loadInvoicesDB();
  const list = db.invoices.filter(inv => inv.consumerId === req.params.consumerId);
  res.json({ ok:true, invoices: list });
});

app.post("/api/invoices", async (req,res)=>{
  const db = loadInvoicesDB();
  const inv = {
    id: nanoid(10),
    consumerId: req.body.consumerId,
    desc: req.body.desc || "",
    amount: Number(req.body.amount) || 0,
    due: req.body.due || null,
    paid: !!req.body.paid,
    pdf: null,
  };

  let result;
  try {
    const company = req.body.company || {};
    const mainDb = loadDB();
    const consumer = mainDb.consumers.find(c => c.id === inv.consumerId) || {};
    const html = renderInvoiceHtml(inv, company, consumer);
    result = await savePdf(html);
    let ext = path.extname(result.path);
    if (result.warning || ext !== ".pdf") {
      console.error("Invoice PDF generation failed", result.warning);
      ext = ".html";
    }
    const mime = ext === ".pdf" ? "application/pdf" : "text/html";

    const uploadsDir = consumerUploadsDir(inv.consumerId);
    const fid = nanoid(10);
    const storedName = `${fid}${ext}`;
    const dest = path.join(uploadsDir, storedName);
    await fs.promises.copyFile(result.path, dest);
    const stat = await fs.promises.stat(dest);
    addFileMeta(inv.consumerId, {
      id: fid,
      originalName: `invoice_${inv.id}${ext}`,
      storedName,
      type: "invoice",
      size: stat.size,
      mimetype: mime,
      uploadedAt: new Date().toISOString(),
    });
    inv.pdf = storedName;
  } catch (err) {
    console.error("Failed to generate invoice PDF", err);
  }

  const payLink = req.body.payLink || `https://pay.example.com/${inv.id}`;
  addEvent(inv.consumerId, "message", {
    from: "system",
    text: `Payment due for ${inv.desc} ($${inv.amount.toFixed(2)}). Pay here: ${payLink}`,
  });


  db.invoices.push(inv);
  saveInvoicesDB(db);
  res.json({ ok:true, invoice: inv, warning: result?.warning });
});

app.put("/api/invoices/:id", (req,res)=>{
  const db = loadInvoicesDB();
  const inv = db.invoices.find(i=>i.id===req.params.id);
  if(!inv) return res.status(404).json({ ok:false, error:"Not found" });
  if(req.body.desc !== undefined) inv.desc = req.body.desc;
  if(req.body.amount !== undefined) inv.amount = Number(req.body.amount) || 0;
  if(req.body.due !== undefined) inv.due = req.body.due;
  if(req.body.paid !== undefined) inv.paid = !!req.body.paid;
  saveInvoicesDB(db);
  res.json({ ok:true, invoice: inv });
});

// =================== Messages ===================
app.get("/api/messages/:consumerId", (req,res)=>{
  const cstate = listConsumerState(req.params.consumerId);
  const msgs = (cstate.events || []).filter(e=>e.type === "message");
  res.json({ ok:true, messages: msgs });
});

app.post("/api/messages/:consumerId", (req,res)=>{
  const text = req.body.text || "";
  const from = req.body.from || "host";
  addEvent(req.params.consumerId, "message", { from, text });
  res.json({ ok:true });
});

// =================== Templates / Sequences / Contracts ===================
function defaultTemplates(){
  return [
    { id: "identity", ...modeCopy("identity", "delete", true) },
    { id: "breach",   ...modeCopy("breach", "delete", true) },
    { id: "assault",  ...modeCopy("assault", "delete", true) },
    { id: "standard", ...modeCopy(null, "delete", true) }
  ];
}
app.get("/api/templates/defaults", (_req,res)=>{
  res.json({ ok:true, templates: defaultTemplates() });
});
app.get("/api/templates", (_req,res)=>{
  const db = loadLettersDB();
  if(!db.templates || db.templates.length === 0){
    db.templates = defaultTemplates();
    saveLettersDB(db);
  }
  res.json({
    ok: true,
    templates: db.templates,
    sequences: db.sequences || [],
    contracts: db.contracts || []
  });
});

app.post("/api/templates", (req,res)=>{
  const db = loadLettersDB();
  db.templates = db.templates || [];
  const { id = nanoid(8), heading = "", intro = "", ask = "", afterIssues = "", evidence = "" } = req.body || {};
  const existing = db.templates.find(t => t.id === id);
  const tpl = { id, heading, intro, ask, afterIssues, evidence };
  if(existing){ Object.assign(existing, tpl); }
  else { db.templates.push(tpl); }
  saveLettersDB(db);
  res.json({ ok:true, template: tpl });
});

app.post("/api/sequences", (req,res)=>{
  const db = loadLettersDB();
  db.sequences = db.sequences || [];
  const { id = nanoid(8), name = "", templates = [] } = req.body || {};
  const existing = db.sequences.find(s => s.id === id);
  const seq = { id, name, templates };
  if(existing){ Object.assign(existing, seq); }
  else { db.sequences.push(seq); }
  saveLettersDB(db);
  res.json({ ok:true, sequence: seq });
});

app.post("/api/contracts", (req,res)=>{
  const db = loadLettersDB();
  const ct = { id: nanoid(8), name: req.body.name || "", body: req.body.body || "" };
  db.contracts = db.contracts || [];
  db.contracts.push(ct);
  saveLettersDB(db);
  res.json({ ok:true, contract: ct });
});


// Upload HTML -> analyze -> save under consumer
app.post("/api/consumers/:id/upload", upload.single("file"), async (req,res)=>{
  const db=loadDB();
  const consumer = db.consumers.find(c=>c.id===req.params.id);
  if(!consumer) return res.status(404).json({ ok:false, error:"Consumer not found" });
  if(!req.file) return res.status(400).json({ ok:false, error:"No file uploaded" });

  try{
    const analyzed = await runPythonAnalyzer(req.file.buffer.toString("utf-8"));
    const rid = nanoid(8);
    // store original uploaded file so clients can access it from document center
    const uploadDir = consumerUploadsDir(consumer.id);
    const ext = (req.file.originalname.match(/\.[a-z0-9]+$/i)||[""])[0] || "";
    const storedName = `${rid}${ext}`;
    await fs.promises.writeFile(path.join(uploadDir, storedName), req.file.buffer);
    addFileMeta(consumer.id, {
      id: rid,
      originalName: req.file.originalname,
      storedName,
      size: req.file.size,
      mimetype: req.file.mimetype,
      uploadedAt: new Date().toISOString(),
    });
    consumer.reports.unshift({
      id: rid,
      uploadedAt: new Date().toISOString(),
      filename: req.file.originalname,
      size: req.file.size,
      summary: { tradelines: analyzed?.tradelines?.length || 0 },
      data: analyzed
    });
    saveDB(db);
    addEvent(consumer.id, "report_uploaded", {
      reportId: rid,
      filename: req.file.originalname,
      size: req.file.size
    });
    res.json({ ok:true, reportId: rid });
  }catch(e){
    console.error("Analyzer error:", e);
    res.status(500).json({ ok:false, error: String(e) });
  }
});

app.get("/api/consumers/:id/reports", (req,res)=>{
  const db=loadDB();
  const c=db.consumers.find(x=>x.id===req.params.id);
  if(!c) return res.status(404).json({ ok:false, error:"Consumer not found" });
  res.json({ ok:true, reports: c.reports.map(r=>({ id:r.id, uploadedAt:r.uploadedAt, filename:r.filename, summary:r.summary })) });
});

app.get("/api/consumers/:id/report/:rid", (req,res)=>{
  const db=loadDB();
  const c=db.consumers.find(x=>x.id===req.params.id);
  if(!c) return res.status(404).json({ ok:false, error:"Consumer not found" });
  const r=c.reports.find(x=>x.id===req.params.rid);
  if(!r) return res.status(404).json({ ok:false, error:"Report not found" });
  res.json({ ok:true, report:r.data, consumer:{
    id:c.id,name:c.name,email:c.email,phone:c.phone,addr1:c.addr1,addr2:c.addr2,city:c.city,state:c.state,zip:c.zip,ssn_last4:c.ssn_last4,dob:c.dob
  }});
});

app.delete("/api/consumers/:id/report/:rid", (req,res)=>{
  const db=loadDB();
  const c=db.consumers.find(x=>x.id===req.params.id);
  if(!c) return res.status(404).json({ ok:false, error:"Consumer not found" });
  const i=c.reports.findIndex(x=>x.id===req.params.rid);
  if(i===-1) return res.status(404).json({ ok:false, error:"Report not found" });
  const removed = c.reports[i];
  c.reports.splice(i,1);
  saveDB(db);
  addEvent(c.id, "report_deleted", { reportId: removed?.id, filename: removed?.filename });
  res.json({ ok:true });
});

app.post("/api/consumers/:id/report/:rid/audit", async (req,res)=>{
  const db=loadDB();
  const c=db.consumers.find(x=>x.id===req.params.id);
  if(!c) return res.status(404).json({ ok:false, error:"Consumer not found" });
  const r=c.reports.find(x=>x.id===req.params.rid);
  if(!r) return res.status(404).json({ ok:false, error:"Report not found" });

  const selections = Array.isArray(req.body?.selections) && req.body.selections.length
    ? req.body.selections
    : null;

  try{
    const normalized = normalizeReport(r.data, selections);
    const html = renderHtml(normalized, c.name);
    const result = await savePdf(html);
    let ext = path.extname(result.path);
    if (result.warning || ext !== ".pdf") {
      console.error("Audit PDF generation failed", result.warning);
      ext = ".html";
    }
    const mime = ext === ".pdf" ? "application/pdf" : "text/html";


    // copy report into consumer uploads and register metadata
    try {
      const uploadsDir = consumerUploadsDir(c.id);
      const id = nanoid(10);
      const storedName = `${id}${ext}`;
      const safe = (c.name || "client").toLowerCase().replace(/[^a-z0-9]+/g, "_");
      const date = new Date().toISOString().slice(0,10);
      const originalName = `${safe}_${date}_audit${ext}`;
      const dest = path.join(uploadsDir, storedName);
      await fs.promises.copyFile(result.path, dest);
      const stat = await fs.promises.stat(dest);
      addFileMeta(c.id, {
        id,
        originalName,
        storedName,
        type: "audit",
        size: stat.size,
        mimetype: mime,
        uploadedAt: new Date().toISOString(),
      });
    } catch(err) {
      console.error("Failed to store audit file", err);
    }

    addEvent(c.id, "audit_generated", { reportId: r.id, file: result.url });
    res.json({ ok:true, url: result.url, warning: result.warning });
  }catch(e){
    res.status(500).json({ ok:false, error: String(e) });
  }
});

// Check consumer email against Have I Been Pwned
// Use POST so email isn't logged in query string
async function hibpLookup(email) {
  const apiKey = loadSettings().hibpApiKey || process.env.HIBP_API_KEY;
  if (!apiKey) return { ok: false, status: 500, error: "HIBP API key not configured" };
  try {
    const hibpRes = await fetch(
      `https://haveibeenpwned.com/api/v3/breachedaccount/${encodeURIComponent(email)}?truncateResponse=false`,
      {
        headers: {
          "hibp-api-key": apiKey,
          "user-agent": "crm-app",
        },
      }
    );
    if (hibpRes.status === 404) {
      return { ok: true, breaches: [] };
    }
    if (!hibpRes.ok) {
      const text = await hibpRes.text().catch(() => "");
      return {
        ok: false,
        status: hibpRes.status,
        error: text || `HIBP request failed (status ${hibpRes.status})`,
      };
    }
    const data = await hibpRes.json();
    return { ok: true, breaches: data };
  } catch (e) {
    console.error("HIBP check failed", e);
    return { ok: false, status: 500, error: "HIBP request failed" };
  }
}

function escapeHtml(str) {
  return String(str || "").replace(/[&<>"']/g, c => ({
    "&": "&amp;",
    "<": "&lt;",
    ">": "&gt;",
    '"': "&quot;",
    "'": "&#39;",
  })[c]);
}

function renderBreachAuditHtml(consumer) {
  const list = (consumer.breaches || []).map(b => `<li>${escapeHtml(b)}</li>`).join("") || "<li>No breaches found.</li>";
  const dateStr = new Date().toLocaleString();
  return `<!DOCTYPE html><html><head><meta charset="utf-8"/><style>body{font-family:Arial, sans-serif;margin:20px;}h1{text-align:center;}ul{margin-top:10px;}</style></head><body><h1>${escapeHtml(consumer.name || "Consumer")}</h1><h2>Data Breach Audit</h2><p>Email: ${escapeHtml(consumer.email || "")}</p><ul>${list}</ul><footer><hr/><div style="font-size:0.8em;color:#555;margin-top:20px;">Generated ${escapeHtml(dateStr)}</div></footer></body></html>`;
}

async function handleDataBreach(email, consumerId, res) {
  const result = await hibpLookup(email);
  if (result.ok && consumerId) {
    try {
      const db = loadDB();
      const c = db.consumers.find(x => x.id === consumerId);
      if (c) {
        c.breaches = (result.breaches || []).map(b => b.Name || b.name || "");
        saveDB(db);
      }
    } catch (err) {
      console.error("Failed to store breach info", err);
    }
  }
  if (result.ok) return res.json(result);
  res.status(result.status || 500).json({ ok: false, error: result.error });
}

app.post("/api/databreach", async (req, res) => {
  const email = String(req.body.email || "").trim();
  const consumerId = String(req.body.consumerId || "").trim();
  if (!email) return res.status(400).json({ ok: false, error: "Email required" });
  await handleDataBreach(email, consumerId, res);
});

app.get("/api/databreach", async (req, res) => {
  const email = String(req.query.email || "").trim();
  const consumerId = String(req.query.consumerId || "").trim();
  if (!email) return res.status(400).json({ ok: false, error: "Email required" });
  await handleDataBreach(email, consumerId, res);
});

app.post("/api/consumers/:id/databreach/audit", async (req, res) => {
  const db = loadDB();
  const c = db.consumers.find(x => x.id === req.params.id);
  if (!c) return res.status(404).json({ ok: false, error: "Consumer not found" });
  try {
    const html = renderBreachAuditHtml(c);
    const result = await savePdf(html);
    let ext = path.extname(result.path);
    if (result.warning || ext !== ".pdf") {
      ext = ".html";
    }
    const mime = ext === ".pdf" ? "application/pdf" : "text/html";
    try {
      const uploadsDir = consumerUploadsDir(c.id);
      const id = nanoid(10);
      const storedName = `${id}${ext}`;
      const safe = (c.name || "client").toLowerCase().replace(/[^a-z0-9]+/g, "_");
      const date = new Date().toISOString().slice(0, 10);
      const originalName = `${safe}_${date}_breach_audit${ext}`;
      const dest = path.join(uploadsDir, storedName);
      await fs.promises.copyFile(result.path, dest);
      const stat = await fs.promises.stat(dest);
      addFileMeta(c.id, {
        id,
        originalName,
        storedName,
        type: "breach-audit",
        size: stat.size,
        mimetype: mime,
        uploadedAt: new Date().toISOString(),
      });
    } catch (err) {
      console.error("Failed to store breach audit file", err);
    }
    addEvent(c.id, "breach_audit_generated", { file: result.url });
    res.json({ ok: true, url: result.url, warning: result.warning });
  } catch (e) {
    res.status(500).json({ ok: false, error: String(e) });
  }

});

app.post("/api/consumers/:id/databreach/audit", async (req, res) => {
  const db = loadDB();
  const c = db.consumers.find(x => x.id === req.params.id);
  if (!c) return res.status(404).json({ ok: false, error: "Consumer not found" });
  try {
    const html = renderBreachAuditHtml(c);
    const result = await savePdf(html);
    let ext = path.extname(result.path);
    if (result.warning || ext !== ".pdf") {
      ext = ".html";
    }
    const mime = ext === ".pdf" ? "application/pdf" : "text/html";
    try {
      const uploadsDir = consumerUploadsDir(c.id);
      const id = nanoid(10);
      const storedName = `${id}${ext}`;
      const safe = (c.name || "client").toLowerCase().replace(/[^a-z0-9]+/g, "_");
      const date = new Date().toISOString().slice(0, 10);
      const originalName = `${safe}_${date}_breach_audit${ext}`;
      const dest = path.join(uploadsDir, storedName);
      await fs.promises.copyFile(result.path, dest);
      const stat = await fs.promises.stat(dest);
      addFileMeta(c.id, {
        id,
        originalName,
        storedName,
        type: "breach-audit",
        size: stat.size,
        mimetype: mime,
        uploadedAt: new Date().toISOString(),
      });
    } catch (err) {
      console.error("Failed to store breach audit file", err);
    }
    addEvent(c.id, "breach_audit_generated", { file: result.url });
    res.json({ ok: true, url: result.url, warning: result.warning });
  } catch (e) {
    res.status(500).json({ ok: false, error: String(e) });
  }

});




// =================== Letters & PDFs ===================
const LETTERS_DIR = path.join(__dirname, "letters");
fs.mkdirSync(LETTERS_DIR,{ recursive:true });
const JOBS_INDEX_PATH = path.join(LETTERS_DIR, "_jobs.json");

// in-memory jobs
const JOB_TTL_MS = 30*60*1000;
const jobs = new Map(); // jobId -> { letters, createdAt }
function putJobMem(jobId, letters){ jobs.set(jobId,{ letters, createdAt: Date.now() }); }
function getJobMem(jobId){
  const j = jobs.get(jobId);
  if(!j) return null;
  if(Date.now()-j.createdAt > JOB_TTL_MS){ jobs.delete(jobId); return null; }
  return j;
}
setInterval(()=>{ const now=Date.now(); for(const [id,j] of jobs){ if(now-j.createdAt>JOB_TTL_MS) jobs.delete(id); } }, 5*60*1000);

// disk index helpers
function loadJobsIndex(){
  try{
    fs.mkdirSync(LETTERS_DIR,{ recursive:true });
    const raw = fs.readFileSync(JOBS_INDEX_PATH,"utf-8");
    return JSON.parse(raw);
  }catch{ return { jobs:{} }; }
}
function saveJobsIndex(idx){
  fs.mkdirSync(LETTERS_DIR,{ recursive:true });
  fs.writeFileSync(JOBS_INDEX_PATH, JSON.stringify(idx,null,2));
}

// Create job: memory + disk
function persistJobToDisk(jobId, letters){
  console.log(`Persisting job ${jobId} with ${letters.length} letters to disk`);
  const idx = loadJobsIndex();
  idx.jobs[jobId] = {
    createdAt: Date.now(),
    letters: letters.map(L => ({
      filename: L.filename,
      bureau: L.bureau,
      creditor: L.creditor,
      useOcr: !!L.useOcr
    }))
  };
  saveJobsIndex(idx);
  console.log(`Job ${jobId} saved to index at ${JOBS_INDEX_PATH}`);
}

// Load job from disk (returns { letters: [{... , htmlPath}]})
function loadJobFromDisk(jobId){
  console.log(`Loading job ${jobId} from disk`);
  const idx = loadJobsIndex();
  const meta = idx.jobs?.[jobId];
  if(!meta){
    console.warn(`Job ${jobId} not found on disk`);
    return null;
  }
  const letters = (meta.letters || []).map(item => ({
    ...item,
    htmlPath: path.join(LETTERS_DIR, item.filename),
  }));
  console.log(`Loaded job ${jobId} with ${letters.length} letters from disk`);
  return { letters, createdAt: meta.createdAt || Date.now() };
}

// Generate letters (from selections) -> memory + disk
app.post("/api/generate", async (req,res)=>{
  try{
    const { consumerId, reportId, selections, requestType, personalInfo, inquiries, collectors } = req.body;

    const db = loadDB();
    const consumer = db.consumers.find(c=>c.id===consumerId);
    if(!consumer) return res.status(404).json({ ok:false, error:"Consumer not found" });
    const reportWrap = consumer.reports.find(r=>r.id===reportId);
    if(!reportWrap) return res.status(404).json({ ok:false, error:"Report not found" });

    const consumerForLetter = {
      name: consumer.name, email: consumer.email, phone: consumer.phone,
      addr1: consumer.addr1, addr2: consumer.addr2, city: consumer.city, state: consumer.state, zip: consumer.zip,
      ssn_last4: consumer.ssn_last4, dob: consumer.dob,
      breaches: consumer.breaches || []
    };

    for (const sel of selections || []) {
      if (sel.aiTone) {
        const tl = reportWrap.data?.tradelines?.[sel.tradelineIndex];
        if (tl && Array.isArray(sel.violationIdxs)) {
          for (const vidx of sel.violationIdxs) {
            const v = tl.violations?.[vidx];
            if (v) {
              v.title = await rewordWithAI(v.title || "", sel.aiTone);
              if (v.detail) v.detail = await rewordWithAI(v.detail, sel.aiTone);
            }
          }
        }
      }
    }

    const letters = generateLetters({ report: reportWrap.data, selections, consumer: consumerForLetter, requestType });
    if (personalInfo) {
      letters.push(...generatePersonalInfoLetters({ consumer: consumerForLetter }));
    }
    if (Array.isArray(inquiries) && inquiries.length) {
      letters.push(...generateInquiryLetters({ consumer: consumerForLetter, inquiries }));
    }
    if (Array.isArray(collectors) && collectors.length) {
      letters.push(...generateDebtCollectorLetters({ consumer: consumerForLetter, collectors }));
    }

    for (const L of letters) {
      const sel = (selections || []).find(s => s.tradelineIndex === L.tradelineIndex);
      if (sel?.useOcr) L.useOcr = true;
    }

    console.log(`Generated ${letters.length} letters for consumer ${consumer.id}`);
    const jobId = crypto.randomBytes(8).toString("hex");

    fs.mkdirSync(LETTERS_DIR, { recursive: true });
    for(const L of letters){
      fs.writeFileSync(path.join(LETTERS_DIR, L.filename), L.html, "utf-8");
      console.log(`Saved letter ${L.filename}`);
    }

    putJobMem(jobId, letters);
    persistJobToDisk(jobId, letters);
    recordLettersJob(consumer.id, jobId, letters);
    console.log(`Letters job ${jobId} recorded with ${letters.length} letters`);

    // log state
    addEvent(consumer.id, "letters_generated", {
      jobId, requestType, count: letters.length,
      tradelines: Array.from(new Set((selections||[]).map(s=>s.tradelineIndex))).length,
      inquiries: Array.isArray(inquiries) ? inquiries.length : 0,
      collectors: Array.isArray(collectors) ? collectors.length : 0

    });

    // schedule reminders for subsequent playbook steps
    for (const sel of selections || []) {
      const play = sel.playbook && PLAYBOOKS[sel.playbook];
      if (!play) continue;
      play.letters.slice(1).forEach((title, idx) => {
        const due = new Date();
        due.setDate(due.getDate() + (idx + 1) * 30);
        addReminder(consumer.id, {
          id: `rem_${Date.now()}_${Math.random().toString(16).slice(2)}`,
          due: due.toISOString(),
          payload: {
            tradelineIndex: sel.tradelineIndex,
            playbook: sel.playbook,
            step: title,
            stepNumber: idx + 2,
          },
        });
      });
    }

    res.json({ ok:true, redirect: `/letters?job=${jobId}` });
  }catch(e){
    console.error(e);
    res.status(500).json({ ok:false, error:String(e) });
  }
});

// List stored letter jobs
app.get("/api/letters", (_req,res)=>{
  const ldb = loadLettersDB();
  const cdb = loadDB();
  const jobs = ldb.jobs.map(j => ({
    jobId: j.jobId,
    consumerId: j.consumerId,
    consumerName: cdb.consumers.find(c=>c.id===j.consumerId)?.name || "",
    createdAt: j.createdAt,
    count: (j.letters || []).length
  }));
  console.log(`Listing ${jobs.length} letter jobs`);
  res.json({ ok:true, jobs });
});

// List letters for a job
app.get("/api/letters/:jobId", (req,res)=>{
  const { jobId } = req.params;
  console.log(`Fetching job ${jobId}`);
  let job = getJobMem(jobId);
  if(!job){
    const disk = loadJobFromDisk(jobId);
    if(disk){
      putJobMem(jobId, disk.letters.map(d => ({
        filename: path.basename(d.htmlPath),
        bureau: d.bureau,
        creditor: d.creditor,
        html: fs.existsSync(d.htmlPath) ? fs.readFileSync(d.htmlPath,"utf-8") : "<html><body>Missing file.</body></html>",
        useOcr: d.useOcr
      })));
      job = getJobMem(jobId);
    }
  }
  if(!job) return res.status(404).json({ ok:false, error:"Job not found or expired" });

  const meta = job.letters.map((L,i)=>({ index:i, filename:L.filename, bureau:L.bureau, creditor:L.creditor }));
  console.log(`Job ${jobId} has ${meta.length} letters`);
  res.json({ ok:true, letters: meta });
});

// Serve letter HTML (preview embed)
app.get("/api/letters/:jobId/:idx.html", (req,res)=>{
  const { jobId, idx } = req.params;
  console.log(`Serving HTML for job ${jobId} letter ${idx}`);
  let job = getJobMem(jobId);
  if(!job){
    const disk = loadJobFromDisk(jobId);
    if(!disk) return res.status(404).send("Job not found or expired.");
    const Lm = disk.letters[Number(idx)];
    if(!Lm || !fs.existsSync(Lm.htmlPath)) return res.status(404).send("Letter not found.");
    res.setHeader("Content-Type","text/html; charset=utf-8");
    return res.send(fs.readFileSync(Lm.htmlPath,"utf-8"));
  }
  const L = job.letters[Number(idx)];
  if(!L) return res.status(404).send("Letter not found.");
  res.setHeader("Content-Type","text/html; charset=utf-8");
  res.send(L.html);
});

// Render letter PDF on-the-fly
app.get("/api/letters/:jobId/:idx.pdf", async (req,res)=>{
  const { jobId, idx } = req.params;
  console.log(`Generating PDF for job ${jobId} letter ${idx}`);
  let html;
  let filenameBase = "letter";
  let useOcr = false;

  let job = getJobMem(jobId);
  if(job){
    const L = job.letters[Number(idx)];
    if(!L) return res.status(404).send("Letter not found.");
    html = L.html;
    filenameBase = (L.filename||"letter").replace(/\.html?$/i,"");
    useOcr = !!L.useOcr;
  }else{
    const disk = loadJobFromDisk(jobId);
    if(!disk) return res.status(404).send("Job not found or expired.");
    const Lm = disk.letters[Number(idx)];
    if(!Lm || !fs.existsSync(Lm.htmlPath)) return res.status(404).send("Letter not found.");
    html = fs.readFileSync(Lm.htmlPath,"utf-8");
    filenameBase = path.basename(Lm.htmlPath).replace(/\.html?$/i,"");
    useOcr = !!Lm.useOcr;
  }

  if(!html || !html.trim()){
    logError("LETTER_HTML_MISSING", "No HTML content for PDF generation", null, { jobId, idx });
    return res.status(500).send("No HTML content to render");
  }

  if(useOcr){
    try{
      const pdfBuffer = await generateOcrPdf(html);
<<<<<<< HEAD
=======

>>>>>>> 98dffafb
      res.setHeader("Content-Type","application/pdf");
      res.setHeader("Content-Disposition",`attachment; filename="${filenameBase}.pdf"`);
      console.log(`Generated OCR PDF for ${filenameBase} (${pdfBuffer.length} bytes)`);
      return res.send(pdfBuffer);
    }catch(e){
      console.error("OCR PDF error:", e);
      return res.status(500).send("Failed to render OCR PDF.");
    }
  }

  let browserInstance;

  try{
    browserInstance = await launchBrowser();
    const page = await browserInstance.newPage();
    const dataUrl = "data:text/html;charset=utf-8," + encodeURIComponent(html);
    await page.goto(dataUrl, { waitUntil:"load", timeout:60000 });
    await page.emulateMediaType("screen");
    try{ await page.waitForFunction(()=>document.readyState==="complete",{timeout:60000}); }catch{}
    try{ await page.evaluate(()=> (document.fonts && document.fonts.ready) || Promise.resolve()); }catch{}
    await page.evaluate(()=> new Promise(r=>setTimeout(r,80)));
    const pdf = await page.pdf({ format:"Letter", printBackground:true, margin:{top:"1in",right:"1in",bottom:"1in",left:"1in"} });
    await page.close();
    const pdfBuffer = ensureBuffer(pdf);
    if(!pdfBuffer || pdfBuffer.length === 0){
      throw new Error("Generated PDF is empty");
    }


    res.setHeader("Content-Type","application/pdf");
    res.setHeader("Content-Disposition",`attachment; filename="${filenameBase}.pdf"`);
    console.log(`Generated PDF for ${filenameBase} (${pdfBuffer.length} bytes)`);
    res.send(pdfBuffer);
  }catch(e){
    console.error("PDF error:", e);
    res.status(500).send("Failed to render PDF.");
  }finally{ try{ await browserInstance?.close(); }catch{} }

});

app.get("/api/letters/:jobId/all.zip", async (req,res)=>{
  const { jobId } = req.params;
  let job = getJobMem(jobId);
  if(!job){
    const disk = loadJobFromDisk(jobId);
    if(disk){
      putJobMem(jobId, disk.letters.map(d => ({
        filename: path.basename(d.htmlPath),
        bureau: d.bureau,
        creditor: d.creditor,
        html: fs.existsSync(d.htmlPath) ? fs.readFileSync(d.htmlPath,"utf-8") : "<html><body>Missing file.</body></html>",
        useOcr: d.useOcr
      })));
      job = getJobMem(jobId);
    }
  }
  if(!job) return res.status(404).json({ ok:false, error:"Job not found or expired" });

  res.setHeader("Content-Type","application/zip");
  res.setHeader("Content-Disposition",`attachment; filename="letters_${jobId}.zip"`);
  const archive = archiver('zip',{ zlib:{ level:9 } });
  archive.on('error', err => {
    logError('ARCHIVE_STREAM_ERROR', 'Archive stream error', err, { jobId });
    try{ res.status(500).json({ ok:false, errorCode:'ARCHIVE_STREAM_ERROR', message:'Zip error' }); }catch{}
  });

  // determine consumer for logging and file storage
  let fileStream, storedName, originalName, consumer, id;
  try{
    const ldb = loadLettersDB();
    const meta = ldb.jobs.find(j=>j.jobId === jobId);
    if(meta?.consumerId){
      const db = loadDB();
      consumer = db.consumers.find(c=>c.id === meta.consumerId);
    }
  }catch{}

  if(consumer){
    const pass = new PassThrough();
    archive.pipe(pass);
    pass.pipe(res);

    const dir = consumerUploadsDir(consumer.id);
    id = nanoid(10);
    storedName = `${id}.zip`;
    const safe = (consumer.name || 'client').toLowerCase().replace(/[^a-z0-9]+/g,'_');
    const date = new Date().toISOString().slice(0,10);
    originalName = `${safe}_${date}_letters.zip`;
    const fullPath = path.join(dir, storedName);
    fileStream = fs.createWriteStream(fullPath);
    pass.pipe(fileStream);
  } else {
    archive.pipe(res);
  }

  const needsBrowser = job.letters.some(l => !l.useOcr);
  let browserInstance;
  try{
    if (needsBrowser) browserInstance = await launchBrowser();

    for(let i=0;i<job.letters.length;i++){
      const L = job.letters[i];
      const name = (L.filename||`letter${i}`).replace(/\.html?$/i,"") + '.pdf';

      if (L.useOcr) {
        const pdfBuffer = await generateOcrPdf(L.html);
<<<<<<< HEAD
=======

>>>>>>> 98dffafb
        try{ archive.append(pdfBuffer,{ name }); }catch(err){
          logError('ZIP_APPEND_FAILED', 'Failed to append PDF to archive', err, { jobId, letter: name });
          throw err;
        }
        continue;
      }

      const page = await browserInstance.newPage();
      const dataUrl = "data:text/html;charset=utf-8," + encodeURIComponent(L.html);
      await page.goto(dataUrl,{ waitUntil:"load", timeout:60000 });
      await page.emulateMediaType("screen");
      try{ await page.waitForFunction(()=>document.readyState==="complete",{timeout:60000}); }catch{}
      try{ await page.evaluate(()=> (document.fonts && document.fonts.ready) || Promise.resolve()); }catch{}
      await page.evaluate(()=> new Promise(r=>setTimeout(r,80)));
      const pdf = await page.pdf({ format:"Letter", printBackground:true, margin:{top:"1in",right:"1in",bottom:"1in",left:"1in"} });
      await page.close();
      const pdfBuffer = ensureBuffer(pdf);
      try{ archive.append(pdfBuffer,{ name }); }catch(err){
        logError('ZIP_APPEND_FAILED', 'Failed to append PDF to archive', err, { jobId, letter: name });
        throw err;
      }
    }
    await archive.finalize();

    if(fileStream && consumer){
      await new Promise(resolve => fileStream.on('close', resolve));
      try{
        const stat = await fs.promises.stat(path.join(consumerUploadsDir(consumer.id), storedName));
        addFileMeta(consumer.id, {
          id,
          originalName,
          storedName,
          type: 'letters_zip',
          size: stat.size,
          mimetype: 'application/zip',
          uploadedAt: new Date().toISOString(),
        });
        addEvent(consumer.id, 'letters_downloaded', { jobId, file: `/api/consumers/${consumer.id}/state/files/${storedName}` });
      }catch(err){ logError('ZIP_RECORD_FAILED', 'Failed to record zip', err, { jobId, consumerId: consumer.id }); }
    }
    logInfo('ZIP_BUILD_SUCCESS', 'Letters zip created', { jobId });
  }catch(e){
    logError('ZIP_BUILD_FAILED', 'Zip generation failed', e, { jobId });
    try{ res.status(500).json({ ok:false, errorCode:'ZIP_BUILD_FAILED', message:'Failed to create zip.' }); }catch{}
  }finally{
    try{ await browserInstance?.close(); }catch{}

  }
});

app.post("/api/letters/:jobId/email", async (req,res)=>{
  const { jobId } = req.params;
  const to = String(req.body?.to || "").trim();
  if(!to) return res.status(400).json({ ok:false, error:"Missing recipient" });
  if(!mailer) return res.status(500).json({ ok:false, error:"Email not configured" });
  let job = getJobMem(jobId);
  if(!job){
    const disk = loadJobFromDisk(jobId);
    if(disk){ job = { letters: disk.letters.map(d=>({ filename: path.basename(d.htmlPath), htmlPath: d.htmlPath, useOcr: d.useOcr })) }; }
  }
  if(!job) return res.status(404).json({ ok:false, error:"Job not found or expired" });

  // find consumer for logging
  let consumer = null;
  try{
    const ldb = loadLettersDB();
    const meta = ldb.jobs.find(j=>j.jobId === jobId);
    if(meta?.consumerId){
      const db = loadDB();
      consumer = db.consumers.find(c=>c.id === meta.consumerId) || null;
    }
  }catch{}

  const needsBrowser = job.letters.some(l => !l.useOcr);
  let browserInstance;
  try{
    if (needsBrowser) browserInstance = await launchBrowser();

    const attachments = [];
    for(let i=0;i<job.letters.length;i++){
      const L = job.letters[i];
      const html = L.html || (L.htmlPath ? fs.readFileSync(L.htmlPath, "utf-8") : fs.readFileSync(path.join(LETTERS_DIR, L.filename), "utf-8"));

      let pdfBuffer;
      if (L.useOcr) {
        pdfBuffer = await generateOcrPdf(html);
<<<<<<< HEAD
=======

>>>>>>> 98dffafb
      } else {
        const page = await browserInstance.newPage();
        const dataUrl = "data:text/html;charset=utf-8," + encodeURIComponent(html);
        await page.goto(dataUrl,{ waitUntil:"load", timeout:60000 });
        await page.emulateMediaType("screen");
        try{ await page.waitForFunction(()=>document.readyState==="complete",{timeout:60000}); }catch{}
        try{ await page.evaluate(()=> (document.fonts && document.fonts.ready) || Promise.resolve()); }catch{}
        await page.evaluate(()=> new Promise(r=>setTimeout(r,80)));
        const pdf = await page.pdf({ format:"Letter", printBackground:true, margin:{top:"1in",right:"1in",bottom:"1in",left:"1in"} });
        await page.close();
        pdfBuffer = ensureBuffer(pdf);
      }

      const name = (L.filename || `letter${i}`).replace(/\.html?$/i,"") + '.pdf';
      attachments.push({ filename: name, content: pdfBuffer, contentType: 'application/pdf' });
    }

    await mailer.sendMail({
      from: process.env.SMTP_FROM || process.env.SMTP_USER,
      to,
      subject: `Letters ${jobId}`,
      text: `Attached letters for job ${jobId}`,
      attachments
    });

    if(consumer){
      try{ addEvent(consumer.id, 'letters_emailed', { jobId, to, count: attachments.length }); }catch{}
    }

    res.json({ ok:true });
    logInfo('EMAIL_SEND_SUCCESS', 'Letters emailed', { jobId, to, count: attachments.length });
  }catch(e){
    logError('EMAIL_SEND_FAILED', 'Failed to email letters', e, { jobId, to });
    res.status(500).json({ ok:false, errorCode:'EMAIL_SEND_FAILED', message:String(e) });

  }finally{
    try{ await browserInstance?.close(); }catch{}

  }
});

app.post("/api/letters/:jobId/portal", async (req,res)=>{
  const { jobId } = req.params;
  let job = getJobMem(jobId);
  if(!job){
    const disk = loadJobFromDisk(jobId);
    if(disk){ job = { letters: disk.letters.map(d=>({ filename: path.basename(d.htmlPath), htmlPath: d.htmlPath, useOcr: d.useOcr })) }; }
  }
  if(!job) return res.status(404).json({ ok:false, error:"Job not found or expired" });

  // locate consumer for storage
  let consumer = null;
  try{
    const ldb = loadLettersDB();
    const meta = ldb.jobs.find(j=>j.jobId === jobId);
    if(meta?.consumerId){
      const db = loadDB();
      consumer = db.consumers.find(c=>c.id === meta.consumerId) || null;
    }
  }catch{}
  if(!consumer) return res.status(400).json({ ok:false, error:"Consumer not found" });

  const needsBrowser = job.letters.some(l => !l.useOcr);
  let browserInstance;
  try{
    logInfo('PORTAL_UPLOAD_START', 'Building portal ZIP', { jobId, consumerId: consumer.id });

    if (needsBrowser) browserInstance = await launchBrowser();

    const dir = consumerUploadsDir(consumer.id);
    const id = nanoid(10);
    const storedName = `${id}.zip`;
    const safe = (consumer.name || 'client').toLowerCase().replace(/[^a-z0-9]+/g,'_');
    const date = new Date().toISOString().slice(0,10);
    const originalName = `${safe}_${date}_letters.zip`;
    const fullPath = path.join(dir, storedName);
    const out = fs.createWriteStream(fullPath);
    const archive = archiver('zip',{ zlib:{ level:9 } });
    archive.on('error', err => {
      logError('ARCHIVE_STREAM_ERROR', 'Archive stream error', err, { jobId });
      try{ res.status(500).json({ ok:false, errorCode:'ARCHIVE_STREAM_ERROR', message:'Zip error' }); }catch{}
    });

    archive.pipe(out);

    for(let i=0;i<job.letters.length;i++){
      const L = job.letters[i];
      const html = L.html || (L.htmlPath ? fs.readFileSync(L.htmlPath, 'utf-8') : fs.readFileSync(path.join(LETTERS_DIR, L.filename), 'utf-8'));

      const name = (L.filename||`letter${i}`).replace(/\.html?$/i,"") + '.pdf';

      if (L.useOcr) {
        const pdfBuffer = await generateOcrPdf(html);
<<<<<<< HEAD
=======

>>>>>>> 98dffafb
        try{ archive.append(pdfBuffer,{ name }); }catch(err){
          logError('ZIP_APPEND_FAILED', 'Failed to append PDF to archive', err, { jobId, letter: name });
          throw err;
        }
        continue;
      }

      const page = await browserInstance.newPage();
      const dataUrl = "data:text/html;charset=utf-8," + encodeURIComponent(html);
      await page.goto(dataUrl,{ waitUntil:'load', timeout:60000 });
      await page.emulateMediaType('screen');
      try{ await page.waitForFunction(()=>document.readyState==='complete',{timeout:60000}); }catch{}
      try{ await page.evaluate(()=> (document.fonts && document.fonts.ready) || Promise.resolve()); }catch{}
      await page.evaluate(()=> new Promise(r=>setTimeout(r,80)));
      const pdf = await page.pdf({ format:'Letter', printBackground:true, margin:{top:'1in',right:'1in',bottom:'1in',left:'1in'} });
      await page.close();
      const pdfBuffer = ensureBuffer(pdf);

      try{ archive.append(pdfBuffer,{ name }); }catch(err){
        logError('ZIP_APPEND_FAILED', 'Failed to append PDF to archive', err, { jobId, letter: name });
        throw err;
      }

    }

    await archive.finalize();
    await new Promise(resolve => out.on('close', resolve));
    const stat = await fs.promises.stat(fullPath);
    addFileMeta(consumer.id, {
      id,
      originalName,
      storedName,
      type: 'letters_zip',
      size: stat.size,
      mimetype: 'application/zip',
      uploadedAt: new Date().toISOString(),
    });
    addEvent(consumer.id, 'letters_portal_sent', { jobId, file: `/api/consumers/${consumer.id}/state/files/${storedName}` });
    logInfo('PORTAL_UPLOAD_SUCCESS', 'Portal ZIP stored', { jobId, consumerId: consumer.id });
    res.json({ ok:true });
  }catch(e){
    logError('PORTAL_UPLOAD_FAILED', 'Letters portal upload failed', e, { jobId });
    res.status(500).json({ ok:false, errorCode:'PORTAL_UPLOAD_FAILED', message:String(e) });
  }finally{
    try{ await browserInstance?.close(); }catch{}


  }
});

app.get("/api/jobs/:jobId/letters", (req, res) => {
  req.url = `/api/letters/${encodeURIComponent(req.params.jobId)}`;
  app._router.handle(req, res);
});
app.get("/api/jobs/:jobId/letters/:idx.html", (req, res) => {
  req.url = `/api/letters/${encodeURIComponent(req.params.jobId)}/${req.params.idx}.html`;
  app._router.handle(req, res);
});
app.get("/api/jobs/:jobId/letters/:idx.pdf", (req, res) => {
  req.url = `/api/letters/${encodeURIComponent(req.params.jobId)}/${req.params.idx}.pdf`;
  app._router.handle(req, res);
});

// =================== Consumer STATE (events + files) ===================
app.get("/api/consumers/:id/state", (req,res)=>{
  const cstate = listConsumerState(req.params.id);
  res.json({ ok:true, state: cstate });
});

// Upload an attachment (photo/proof/etc.)
const fileUpload = multer({ storage: multer.memoryStorage() });
app.post("/api/consumers/:id/state/upload", fileUpload.single("file"), async (req,res)=>{
  const db = loadDB();
  const consumer = db.consumers.find(c=>c.id===req.params.id);
  if(!consumer) return res.status(404).json({ ok:false, error:"Consumer not found" });
  if(!req.file) return res.status(400).json({ ok:false, error:"No file uploaded" });

  const dir = consumerUploadsDir(consumer.id);
  const id = nanoid(10);
  const ext = (req.file.originalname.match(/\.[a-z0-9]+$/i)||[""])[0] || "";
  const type = (req.body.type || '').toLowerCase().replace(/[^a-z0-9]+/g, '_') || 'doc';
  const safeName = (consumer.name || 'client').toLowerCase().replace(/[^a-z0-9]+/g, '_');
  const date = new Date().toISOString().slice(0,10);
  const storedName = `${id}${ext}`;
  const originalName = `${safeName}_${date}_${type}${ext}`;
  const fullPath = path.join(dir, storedName);
  await fs.promises.writeFile(fullPath, req.file.buffer);

  const rec = {
    id,
    originalName,
    storedName,
    type,
    size: req.file.size,
    mimetype: req.file.mimetype,
    uploadedAt: new Date().toISOString()
  };
  addFileMeta(consumer.id, rec);
  addEvent(consumer.id, "file_uploaded", { id, name: originalName, size: req.file.size });

  res.json({ ok:true, file: { ...rec, url: `/api/consumers/${consumer.id}/state/files/${storedName}` } });
});

// Serve a consumer file
app.get("/api/consumers/:id/state/files/:stored", (req,res)=>{
  const dir = consumerUploadsDir(req.params.id);
  const full = path.join(dir, path.basename(req.params.stored));
  if (!fs.existsSync(full)) return res.status(404).send("File not found");
  res.sendFile(full);
});

const PORT = process.env.PORT || 3000;
app.listen(PORT, ()=> {
  console.log(`CRM ready    http://localhost:${PORT}`);
  console.log(`DB           ${DB_PATH}`);
  console.log(`Letters dir  ${LETTERS_DIR}`);
  console.log(`Letters DB   ${LETTERS_DB_PATH}`);
});



// End of server.js<|MERGE_RESOLUTION|>--- conflicted
+++ resolved
@@ -50,10 +50,7 @@
     }`;
   const injected = html.replace('</head>', `<style>${ocrCss}</style></head>`);
   return await htmlToPdfBuffer(injected);
-<<<<<<< HEAD
-=======
-
->>>>>>> 98dffafb
+
 }
 
 
@@ -1115,10 +1112,7 @@
   if(useOcr){
     try{
       const pdfBuffer = await generateOcrPdf(html);
-<<<<<<< HEAD
-=======
-
->>>>>>> 98dffafb
+
       res.setHeader("Content-Type","application/pdf");
       res.setHeader("Content-Disposition",`attachment; filename="${filenameBase}.pdf"`);
       console.log(`Generated OCR PDF for ${filenameBase} (${pdfBuffer.length} bytes)`);
@@ -1225,10 +1219,7 @@
 
       if (L.useOcr) {
         const pdfBuffer = await generateOcrPdf(L.html);
-<<<<<<< HEAD
-=======
-
->>>>>>> 98dffafb
+
         try{ archive.append(pdfBuffer,{ name }); }catch(err){
           logError('ZIP_APPEND_FAILED', 'Failed to append PDF to archive', err, { jobId, letter: name });
           throw err;
@@ -1315,10 +1306,7 @@
       let pdfBuffer;
       if (L.useOcr) {
         pdfBuffer = await generateOcrPdf(html);
-<<<<<<< HEAD
-=======
-
->>>>>>> 98dffafb
+
       } else {
         const page = await browserInstance.newPage();
         const dataUrl = "data:text/html;charset=utf-8," + encodeURIComponent(html);
@@ -1412,10 +1400,7 @@
 
       if (L.useOcr) {
         const pdfBuffer = await generateOcrPdf(html);
-<<<<<<< HEAD
-=======
-
->>>>>>> 98dffafb
+
         try{ archive.append(pdfBuffer,{ name }); }catch(err){
           logError('ZIP_APPEND_FAILED', 'Failed to append PDF to archive', err, { jobId, letter: name });
           throw err;
