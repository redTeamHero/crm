--- conflicted
+++ resolved
@@ -1058,10 +1058,7 @@
       } else {
         analyzed.tradelines = jsParsed.tradelines;
       }
-<<<<<<< HEAD
-=======
-
->>>>>>> 067f7680
+
       if (!analyzed.personalInfo && jsParsed.personalInfo) {
         analyzed.personalInfo = jsParsed.personalInfo;
       }
