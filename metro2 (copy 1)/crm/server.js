--- conflicted
+++ resolved
@@ -91,14 +91,7 @@
 function saveDB(db){ fs.writeFileSync(DB_PATH, JSON.stringify(db,null,2)); }
 
 const LETTERS_DB_PATH = path.join(__dirname, "letters-db.json");
-<<<<<<< HEAD
-function loadLettersDB(){
-  try{ return JSON.parse(fs.readFileSync(LETTERS_DB_PATH,"utf-8")); }
-  catch{ return { jobs: [], templates: [], sequences: [], contracts: [] }; }
-}
-=======
-function loadLettersDB(){ try{ return JSON.parse(fs.readFileSync(LETTERS_DB_PATH,"utf-8")); }catch{ return { jobs: [] }; } }
->>>>>>> b19c59fa
+
 function saveLettersDB(db){ fs.writeFileSync(LETTERS_DB_PATH, JSON.stringify(db,null,2)); }
 function recordLettersJob(consumerId, jobId, letters){
   const db = loadLettersDB();
@@ -110,7 +103,6 @@
 function loadLeadsDB(){ try{ return JSON.parse(fs.readFileSync(LEADS_DB_PATH,"utf-8")); }catch{ return { leads: [] }; } }
 function saveLeadsDB(db){ fs.writeFileSync(LEADS_DB_PATH, JSON.stringify(db,null,2)); }
 
-<<<<<<< HEAD
 const INVOICES_DB_PATH = path.join(__dirname, "invoices-db.json");
 function loadInvoicesDB(){
   try{ return JSON.parse(fs.readFileSync(INVOICES_DB_PATH, "utf-8")); }
@@ -118,8 +110,7 @@
 }
 function saveInvoicesDB(db){ fs.writeFileSync(INVOICES_DB_PATH, JSON.stringify(db,null,2)); }
 
-=======
->>>>>>> b19c59fa
+
 const LIB_PATH = path.join(__dirname, "creditor_library.json");
 function loadLibrary(){
   try{ return JSON.parse(fs.readFileSync(LIB_PATH, "utf-8")); }
@@ -255,81 +246,7 @@
   res.json({ ok:true });
 });
 
-<<<<<<< HEAD
-// =================== Invoices ===================
-app.get("/api/invoices/:consumerId", (req,res)=>{
-  const db = loadInvoicesDB();
-  const list = db.invoices.filter(inv => inv.consumerId === req.params.consumerId);
-  res.json({ ok:true, invoices: list });
-});
-
-app.post("/api/invoices", (req,res)=>{
-  const db = loadInvoicesDB();
-  const inv = {
-    id: nanoid(10),
-    consumerId: req.body.consumerId,
-    desc: req.body.desc || "",
-    amount: Number(req.body.amount) || 0,
-    due: req.body.due || null,
-    paid: !!req.body.paid
-  };
-  db.invoices.push(inv);
-  saveInvoicesDB(db);
-  res.json({ ok:true, invoice: inv });
-});
-
-app.put("/api/invoices/:id", (req,res)=>{
-  const db = loadInvoicesDB();
-  const inv = db.invoices.find(i=>i.id===req.params.id);
-  if(!inv) return res.status(404).json({ ok:false, error:"Not found" });
-  if(req.body.desc !== undefined) inv.desc = req.body.desc;
-  if(req.body.amount !== undefined) inv.amount = Number(req.body.amount) || 0;
-  if(req.body.due !== undefined) inv.due = req.body.due;
-  if(req.body.paid !== undefined) inv.paid = !!req.body.paid;
-  saveInvoicesDB(db);
-  res.json({ ok:true, invoice: inv });
-});
-
-// =================== Templates / Sequences / Contracts ===================
-app.get("/api/templates", (_req,res)=>{
-  const db = loadLettersDB();
-  res.json({
-    ok: true,
-    templates: db.templates || [],
-    sequences: db.sequences || [],
-    contracts: db.contracts || []
-  });
-});
-
-app.post("/api/templates", (req,res)=>{
-  const db = loadLettersDB();
-  const tpl = { id: nanoid(8), name: req.body.name || "", body: req.body.body || "" };
-  db.templates = db.templates || [];
-  db.templates.push(tpl);
-  saveLettersDB(db);
-  res.json({ ok:true, template: tpl });
-});
-
-app.post("/api/sequences", (req,res)=>{
-  const db = loadLettersDB();
-  const seq = { id: nanoid(8), name: req.body.name || "", templates: req.body.templates || [] };
-  db.sequences = db.sequences || [];
-  db.sequences.push(seq);
-  saveLettersDB(db);
-  res.json({ ok:true, sequence: seq });
-});
-
-app.post("/api/contracts", (req,res)=>{
-  const db = loadLettersDB();
-  const ct = { id: nanoid(8), name: req.body.name || "", body: req.body.body || "" };
-  db.contracts = db.contracts || [];
-  db.contracts.push(ct);
-  saveLettersDB(db);
-  res.json({ ok:true, contract: ct });
-});
-
-=======
->>>>>>> b19c59fa
+
 // Upload HTML -> analyze -> save under consumer
 app.post("/api/consumers/:id/upload", upload.single("file"), async (req,res)=>{
   const db=loadDB();
@@ -863,15 +780,4 @@
   console.log(`DB           ${DB_PATH}`);
   console.log(`Letters dir  ${LETTERS_DIR}`);
   console.log(`Letters DB   ${LETTERS_DB_PATH}`);
-});
-
-
-
-
-
-
-
-<<<<<<< HEAD
-
-=======
->>>>>>> b19c59fa
+});