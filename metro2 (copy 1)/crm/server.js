--- conflicted
+++ resolved
@@ -15,13 +15,8 @@
 import { PassThrough } from "stream";
 
 import { logInfo, logError, logWarn } from "./logger.js";
-<<<<<<< HEAD
-
-import { ensureBuffer } from "./utils.js";
-
-=======
+
 import { readJson, writeJson } from "./db-utils.js";
->>>>>>> 9fe61624
 
 import { generateLetters, generatePersonalInfoLetters, generateInquiryLetters, generateDebtCollectorLetters } from "./letterEngine.js";
 import { PLAYBOOKS } from "./playbook.js";
@@ -1009,7 +1004,6 @@
   }
 
   try{
-<<<<<<< HEAD
     browser = await launchBrowser();
     const page = await browser.newPage();
     const dataUrl = "data:text/html;charset=utf-8," + encodeURIComponent(html);
@@ -1025,9 +1019,7 @@
       throw new Error("Generated PDF is empty");
     }
 
-=======
-    const pdfBuffer = await htmlToPdfBuffer(html);
->>>>>>> 9fe61624
+
     res.setHeader("Content-Type","application/pdf");
     res.setHeader("Content-Disposition",`attachment; filename="${filenameBase}.pdf"`);
     console.log(`Generated PDF for ${filenameBase} (${pdfBuffer.length} bytes)`);
@@ -1095,7 +1087,6 @@
   try{
     for(let i=0;i<job.letters.length;i++){
       const L = job.letters[i];
-<<<<<<< HEAD
       const page = await browser.newPage();
       const dataUrl = "data:text/html;charset=utf-8," + encodeURIComponent(L.html);
       await page.goto(dataUrl,{ waitUntil:"load", timeout:60000 });
@@ -1106,9 +1097,7 @@
       const pdf = await page.pdf({ format:"Letter", printBackground:true, margin:{top:"1in",right:"1in",bottom:"1in",left:"1in"} });
       await page.close();
       const pdfBuffer = ensureBuffer(pdf);
-=======
-      const pdfBuffer = await htmlToPdfBuffer(L.html);
->>>>>>> 9fe61624
+
       const name = (L.filename||`letter${i}`).replace(/\.html?$/i,"") + '.pdf';
       try{
         archive.append(pdfBuffer,{ name });
@@ -1170,7 +1159,6 @@
     for(let i=0;i<job.letters.length;i++){
       const L = job.letters[i];
       const html = L.html || (L.htmlPath ? fs.readFileSync(L.htmlPath, "utf-8") : fs.readFileSync(path.join(LETTERS_DIR, L.filename), "utf-8"));
-<<<<<<< HEAD
       const page = await browser.newPage();
       const dataUrl = "data:text/html;charset=utf-8," + encodeURIComponent(html);
       await page.goto(dataUrl,{ waitUntil:"load", timeout:60000 });
@@ -1181,9 +1169,7 @@
       const pdf = await page.pdf({ format:"Letter", printBackground:true, margin:{top:"1in",right:"1in",bottom:"1in",left:"1in"} });
       await page.close();
       const pdfBuffer = ensureBuffer(pdf);
-=======
-      const pdfBuffer = await htmlToPdfBuffer(html);
->>>>>>> 9fe61624
+
       const name = (L.filename || `letter${i}`).replace(/\.html?$/i,"") + '.pdf';
       attachments.push({ filename: name, content: pdfBuffer, contentType: 'application/pdf' });
     }
@@ -1252,7 +1238,6 @@
     for(let i=0;i<job.letters.length;i++){
       const L = job.letters[i];
       const html = L.html || (L.htmlPath ? fs.readFileSync(L.htmlPath, 'utf-8') : fs.readFileSync(path.join(LETTERS_DIR, L.filename), 'utf-8'));
-<<<<<<< HEAD
       const page = await browser.newPage();
       const dataUrl = "data:text/html;charset=utf-8," + encodeURIComponent(html);
       await page.goto(dataUrl,{ waitUntil:'load', timeout:60000 });
@@ -1263,9 +1248,7 @@
       const pdf = await page.pdf({ format:'Letter', printBackground:true, margin:{top:'1in',right:'1in',bottom:'1in',left:'1in'} });
       await page.close();
       const pdfBuffer = ensureBuffer(pdf);
-=======
-      const pdfBuffer = await htmlToPdfBuffer(html);
->>>>>>> 9fe61624
+
       const name = (L.filename||`letter${i}`).replace(/\.html?$/i,"") + '.pdf';
       try{
         archive.append(pdfBuffer,{ name });
