// server.js
import express from "express";
import fs from "fs";
import path from "path";
import { fileURLToPath } from "url";
import { createRequire } from "module";
import multer from "multer";
import { nanoid } from "nanoid";
import { spawn, spawnSync } from "child_process";
import { htmlToPdfBuffer } from "./pdfUtils.js";
import crypto from "crypto";
import os from "os";
import archiver from "archiver";
import puppeteer from "puppeteer";

import { PassThrough } from "stream";

import { logInfo, logError, logWarn } from "./logger.js";

import { ensureBuffer, readJson, writeJson } from "./utils.js";



import { generateLetters, generatePersonalInfoLetters, generateInquiryLetters, generateDebtCollectorLetters, modeCopy } from "./letterEngine.js";
import { PLAYBOOKS } from "./playbook.js";
import { normalizeReport, renderHtml, savePdf } from "./creditAuditTool.js";
import {
  listConsumerState,
  addEvent,
  addFileMeta,
  consumerUploadsDir,
  addReminder,
  processAllReminders,
} from "./state.js";
<<<<<<< HEAD
function generateOcrPdf(html){
  const tmpDir = fs.mkdtempSync(path.join(os.tmpdir(), 'ocr-'));
  const htmlPath = path.join(tmpDir, 'letter.html');
  const pdfPath = path.join(tmpDir, 'letter.pdf');
  fs.writeFileSync(htmlPath, html, 'utf8');
  const script = path.join(__dirname, 'ocr_resistant_pdf.py');
  const res = spawnSync('python3', [script, '--in', htmlPath, '--out', pdfPath, '--preset', 'strong']);
=======
function htmlToPlainText(html){
  return (html || "")
    .replace(/<style[\s\S]*?<\/style>/gi, "")
    .replace(/<script[\s\S]*?<\/script>/gi, "")
    .replace(/<br\s*\/?>/gi, "\n")
    .replace(/<\/(p|div|h[1-6]|li|tr|table)>/gi, "\n")
    .replace(/<[^>]+>/g, "")
    .replace(/\u00a0/g, " ")
    .replace(/\r/g, "")
    .replace(/\n{3,}/g, "\n\n")
    .replace(/[ \t]+\n/g, "\n")
    .trim();
}

function generateOcrPdf(text){
  const tmpDir = fs.mkdtempSync(path.join(os.tmpdir(), 'ocr-'));
  const txtPath = path.join(tmpDir, 'letter.txt');
  const pdfPath = path.join(tmpDir, 'letter.pdf');
  fs.writeFileSync(txtPath, text, 'utf8');
  const script = path.join(__dirname, 'ocr_resistant_pdf.py');
  const res = spawnSync('python3', [script, '--in', txtPath, '--out', pdfPath, '--preset', 'strong']);
>>>>>>> baa55fa8
  if(res.status !== 0){
    console.error(res.stderr?.toString() || 'OCR script failed');
    throw new Error('OCR script failed');
  }
  const buf = fs.readFileSync(pdfPath);
  fs.rmSync(tmpDir, { recursive: true, force: true });
  return buf;
}


const __filename = fileURLToPath(import.meta.url);
const __dirname = path.dirname(__filename);

const SETTINGS_PATH = path.join(__dirname, "settings.json");
function loadSettings(){ return readJson(SETTINGS_PATH, { openaiApiKey: "", hibpApiKey: "" }); }
function saveSettings(data){ writeJson(SETTINGS_PATH, data); }

async function detectChromium(){
  if(process.env.PUPPETEER_EXECUTABLE_PATH) return process.env.PUPPETEER_EXECUTABLE_PATH;
  const candidates = [
    '/usr/bin/chromium',
    '/usr/bin/chromium-browser',
    '/snap/bin/chromium',
    '/usr/bin/google-chrome',
    '/usr/bin/google-chrome-stable'
  ];
  for(const p of candidates){
    try{
      await fs.promises.access(p, fs.constants.X_OK);
      const check = spawnSync(p, ['--version'], { stdio:'ignore' });
      if(check.status === 0) return p;
    }catch{}
  }
  return null;
}

async function launchBrowser(){
  const execPath = await detectChromium();
  const opts = {
    headless:true,
    args:['--no-sandbox','--disable-setuid-sandbox','--disable-dev-shm-usage','--disable-gpu','--no-zygote','--single-process']
  };
  if(execPath) opts.executablePath = execPath;
  return puppeteer.launch(opts);
}

const require = createRequire(import.meta.url);
let nodemailer = null;
try {
  nodemailer = require("nodemailer");
} catch (e) {
  console.warn("Nodemailer not installed");
}

const app = express();
app.use(express.json({ limit: "10mb" }));
let mailer = null;
if(nodemailer && process.env.SMTP_HOST){
  mailer = nodemailer.createTransport({
    host: process.env.SMTP_HOST,
    port: Number(process.env.SMTP_PORT || 587),
    secure: false,
    auth: process.env.SMTP_USER ? { user: process.env.SMTP_USER, pass: process.env.SMTP_PASS } : undefined
  });
}

// Basic request logging for debugging
app.use((req, res, next) => {
  const start = Date.now();
  res.on("finish", () => {
    const ms = Date.now() - start;
    console.log(`${new Date().toISOString()} ${req.method} ${req.originalUrl} -> ${res.statusCode} ${ms}ms`);
  });
  next();
});

process.on("unhandledRejection", err => {
  logError("UNHANDLED_REJECTION", "Unhandled promise rejection", err);
});
process.on("uncaughtException", err => {
  logError("UNCAUGHT_EXCEPTION", "Uncaught exception", err);
});
process.on("warning", warn => {
  logWarn("NODE_WARNING", warn.message, { stack: warn.stack });
});


async function rewordWithAI(text, tone) {
  const key = loadSettings().openaiApiKey || process.env.OPENAI_API_KEY;
  if (!key || !text) return text;
  try {
    const resp = await fetch("https://api.openai.com/v1/chat/completions", {
      method: "POST",
      headers: {
        "Content-Type": "application/json",
        Authorization: `Bearer ${key}`,
      },
      body: JSON.stringify({
        model: "gpt-4o-mini",
        messages: [
          { role: "system", content: "You reword credit dispute statements." },
          {
            role: "user",
            content: `Tone: ${tone}\nReword the following text. Do not use the \"—\" character.\nText: ${text}`,
          },
        ],
      }),
    });
    const data = await resp.json().catch(() => ({}));
    const out = data.choices?.[0]?.message?.content?.trim() || text;
    return out.replace(/—/g, "-");
  } catch (e) {
    console.error("AI reword failed", e);
    return text;
  }
}

// periodically surface due letter reminders
processAllReminders();
setInterval(() => {
  try { processAllReminders(); }
  catch (e) { console.error("Reminder check failed", e); }
}, 60 * 60 * 1000);

// ---------- Static UI ----------
const PUBLIC_DIR = path.join(__dirname, "public");
app.use(express.static(PUBLIC_DIR));
app.get("/", (_req, res) => res.sendFile(path.join(PUBLIC_DIR, "index.html")));
app.get("/dashboard", (_req, res) => res.sendFile(path.join(PUBLIC_DIR, "dashboard.html")));
app.get("/clients", (_req, res) => res.sendFile(path.join(PUBLIC_DIR, "index.html")));
app.get("/leads", (_req, res) => res.sendFile(path.join(PUBLIC_DIR, "leads.html")));
app.get("/schedule", (_req, res) => res.sendFile(path.join(PUBLIC_DIR, "schedule.html")));
app.get("/my-company", (_req, res) => res.sendFile(path.join(PUBLIC_DIR, "my-company.html")));
app.get("/billing", (_req, res) => res.sendFile(path.join(PUBLIC_DIR, "billing.html")));
app.get(["/letters", "/letters/:jobId"], (_req, res) =>
  res.sendFile(path.join(PUBLIC_DIR, "letters.html"))
);
app.get("/library", (_req, res) => res.sendFile(path.join(PUBLIC_DIR, "library.html")));
app.get("/quiz", (_req,res)=> res.sendFile(path.join(PUBLIC_DIR, "quiz.html")));
app.get("/settings", (_req,res)=> res.sendFile(path.join(PUBLIC_DIR, "settings.html")));
app.get("/portal/:id", (req, res) => {
  const db = loadDB();
  const consumer = db.consumers.find(c => c.id === req.params.id);
  if (!consumer) return res.status(404).send("Portal not found");
  const tmpl = fs.readFileSync(path.join(PUBLIC_DIR, "client-portal-template.html"), "utf-8");
  const html = tmpl.replace(/{{name}}/g, consumer.name);
  res.send(html);
});

app.get("/api/settings", (_req, res) => {
  res.json({ ok: true, settings: loadSettings() });
});

app.post("/api/settings", (req, res) => {
  const { openaiApiKey = "", hibpApiKey = "" } = req.body || {};
  saveSettings({ openaiApiKey, hibpApiKey });
  res.json({ ok: true });
});

// ---------- Simple JSON "DB" ----------

const DB_PATH = path.join(__dirname, "db.json");
function loadDB(){ return readJson(DB_PATH, { consumers: [] }); }
function saveDB(db){ writeJson(DB_PATH, db); }

const LETTERS_DB_PATH = path.join(__dirname, "letters-db.json");
const LETTERS_DEFAULT = { jobs: [], templates: [], sequences: [], contracts: [] };
function loadLettersDB(){
  const db = readJson(LETTERS_DB_PATH, null);
  if(db){
    console.log(`Loaded letters DB with ${db.jobs?.length || 0} jobs`);
    return db;
  }
  console.warn("letters-db.json missing or invalid, using empty structure");
  return { jobs: [], templates: [], sequences: [], contracts: [] };
}

function saveLettersDB(db){

  writeJson(LETTERS_DB_PATH, db);
  console.log(`Saved letters DB with ${db.jobs.length} jobs`);
};
function recordLettersJob(consumerId, jobId, letters){
  console.log(`Recording letters job ${jobId} for consumer ${consumerId}`);
  const db = loadLettersDB();
  db.jobs.push({ consumerId, jobId, createdAt: Date.now(), letters: letters.map(L=>({ filename:L.filename, bureau:L.bureau, creditor:L.creditor })) });
  saveLettersDB(db);
}
if(!fs.existsSync(LETTERS_DB_PATH)){
  console.log(`letters-db.json not found. Initializing at ${LETTERS_DB_PATH}`);
  saveLettersDB(LETTERS_DEFAULT);
}

const LEADS_DB_PATH = path.join(__dirname, "leads-db.json");
function loadLeadsDB(){ return readJson(LEADS_DB_PATH, { leads: [] }); }
function saveLeadsDB(db){ writeJson(LEADS_DB_PATH, db); }

const INVOICES_DB_PATH = path.join(__dirname, "invoices-db.json");
function loadInvoicesDB(){ return readJson(INVOICES_DB_PATH, { invoices: [] }); }
function saveInvoicesDB(db){ writeJson(INVOICES_DB_PATH, db); }


function renderInvoiceHtml(inv, company = {}, consumer = {}) {
  return `<!DOCTYPE html><html><head><meta charset="utf-8"/>
  <style>
    body { font-family: sans-serif; margin:40px; }
    h1 { text-align:center; }
    table { width:100%; border-collapse:collapse; margin-top:20px; }
    th, td { padding:8px; border-bottom:1px solid #ddd; text-align:left; }
  </style>
  </head><body>
  <h1>${company.name || 'Invoice'}</h1>
  <p><strong>Bill To:</strong> ${consumer.name || ''}</p>
  <table>
    <thead><tr><th>Description</th><th>Amount</th><th>Due</th></tr></thead>
    <tbody><tr><td>${inv.desc}</td><td>$${Number(inv.amount).toFixed(2)}</td><td>${inv.due || ''}</td></tr></tbody>
  </table>
  </body></html>`;
}


// ---------- Upload handling ----------
const upload = multer({ storage: multer.memoryStorage() });

// ---------- Python Analyzer Bridge ----------
async function runPythonAnalyzer(htmlContent){
  const scriptPath = path.join(__dirname, "metro2_audit_multi.py");
  await fs.promises.access(scriptPath, fs.constants.R_OK)
    .catch(()=>{ throw new Error(`Analyzer not found or unreadable: ${scriptPath}`); });
  const tmpDir = await fs.promises.mkdtemp(path.join(os.tmpdir(),"metro2-"));
  const htmlPath = path.join(tmpDir,"report.html");
  const outPath  = path.join(tmpDir,"report.json");
  await fs.promises.writeFile(htmlPath, htmlContent, "utf-8");

  const py = spawn("python3", [scriptPath,"-i",htmlPath,"-o",outPath], { stdio:["ignore","pipe","pipe"] });
  let stdout="", stderr="";
  py.stdout.on("data",d=>stdout+=d.toString());
  py.stderr.on("data",d=>stderr+=d.toString());

  return new Promise((resolve,reject)=>{
    py.on("error", async(err) => {
      try { await fs.promises.rm(tmpDir,{recursive:true,force:true}); }catch{}
      reject(err);
    });
    py.on("close", async(code)=>{
      try{
        if(code!==0) throw new Error(`Analyzer exit ${code}\n${stderr}\n${stdout}`);
        await fs.promises.access(outPath, fs.constants.R_OK);
        const raw = await fs.promises.readFile(outPath, "utf-8");
        const json = JSON.parse(raw);
        resolve(json);
      }catch(e){ reject(e); }
      finally{ try{ await fs.promises.rm(tmpDir,{recursive:true,force:true}); }catch{} }
    });
  });
}

// =================== Consumers ===================
app.get("/api/consumers", (_req,res)=> res.json(loadDB()));
app.post("/api/consumers", (req,res)=>{
  const db = loadDB();
  const id = nanoid(10);
  const consumer = {
    id,
    name: req.body.name || "Unnamed",
    email: req.body.email || "",
    phone: req.body.phone || "",
    addr1: req.body.addr1 || "",
    addr2: req.body.addr2 || "",
    city:  req.body.city  || "",
    state: req.body.state || "",
    zip:   req.body.zip   || "",
    ssn_last4: req.body.ssn_last4 || "",
    dob: req.body.dob || "",
    sale: Number(req.body.sale) || 0,
    paid: Number(req.body.paid) || 0,
    status: req.body.status || "active",

    reports: []
  };
  db.consumers.push(consumer);
  saveDB(db);
  // log event
  addEvent(id, "consumer_created", { name: consumer.name });
  res.json({ ok:true, consumer });
});

app.put("/api/consumers/:id", (req,res)=>{
  const db = loadDB();
  const c = db.consumers.find(x=>x.id===req.params.id);
  if(!c) return res.status(404).json({ ok:false, error:"Consumer not found" });
  Object.assign(c, {
    name:req.body.name??c.name, email:req.body.email??c.email, phone:req.body.phone??c.phone,
    addr1:req.body.addr1??c.addr1, addr2:req.body.addr2??c.addr2, city:req.body.city??c.city,
    state:req.body.state??c.state, zip:req.body.zip??c.zip, ssn_last4:req.body.ssn_last4??c.ssn_last4,
    dob:req.body.dob??c.dob,
    sale: req.body.sale !== undefined ? Number(req.body.sale) : c.sale,
    paid: req.body.paid !== undefined ? Number(req.body.paid) : c.paid,
    status: req.body.status ?? c.status ?? "active"

  });
  saveDB(db);
  addEvent(c.id, "consumer_updated", { fields: Object.keys(req.body||{}) });
  res.json({ ok:true, consumer:c });
});

app.delete("/api/consumers/:id", (req,res)=>{
  const db=loadDB();
  const i=db.consumers.findIndex(c=>c.id===req.params.id);
  if(i===-1) return res.status(404).json({ ok:false, error:"Consumer not found" });
  const removed = db.consumers[i];
  db.consumers.splice(i,1);
  saveDB(db);
  addEvent(removed.id, "consumer_deleted", {});
  res.json({ ok:true });
});

// =================== Leads ===================
app.get("/api/leads", (_req,res)=> res.json({ ok:true, ...loadLeadsDB() }));


app.post("/api/leads", (req,res)=>{
  const db = loadLeadsDB();
  const id = nanoid(10);
  const lead = {
    id,
    name: req.body.name || "",
    email: req.body.email || "",
    phone: req.body.phone || "",
    source: req.body.source || "",
    notes: req.body.notes || "",
    status: "new"

  };
  db.leads.push(lead);
  saveLeadsDB(db);
  res.json({ ok:true, lead });
});

app.put("/api/leads/:id", (req,res)=>{
  const db = loadLeadsDB();
  const lead = db.leads.find(l=>l.id===req.params.id);
  if(!lead) return res.status(404).json({ error:"Not found" });
  Object.assign(lead, {
    name: req.body.name ?? lead.name,
    email: req.body.email ?? lead.email,
    phone: req.body.phone ?? lead.phone,
    source: req.body.source ?? lead.source,
    notes: req.body.notes ?? lead.notes,
    status: req.body.status ?? lead.status
  });
  saveLeadsDB(db);
  res.json({ ok:true, lead });
});

app.delete("/api/leads/:id", (req,res)=>{
  const db = loadLeadsDB();
  const idx = db.leads.findIndex(l=>l.id===req.params.id);
  if(idx === -1) return res.status(404).json({ error:"Not found" });
  db.leads.splice(idx,1);
  saveLeadsDB(db);
  res.json({ ok:true });
});

// =================== Invoices ===================
app.get("/api/invoices/:consumerId", (req,res)=>{
  const db = loadInvoicesDB();
  const list = db.invoices.filter(inv => inv.consumerId === req.params.consumerId);
  res.json({ ok:true, invoices: list });
});

app.post("/api/invoices", async (req,res)=>{
  const db = loadInvoicesDB();
  const inv = {
    id: nanoid(10),
    consumerId: req.body.consumerId,
    desc: req.body.desc || "",
    amount: Number(req.body.amount) || 0,
    due: req.body.due || null,
    paid: !!req.body.paid,
    pdf: null,
  };

  let result;
  try {
    const company = req.body.company || {};
    const mainDb = loadDB();
    const consumer = mainDb.consumers.find(c => c.id === inv.consumerId) || {};
    const html = renderInvoiceHtml(inv, company, consumer);
    result = await savePdf(html);
    let ext = path.extname(result.path);
    if (result.warning || ext !== ".pdf") {
      console.error("Invoice PDF generation failed", result.warning);
      ext = ".html";
    }
    const mime = ext === ".pdf" ? "application/pdf" : "text/html";

    const uploadsDir = consumerUploadsDir(inv.consumerId);
    const fid = nanoid(10);
    const storedName = `${fid}${ext}`;
    const dest = path.join(uploadsDir, storedName);
    await fs.promises.copyFile(result.path, dest);
    const stat = await fs.promises.stat(dest);
    addFileMeta(inv.consumerId, {
      id: fid,
      originalName: `invoice_${inv.id}${ext}`,
      storedName,
      type: "invoice",
      size: stat.size,
      mimetype: mime,
      uploadedAt: new Date().toISOString(),
    });
    inv.pdf = storedName;
  } catch (err) {
    console.error("Failed to generate invoice PDF", err);
  }

  const payLink = req.body.payLink || `https://pay.example.com/${inv.id}`;
  addEvent(inv.consumerId, "message", {
    from: "system",
    text: `Payment due for ${inv.desc} ($${inv.amount.toFixed(2)}). Pay here: ${payLink}`,
  });


  db.invoices.push(inv);
  saveInvoicesDB(db);
  res.json({ ok:true, invoice: inv, warning: result?.warning });
});

app.put("/api/invoices/:id", (req,res)=>{
  const db = loadInvoicesDB();
  const inv = db.invoices.find(i=>i.id===req.params.id);
  if(!inv) return res.status(404).json({ ok:false, error:"Not found" });
  if(req.body.desc !== undefined) inv.desc = req.body.desc;
  if(req.body.amount !== undefined) inv.amount = Number(req.body.amount) || 0;
  if(req.body.due !== undefined) inv.due = req.body.due;
  if(req.body.paid !== undefined) inv.paid = !!req.body.paid;
  saveInvoicesDB(db);
  res.json({ ok:true, invoice: inv });
});

// =================== Messages ===================
app.get("/api/messages/:consumerId", (req,res)=>{
  const cstate = listConsumerState(req.params.consumerId);
  const msgs = (cstate.events || []).filter(e=>e.type === "message");
  res.json({ ok:true, messages: msgs });
});

app.post("/api/messages/:consumerId", (req,res)=>{
  const text = req.body.text || "";
  const from = req.body.from || "host";
  addEvent(req.params.consumerId, "message", { from, text });
  res.json({ ok:true });
});

// =================== Templates / Sequences / Contracts ===================
function defaultTemplates(){
  return [
    { id: "identity", ...modeCopy("identity", "delete", true) },
    { id: "breach",   ...modeCopy("breach", "delete", true) },
    { id: "assault",  ...modeCopy("assault", "delete", true) },
    { id: "standard", ...modeCopy(null, "delete", true) }
  ];
}
app.get("/api/templates/defaults", (_req,res)=>{
  res.json({ ok:true, templates: defaultTemplates() });
});
app.get("/api/templates", (_req,res)=>{
  const db = loadLettersDB();
  if(!db.templates || db.templates.length === 0){
    db.templates = defaultTemplates();
    saveLettersDB(db);
  }
  res.json({
    ok: true,
    templates: db.templates,
    sequences: db.sequences || [],
    contracts: db.contracts || []
  });
});

app.post("/api/templates", (req,res)=>{
  const db = loadLettersDB();
  db.templates = db.templates || [];
  const { id = nanoid(8), heading = "", intro = "", ask = "", afterIssues = "", evidence = "" } = req.body || {};
  const existing = db.templates.find(t => t.id === id);
  const tpl = { id, heading, intro, ask, afterIssues, evidence };
  if(existing){ Object.assign(existing, tpl); }
  else { db.templates.push(tpl); }
  saveLettersDB(db);
  res.json({ ok:true, template: tpl });
});

app.post("/api/sequences", (req,res)=>{
  const db = loadLettersDB();
  db.sequences = db.sequences || [];
  const { id = nanoid(8), name = "", templates = [] } = req.body || {};
  const existing = db.sequences.find(s => s.id === id);
  const seq = { id, name, templates };
  if(existing){ Object.assign(existing, seq); }
  else { db.sequences.push(seq); }
  saveLettersDB(db);
  res.json({ ok:true, sequence: seq });
});

app.post("/api/contracts", (req,res)=>{
  const db = loadLettersDB();
  const ct = { id: nanoid(8), name: req.body.name || "", body: req.body.body || "" };
  db.contracts = db.contracts || [];
  db.contracts.push(ct);
  saveLettersDB(db);
  res.json({ ok:true, contract: ct });
});


// Upload HTML -> analyze -> save under consumer
app.post("/api/consumers/:id/upload", upload.single("file"), async (req,res)=>{
  const db=loadDB();
  const consumer = db.consumers.find(c=>c.id===req.params.id);
  if(!consumer) return res.status(404).json({ ok:false, error:"Consumer not found" });
  if(!req.file) return res.status(400).json({ ok:false, error:"No file uploaded" });

  try{
    const analyzed = await runPythonAnalyzer(req.file.buffer.toString("utf-8"));
    const rid = nanoid(8);
    // store original uploaded file so clients can access it from document center
    const uploadDir = consumerUploadsDir(consumer.id);
    const ext = (req.file.originalname.match(/\.[a-z0-9]+$/i)||[""])[0] || "";
    const storedName = `${rid}${ext}`;
    await fs.promises.writeFile(path.join(uploadDir, storedName), req.file.buffer);
    addFileMeta(consumer.id, {
      id: rid,
      originalName: req.file.originalname,
      storedName,
      size: req.file.size,
      mimetype: req.file.mimetype,
      uploadedAt: new Date().toISOString(),
    });
    consumer.reports.unshift({
      id: rid,
      uploadedAt: new Date().toISOString(),
      filename: req.file.originalname,
      size: req.file.size,
      summary: { tradelines: analyzed?.tradelines?.length || 0 },
      data: analyzed
    });
    saveDB(db);
    addEvent(consumer.id, "report_uploaded", {
      reportId: rid,
      filename: req.file.originalname,
      size: req.file.size
    });
    res.json({ ok:true, reportId: rid });
  }catch(e){
    console.error("Analyzer error:", e);
    res.status(500).json({ ok:false, error: String(e) });
  }
});

app.get("/api/consumers/:id/reports", (req,res)=>{
  const db=loadDB();
  const c=db.consumers.find(x=>x.id===req.params.id);
  if(!c) return res.status(404).json({ ok:false, error:"Consumer not found" });
  res.json({ ok:true, reports: c.reports.map(r=>({ id:r.id, uploadedAt:r.uploadedAt, filename:r.filename, summary:r.summary })) });
});

app.get("/api/consumers/:id/report/:rid", (req,res)=>{
  const db=loadDB();
  const c=db.consumers.find(x=>x.id===req.params.id);
  if(!c) return res.status(404).json({ ok:false, error:"Consumer not found" });
  const r=c.reports.find(x=>x.id===req.params.rid);
  if(!r) return res.status(404).json({ ok:false, error:"Report not found" });
  res.json({ ok:true, report:r.data, consumer:{
    id:c.id,name:c.name,email:c.email,phone:c.phone,addr1:c.addr1,addr2:c.addr2,city:c.city,state:c.state,zip:c.zip,ssn_last4:c.ssn_last4,dob:c.dob
  }});
});

app.delete("/api/consumers/:id/report/:rid", (req,res)=>{
  const db=loadDB();
  const c=db.consumers.find(x=>x.id===req.params.id);
  if(!c) return res.status(404).json({ ok:false, error:"Consumer not found" });
  const i=c.reports.findIndex(x=>x.id===req.params.rid);
  if(i===-1) return res.status(404).json({ ok:false, error:"Report not found" });
  const removed = c.reports[i];
  c.reports.splice(i,1);
  saveDB(db);
  addEvent(c.id, "report_deleted", { reportId: removed?.id, filename: removed?.filename });
  res.json({ ok:true });
});

app.post("/api/consumers/:id/report/:rid/audit", async (req,res)=>{
  const db=loadDB();
  const c=db.consumers.find(x=>x.id===req.params.id);
  if(!c) return res.status(404).json({ ok:false, error:"Consumer not found" });
  const r=c.reports.find(x=>x.id===req.params.rid);
  if(!r) return res.status(404).json({ ok:false, error:"Report not found" });

  const selections = Array.isArray(req.body?.selections) && req.body.selections.length
    ? req.body.selections
    : null;

  try{
    const normalized = normalizeReport(r.data, selections);
    const html = renderHtml(normalized, c.name);
    const result = await savePdf(html);
    let ext = path.extname(result.path);
    if (result.warning || ext !== ".pdf") {
      console.error("Audit PDF generation failed", result.warning);
      ext = ".html";
    }
    const mime = ext === ".pdf" ? "application/pdf" : "text/html";


    // copy report into consumer uploads and register metadata
    try {
      const uploadsDir = consumerUploadsDir(c.id);
      const id = nanoid(10);
      const storedName = `${id}${ext}`;
      const safe = (c.name || "client").toLowerCase().replace(/[^a-z0-9]+/g, "_");
      const date = new Date().toISOString().slice(0,10);
      const originalName = `${safe}_${date}_audit${ext}`;
      const dest = path.join(uploadsDir, storedName);
      await fs.promises.copyFile(result.path, dest);
      const stat = await fs.promises.stat(dest);
      addFileMeta(c.id, {
        id,
        originalName,
        storedName,
        type: "audit",
        size: stat.size,
        mimetype: mime,
        uploadedAt: new Date().toISOString(),
      });
    } catch(err) {
      console.error("Failed to store audit file", err);
    }

    addEvent(c.id, "audit_generated", { reportId: r.id, file: result.url });
    res.json({ ok:true, url: result.url, warning: result.warning });
  }catch(e){
    res.status(500).json({ ok:false, error: String(e) });
  }
});

// Check consumer email against Have I Been Pwned
// Use POST so email isn't logged in query string
async function hibpLookup(email) {
  const apiKey = loadSettings().hibpApiKey || process.env.HIBP_API_KEY;
  if (!apiKey) return { ok: false, status: 500, error: "HIBP API key not configured" };
  try {
    const hibpRes = await fetch(
      `https://haveibeenpwned.com/api/v3/breachedaccount/${encodeURIComponent(email)}?truncateResponse=false`,
      {
        headers: {
          "hibp-api-key": apiKey,
          "user-agent": "crm-app",
        },
      }
    );
    if (hibpRes.status === 404) {
      return { ok: true, breaches: [] };
    }
    if (!hibpRes.ok) {
      const text = await hibpRes.text().catch(() => "");
      return {
        ok: false,
        status: hibpRes.status,
        error: text || `HIBP request failed (status ${hibpRes.status})`,
      };
    }
    const data = await hibpRes.json();
    return { ok: true, breaches: data };
  } catch (e) {
    console.error("HIBP check failed", e);
    return { ok: false, status: 500, error: "HIBP request failed" };
  }
}

function escapeHtml(str) {
  return String(str || "").replace(/[&<>"']/g, c => ({
    "&": "&amp;",
    "<": "&lt;",
    ">": "&gt;",
    '"': "&quot;",
    "'": "&#39;",
  })[c]);
}

function renderBreachAuditHtml(consumer) {
  const list = (consumer.breaches || []).map(b => `<li>${escapeHtml(b)}</li>`).join("") || "<li>No breaches found.</li>";
  const dateStr = new Date().toLocaleString();
  return `<!DOCTYPE html><html><head><meta charset="utf-8"/><style>body{font-family:Arial, sans-serif;margin:20px;}h1{text-align:center;}ul{margin-top:10px;}</style></head><body><h1>${escapeHtml(consumer.name || "Consumer")}</h1><h2>Data Breach Audit</h2><p>Email: ${escapeHtml(consumer.email || "")}</p><ul>${list}</ul><footer><hr/><div style="font-size:0.8em;color:#555;margin-top:20px;">Generated ${escapeHtml(dateStr)}</div></footer></body></html>`;
}

async function handleDataBreach(email, consumerId, res) {
  const result = await hibpLookup(email);
  if (result.ok && consumerId) {
    try {
      const db = loadDB();
      const c = db.consumers.find(x => x.id === consumerId);
      if (c) {
        c.breaches = (result.breaches || []).map(b => b.Name || b.name || "");
        saveDB(db);
      }
    } catch (err) {
      console.error("Failed to store breach info", err);
    }
  }
  if (result.ok) return res.json(result);
  res.status(result.status || 500).json({ ok: false, error: result.error });
}

app.post("/api/databreach", async (req, res) => {
  const email = String(req.body.email || "").trim();
  const consumerId = String(req.body.consumerId || "").trim();
  if (!email) return res.status(400).json({ ok: false, error: "Email required" });
  await handleDataBreach(email, consumerId, res);
});

app.get("/api/databreach", async (req, res) => {
  const email = String(req.query.email || "").trim();
  const consumerId = String(req.query.consumerId || "").trim();
  if (!email) return res.status(400).json({ ok: false, error: "Email required" });
  await handleDataBreach(email, consumerId, res);
});

app.post("/api/consumers/:id/databreach/audit", async (req, res) => {
  const db = loadDB();
  const c = db.consumers.find(x => x.id === req.params.id);
  if (!c) return res.status(404).json({ ok: false, error: "Consumer not found" });
  try {
    const html = renderBreachAuditHtml(c);
    const result = await savePdf(html);
    let ext = path.extname(result.path);
    if (result.warning || ext !== ".pdf") {
      ext = ".html";
    }
    const mime = ext === ".pdf" ? "application/pdf" : "text/html";
    try {
      const uploadsDir = consumerUploadsDir(c.id);
      const id = nanoid(10);
      const storedName = `${id}${ext}`;
      const safe = (c.name || "client").toLowerCase().replace(/[^a-z0-9]+/g, "_");
      const date = new Date().toISOString().slice(0, 10);
      const originalName = `${safe}_${date}_breach_audit${ext}`;
      const dest = path.join(uploadsDir, storedName);
      await fs.promises.copyFile(result.path, dest);
      const stat = await fs.promises.stat(dest);
      addFileMeta(c.id, {
        id,
        originalName,
        storedName,
        type: "breach-audit",
        size: stat.size,
        mimetype: mime,
        uploadedAt: new Date().toISOString(),
      });
    } catch (err) {
      console.error("Failed to store breach audit file", err);
    }
    addEvent(c.id, "breach_audit_generated", { file: result.url });
    res.json({ ok: true, url: result.url, warning: result.warning });
  } catch (e) {
    res.status(500).json({ ok: false, error: String(e) });
  }

});

app.post("/api/consumers/:id/databreach/audit", async (req, res) => {
  const db = loadDB();
  const c = db.consumers.find(x => x.id === req.params.id);
  if (!c) return res.status(404).json({ ok: false, error: "Consumer not found" });
  try {
    const html = renderBreachAuditHtml(c);
    const result = await savePdf(html);
    let ext = path.extname(result.path);
    if (result.warning || ext !== ".pdf") {
      ext = ".html";
    }
    const mime = ext === ".pdf" ? "application/pdf" : "text/html";
    try {
      const uploadsDir = consumerUploadsDir(c.id);
      const id = nanoid(10);
      const storedName = `${id}${ext}`;
      const safe = (c.name || "client").toLowerCase().replace(/[^a-z0-9]+/g, "_");
      const date = new Date().toISOString().slice(0, 10);
      const originalName = `${safe}_${date}_breach_audit${ext}`;
      const dest = path.join(uploadsDir, storedName);
      await fs.promises.copyFile(result.path, dest);
      const stat = await fs.promises.stat(dest);
      addFileMeta(c.id, {
        id,
        originalName,
        storedName,
        type: "breach-audit",
        size: stat.size,
        mimetype: mime,
        uploadedAt: new Date().toISOString(),
      });
    } catch (err) {
      console.error("Failed to store breach audit file", err);
    }
    addEvent(c.id, "breach_audit_generated", { file: result.url });
    res.json({ ok: true, url: result.url, warning: result.warning });
  } catch (e) {
    res.status(500).json({ ok: false, error: String(e) });
  }

});




// =================== Letters & PDFs ===================
const LETTERS_DIR = path.join(__dirname, "letters");
fs.mkdirSync(LETTERS_DIR,{ recursive:true });
const JOBS_INDEX_PATH = path.join(LETTERS_DIR, "_jobs.json");

// in-memory jobs
const JOB_TTL_MS = 30*60*1000;
const jobs = new Map(); // jobId -> { letters, createdAt }
function putJobMem(jobId, letters){ jobs.set(jobId,{ letters, createdAt: Date.now() }); }
function getJobMem(jobId){
  const j = jobs.get(jobId);
  if(!j) return null;
  if(Date.now()-j.createdAt > JOB_TTL_MS){ jobs.delete(jobId); return null; }
  return j;
}
setInterval(()=>{ const now=Date.now(); for(const [id,j] of jobs){ if(now-j.createdAt>JOB_TTL_MS) jobs.delete(id); } }, 5*60*1000);

// disk index helpers
function loadJobsIndex(){
  try{
    fs.mkdirSync(LETTERS_DIR,{ recursive:true });
    const raw = fs.readFileSync(JOBS_INDEX_PATH,"utf-8");
    return JSON.parse(raw);
  }catch{ return { jobs:{} }; }
}
function saveJobsIndex(idx){
  fs.mkdirSync(LETTERS_DIR,{ recursive:true });
  fs.writeFileSync(JOBS_INDEX_PATH, JSON.stringify(idx,null,2));
}

// Create job: memory + disk
function persistJobToDisk(jobId, letters){
  console.log(`Persisting job ${jobId} with ${letters.length} letters to disk`);
  const idx = loadJobsIndex();
  idx.jobs[jobId] = {
    createdAt: Date.now(),
    letters: letters.map(L => ({
      filename: L.filename,
      bureau: L.bureau,
      creditor: L.creditor,
      useOcr: !!L.useOcr
    }))
  };
  saveJobsIndex(idx);
  console.log(`Job ${jobId} saved to index at ${JOBS_INDEX_PATH}`);
}

// Load job from disk (returns { letters: [{... , htmlPath}]})
function loadJobFromDisk(jobId){
  console.log(`Loading job ${jobId} from disk`);
  const idx = loadJobsIndex();
  const meta = idx.jobs?.[jobId];
  if(!meta){
    console.warn(`Job ${jobId} not found on disk`);
    return null;
  }
  const letters = (meta.letters || []).map(item => ({
    ...item,
    htmlPath: path.join(LETTERS_DIR, item.filename),
  }));
  console.log(`Loaded job ${jobId} with ${letters.length} letters from disk`);
  return { letters, createdAt: meta.createdAt || Date.now() };
}

// Generate letters (from selections) -> memory + disk
app.post("/api/generate", async (req,res)=>{
  try{
    const { consumerId, reportId, selections, requestType, personalInfo, inquiries, collectors } = req.body;

    const db = loadDB();
    const consumer = db.consumers.find(c=>c.id===consumerId);
    if(!consumer) return res.status(404).json({ ok:false, error:"Consumer not found" });
    const reportWrap = consumer.reports.find(r=>r.id===reportId);
    if(!reportWrap) return res.status(404).json({ ok:false, error:"Report not found" });

    const consumerForLetter = {
      name: consumer.name, email: consumer.email, phone: consumer.phone,
      addr1: consumer.addr1, addr2: consumer.addr2, city: consumer.city, state: consumer.state, zip: consumer.zip,
      ssn_last4: consumer.ssn_last4, dob: consumer.dob,
      breaches: consumer.breaches || []
    };

    for (const sel of selections || []) {
      if (sel.aiTone) {
        const tl = reportWrap.data?.tradelines?.[sel.tradelineIndex];
        if (tl && Array.isArray(sel.violationIdxs)) {
          for (const vidx of sel.violationIdxs) {
            const v = tl.violations?.[vidx];
            if (v) {
              v.title = await rewordWithAI(v.title || "", sel.aiTone);
              if (v.detail) v.detail = await rewordWithAI(v.detail, sel.aiTone);
            }
          }
        }
      }
    }

    const letters = generateLetters({ report: reportWrap.data, selections, consumer: consumerForLetter, requestType });
    if (personalInfo) {
      letters.push(...generatePersonalInfoLetters({ consumer: consumerForLetter }));
    }
    if (Array.isArray(inquiries) && inquiries.length) {
      letters.push(...generateInquiryLetters({ consumer: consumerForLetter, inquiries }));
    }
    if (Array.isArray(collectors) && collectors.length) {
      letters.push(...generateDebtCollectorLetters({ consumer: consumerForLetter, collectors }));
    }

    for (const L of letters) {
      const sel = (selections || []).find(s => s.tradelineIndex === L.tradelineIndex);
      if (sel?.useOcr) L.useOcr = true;
    }

    console.log(`Generated ${letters.length} letters for consumer ${consumer.id}`);
    const jobId = crypto.randomBytes(8).toString("hex");

    fs.mkdirSync(LETTERS_DIR, { recursive: true });
    for(const L of letters){
      fs.writeFileSync(path.join(LETTERS_DIR, L.filename), L.html, "utf-8");
      console.log(`Saved letter ${L.filename}`);
    }

    putJobMem(jobId, letters);
    persistJobToDisk(jobId, letters);
    recordLettersJob(consumer.id, jobId, letters);
    console.log(`Letters job ${jobId} recorded with ${letters.length} letters`);

    // log state
    addEvent(consumer.id, "letters_generated", {
      jobId, requestType, count: letters.length,
      tradelines: Array.from(new Set((selections||[]).map(s=>s.tradelineIndex))).length,
      inquiries: Array.isArray(inquiries) ? inquiries.length : 0,
      collectors: Array.isArray(collectors) ? collectors.length : 0

    });

    // schedule reminders for subsequent playbook steps
    for (const sel of selections || []) {
      const play = sel.playbook && PLAYBOOKS[sel.playbook];
      if (!play) continue;
      play.letters.slice(1).forEach((title, idx) => {
        const due = new Date();
        due.setDate(due.getDate() + (idx + 1) * 30);
        addReminder(consumer.id, {
          id: `rem_${Date.now()}_${Math.random().toString(16).slice(2)}`,
          due: due.toISOString(),
          payload: {
            tradelineIndex: sel.tradelineIndex,
            playbook: sel.playbook,
            step: title,
            stepNumber: idx + 2,
          },
        });
      });
    }

    res.json({ ok:true, redirect: `/letters?job=${jobId}` });
  }catch(e){
    console.error(e);
    res.status(500).json({ ok:false, error:String(e) });
  }
});

// List stored letter jobs
app.get("/api/letters", (_req,res)=>{
  const ldb = loadLettersDB();
  const cdb = loadDB();
  const jobs = ldb.jobs.map(j => ({
    jobId: j.jobId,
    consumerId: j.consumerId,
    consumerName: cdb.consumers.find(c=>c.id===j.consumerId)?.name || "",
    createdAt: j.createdAt,
    count: (j.letters || []).length
  }));
  console.log(`Listing ${jobs.length} letter jobs`);
  res.json({ ok:true, jobs });
});

// List letters for a job
app.get("/api/letters/:jobId", (req,res)=>{
  const { jobId } = req.params;
  console.log(`Fetching job ${jobId}`);
  let job = getJobMem(jobId);
  if(!job){
    const disk = loadJobFromDisk(jobId);
    if(disk){
      putJobMem(jobId, disk.letters.map(d => ({
        filename: path.basename(d.htmlPath),
        bureau: d.bureau,
        creditor: d.creditor,
        html: fs.existsSync(d.htmlPath) ? fs.readFileSync(d.htmlPath,"utf-8") : "<html><body>Missing file.</body></html>",
        useOcr: d.useOcr
      })));
      job = getJobMem(jobId);
    }
  }
  if(!job) return res.status(404).json({ ok:false, error:"Job not found or expired" });

  const meta = job.letters.map((L,i)=>({ index:i, filename:L.filename, bureau:L.bureau, creditor:L.creditor }));
  console.log(`Job ${jobId} has ${meta.length} letters`);
  res.json({ ok:true, letters: meta });
});

// Serve letter HTML (preview embed)
app.get("/api/letters/:jobId/:idx.html", (req,res)=>{
  const { jobId, idx } = req.params;
  console.log(`Serving HTML for job ${jobId} letter ${idx}`);
  let job = getJobMem(jobId);
  if(!job){
    const disk = loadJobFromDisk(jobId);
    if(!disk) return res.status(404).send("Job not found or expired.");
    const Lm = disk.letters[Number(idx)];
    if(!Lm || !fs.existsSync(Lm.htmlPath)) return res.status(404).send("Letter not found.");
    res.setHeader("Content-Type","text/html; charset=utf-8");
    return res.send(fs.readFileSync(Lm.htmlPath,"utf-8"));
  }
  const L = job.letters[Number(idx)];
  if(!L) return res.status(404).send("Letter not found.");
  res.setHeader("Content-Type","text/html; charset=utf-8");
  res.send(L.html);
});

// Render letter PDF on-the-fly
app.get("/api/letters/:jobId/:idx.pdf", async (req,res)=>{
  const { jobId, idx } = req.params;
  console.log(`Generating PDF for job ${jobId} letter ${idx}`);
  let html;
  let filenameBase = "letter";
  let useOcr = false;

  let job = getJobMem(jobId);
  if(job){
    const L = job.letters[Number(idx)];
    if(!L) return res.status(404).send("Letter not found.");
    html = L.html;
    filenameBase = (L.filename||"letter").replace(/\.html?$/i,"");
    useOcr = !!L.useOcr;
  }else{
    const disk = loadJobFromDisk(jobId);
    if(!disk) return res.status(404).send("Job not found or expired.");
    const Lm = disk.letters[Number(idx)];
    if(!Lm || !fs.existsSync(Lm.htmlPath)) return res.status(404).send("Letter not found.");
    html = fs.readFileSync(Lm.htmlPath,"utf-8");
    filenameBase = path.basename(Lm.htmlPath).replace(/\.html?$/i,"");
    useOcr = !!Lm.useOcr;
  }

  if(!html || !html.trim()){
    logError("LETTER_HTML_MISSING", "No HTML content for PDF generation", null, { jobId, idx });
    return res.status(500).send("No HTML content to render");
  }

  if(useOcr){
    try{
<<<<<<< HEAD
      const pdfBuffer = generateOcrPdf(html);
=======
      const text = htmlToPlainText(html);
      const pdfBuffer = generateOcrPdf(text);
>>>>>>> baa55fa8
      res.setHeader("Content-Type","application/pdf");
      res.setHeader("Content-Disposition",`attachment; filename="${filenameBase}.pdf"`);
      console.log(`Generated OCR PDF for ${filenameBase} (${pdfBuffer.length} bytes)`);
      return res.send(pdfBuffer);
    }catch(e){
      console.error("OCR PDF error:", e);
      return res.status(500).send("Failed to render OCR PDF.");
    }
  }

  let browserInstance;

  try{
    browserInstance = await launchBrowser();
    const page = await browserInstance.newPage();
    const dataUrl = "data:text/html;charset=utf-8," + encodeURIComponent(html);
    await page.goto(dataUrl, { waitUntil:"load", timeout:60000 });
    await page.emulateMediaType("screen");
    try{ await page.waitForFunction(()=>document.readyState==="complete",{timeout:60000}); }catch{}
    try{ await page.evaluate(()=> (document.fonts && document.fonts.ready) || Promise.resolve()); }catch{}
    await page.evaluate(()=> new Promise(r=>setTimeout(r,80)));
    const pdf = await page.pdf({ format:"Letter", printBackground:true, margin:{top:"1in",right:"1in",bottom:"1in",left:"1in"} });
    await page.close();
    const pdfBuffer = ensureBuffer(pdf);
    if(!pdfBuffer || pdfBuffer.length === 0){
      throw new Error("Generated PDF is empty");
    }


    res.setHeader("Content-Type","application/pdf");
    res.setHeader("Content-Disposition",`attachment; filename="${filenameBase}.pdf"`);
    console.log(`Generated PDF for ${filenameBase} (${pdfBuffer.length} bytes)`);
    res.send(pdfBuffer);
  }catch(e){
    console.error("PDF error:", e);
    res.status(500).send("Failed to render PDF.");
  }finally{ try{ await browserInstance?.close(); }catch{} }

});

app.get("/api/letters/:jobId/all.zip", async (req,res)=>{
  const { jobId } = req.params;
  let job = getJobMem(jobId);
  if(!job){
    const disk = loadJobFromDisk(jobId);
    if(disk){
      putJobMem(jobId, disk.letters.map(d => ({
        filename: path.basename(d.htmlPath),
        bureau: d.bureau,
        creditor: d.creditor,
        html: fs.existsSync(d.htmlPath) ? fs.readFileSync(d.htmlPath,"utf-8") : "<html><body>Missing file.</body></html>",
        useOcr: d.useOcr
      })));
      job = getJobMem(jobId);
    }
  }
  if(!job) return res.status(404).json({ ok:false, error:"Job not found or expired" });

  res.setHeader("Content-Type","application/zip");
  res.setHeader("Content-Disposition",`attachment; filename="letters_${jobId}.zip"`);
  const archive = archiver('zip',{ zlib:{ level:9 } });
  archive.on('error', err => {
    logError('ARCHIVE_STREAM_ERROR', 'Archive stream error', err, { jobId });
    try{ res.status(500).json({ ok:false, errorCode:'ARCHIVE_STREAM_ERROR', message:'Zip error' }); }catch{}
  });

  // determine consumer for logging and file storage
  let fileStream, storedName, originalName, consumer, id;
  try{
    const ldb = loadLettersDB();
    const meta = ldb.jobs.find(j=>j.jobId === jobId);
    if(meta?.consumerId){
      const db = loadDB();
      consumer = db.consumers.find(c=>c.id === meta.consumerId);
    }
  }catch{}

  if(consumer){
    const pass = new PassThrough();
    archive.pipe(pass);
    pass.pipe(res);

    const dir = consumerUploadsDir(consumer.id);
    id = nanoid(10);
    storedName = `${id}.zip`;
    const safe = (consumer.name || 'client').toLowerCase().replace(/[^a-z0-9]+/g,'_');
    const date = new Date().toISOString().slice(0,10);
    originalName = `${safe}_${date}_letters.zip`;
    const fullPath = path.join(dir, storedName);
    fileStream = fs.createWriteStream(fullPath);
    pass.pipe(fileStream);
  } else {
    archive.pipe(res);
  }

  const needsBrowser = job.letters.some(l => !l.useOcr);
  let browserInstance;
  try{
    if (needsBrowser) browserInstance = await launchBrowser();

    for(let i=0;i<job.letters.length;i++){
      const L = job.letters[i];
      const name = (L.filename||`letter${i}`).replace(/\.html?$/i,"") + '.pdf';

      if (L.useOcr) {
<<<<<<< HEAD
        const pdfBuffer = generateOcrPdf(L.html);
=======
        const pdfBuffer = generateOcrPdf(htmlToPlainText(L.html));
>>>>>>> baa55fa8
        try{ archive.append(pdfBuffer,{ name }); }catch(err){
          logError('ZIP_APPEND_FAILED', 'Failed to append PDF to archive', err, { jobId, letter: name });
          throw err;
        }
        continue;
      }

      const page = await browserInstance.newPage();
      const dataUrl = "data:text/html;charset=utf-8," + encodeURIComponent(L.html);
      await page.goto(dataUrl,{ waitUntil:"load", timeout:60000 });
      await page.emulateMediaType("screen");
      try{ await page.waitForFunction(()=>document.readyState==="complete",{timeout:60000}); }catch{}
      try{ await page.evaluate(()=> (document.fonts && document.fonts.ready) || Promise.resolve()); }catch{}
      await page.evaluate(()=> new Promise(r=>setTimeout(r,80)));
      const pdf = await page.pdf({ format:"Letter", printBackground:true, margin:{top:"1in",right:"1in",bottom:"1in",left:"1in"} });
      await page.close();
      const pdfBuffer = ensureBuffer(pdf);
      try{ archive.append(pdfBuffer,{ name }); }catch(err){
        logError('ZIP_APPEND_FAILED', 'Failed to append PDF to archive', err, { jobId, letter: name });
        throw err;
      }
    }
    await archive.finalize();

    if(fileStream && consumer){
      await new Promise(resolve => fileStream.on('close', resolve));
      try{
        const stat = await fs.promises.stat(path.join(consumerUploadsDir(consumer.id), storedName));
        addFileMeta(consumer.id, {
          id,
          originalName,
          storedName,
          type: 'letters_zip',
          size: stat.size,
          mimetype: 'application/zip',
          uploadedAt: new Date().toISOString(),
        });
        addEvent(consumer.id, 'letters_downloaded', { jobId, file: `/api/consumers/${consumer.id}/state/files/${storedName}` });
      }catch(err){ logError('ZIP_RECORD_FAILED', 'Failed to record zip', err, { jobId, consumerId: consumer.id }); }
    }
    logInfo('ZIP_BUILD_SUCCESS', 'Letters zip created', { jobId });
  }catch(e){
    logError('ZIP_BUILD_FAILED', 'Zip generation failed', e, { jobId });
    try{ res.status(500).json({ ok:false, errorCode:'ZIP_BUILD_FAILED', message:'Failed to create zip.' }); }catch{}
  }finally{
    try{ await browserInstance?.close(); }catch{}

  }
});

app.post("/api/letters/:jobId/email", async (req,res)=>{
  const { jobId } = req.params;
  const to = String(req.body?.to || "").trim();
  if(!to) return res.status(400).json({ ok:false, error:"Missing recipient" });
  if(!mailer) return res.status(500).json({ ok:false, error:"Email not configured" });
  let job = getJobMem(jobId);
  if(!job){
    const disk = loadJobFromDisk(jobId);
    if(disk){ job = { letters: disk.letters.map(d=>({ filename: path.basename(d.htmlPath), htmlPath: d.htmlPath, useOcr: d.useOcr })) }; }
  }
  if(!job) return res.status(404).json({ ok:false, error:"Job not found or expired" });

  // find consumer for logging
  let consumer = null;
  try{
    const ldb = loadLettersDB();
    const meta = ldb.jobs.find(j=>j.jobId === jobId);
    if(meta?.consumerId){
      const db = loadDB();
      consumer = db.consumers.find(c=>c.id === meta.consumerId) || null;
    }
  }catch{}

  const needsBrowser = job.letters.some(l => !l.useOcr);
  let browserInstance;
  try{
    if (needsBrowser) browserInstance = await launchBrowser();

    const attachments = [];
    for(let i=0;i<job.letters.length;i++){
      const L = job.letters[i];
      const html = L.html || (L.htmlPath ? fs.readFileSync(L.htmlPath, "utf-8") : fs.readFileSync(path.join(LETTERS_DIR, L.filename), "utf-8"));

      let pdfBuffer;
      if (L.useOcr) {
<<<<<<< HEAD
        pdfBuffer = generateOcrPdf(html);
=======
        pdfBuffer = generateOcrPdf(htmlToPlainText(html));
>>>>>>> baa55fa8
      } else {
        const page = await browserInstance.newPage();
        const dataUrl = "data:text/html;charset=utf-8," + encodeURIComponent(html);
        await page.goto(dataUrl,{ waitUntil:"load", timeout:60000 });
        await page.emulateMediaType("screen");
        try{ await page.waitForFunction(()=>document.readyState==="complete",{timeout:60000}); }catch{}
        try{ await page.evaluate(()=> (document.fonts && document.fonts.ready) || Promise.resolve()); }catch{}
        await page.evaluate(()=> new Promise(r=>setTimeout(r,80)));
        const pdf = await page.pdf({ format:"Letter", printBackground:true, margin:{top:"1in",right:"1in",bottom:"1in",left:"1in"} });
        await page.close();
        pdfBuffer = ensureBuffer(pdf);
      }

      const name = (L.filename || `letter${i}`).replace(/\.html?$/i,"") + '.pdf';
      attachments.push({ filename: name, content: pdfBuffer, contentType: 'application/pdf' });
    }

    await mailer.sendMail({
      from: process.env.SMTP_FROM || process.env.SMTP_USER,
      to,
      subject: `Letters ${jobId}`,
      text: `Attached letters for job ${jobId}`,
      attachments
    });

    if(consumer){
      try{ addEvent(consumer.id, 'letters_emailed', { jobId, to, count: attachments.length }); }catch{}
    }

    res.json({ ok:true });
    logInfo('EMAIL_SEND_SUCCESS', 'Letters emailed', { jobId, to, count: attachments.length });
  }catch(e){
    logError('EMAIL_SEND_FAILED', 'Failed to email letters', e, { jobId, to });
    res.status(500).json({ ok:false, errorCode:'EMAIL_SEND_FAILED', message:String(e) });

  }finally{
    try{ await browserInstance?.close(); }catch{}

  }
});

app.post("/api/letters/:jobId/portal", async (req,res)=>{
  const { jobId } = req.params;
  let job = getJobMem(jobId);
  if(!job){
    const disk = loadJobFromDisk(jobId);
    if(disk){ job = { letters: disk.letters.map(d=>({ filename: path.basename(d.htmlPath), htmlPath: d.htmlPath, useOcr: d.useOcr })) }; }
  }
  if(!job) return res.status(404).json({ ok:false, error:"Job not found or expired" });

  // locate consumer for storage
  let consumer = null;
  try{
    const ldb = loadLettersDB();
    const meta = ldb.jobs.find(j=>j.jobId === jobId);
    if(meta?.consumerId){
      const db = loadDB();
      consumer = db.consumers.find(c=>c.id === meta.consumerId) || null;
    }
  }catch{}
  if(!consumer) return res.status(400).json({ ok:false, error:"Consumer not found" });

  const needsBrowser = job.letters.some(l => !l.useOcr);
  let browserInstance;
  try{
    logInfo('PORTAL_UPLOAD_START', 'Building portal ZIP', { jobId, consumerId: consumer.id });

    if (needsBrowser) browserInstance = await launchBrowser();

    const dir = consumerUploadsDir(consumer.id);
    const id = nanoid(10);
    const storedName = `${id}.zip`;
    const safe = (consumer.name || 'client').toLowerCase().replace(/[^a-z0-9]+/g,'_');
    const date = new Date().toISOString().slice(0,10);
    const originalName = `${safe}_${date}_letters.zip`;
    const fullPath = path.join(dir, storedName);
    const out = fs.createWriteStream(fullPath);
    const archive = archiver('zip',{ zlib:{ level:9 } });
    archive.on('error', err => {
      logError('ARCHIVE_STREAM_ERROR', 'Archive stream error', err, { jobId });
      try{ res.status(500).json({ ok:false, errorCode:'ARCHIVE_STREAM_ERROR', message:'Zip error' }); }catch{}
    });

    archive.pipe(out);

    for(let i=0;i<job.letters.length;i++){
      const L = job.letters[i];
      const html = L.html || (L.htmlPath ? fs.readFileSync(L.htmlPath, 'utf-8') : fs.readFileSync(path.join(LETTERS_DIR, L.filename), 'utf-8'));

      const name = (L.filename||`letter${i}`).replace(/\.html?$/i,"") + '.pdf';

      if (L.useOcr) {
<<<<<<< HEAD
        const pdfBuffer = generateOcrPdf(html);
=======
        const pdfBuffer = generateOcrPdf(htmlToPlainText(html));
>>>>>>> baa55fa8
        try{ archive.append(pdfBuffer,{ name }); }catch(err){
          logError('ZIP_APPEND_FAILED', 'Failed to append PDF to archive', err, { jobId, letter: name });
          throw err;
        }
        continue;
      }

      const page = await browserInstance.newPage();
      const dataUrl = "data:text/html;charset=utf-8," + encodeURIComponent(html);
      await page.goto(dataUrl,{ waitUntil:'load', timeout:60000 });
      await page.emulateMediaType('screen');
      try{ await page.waitForFunction(()=>document.readyState==='complete',{timeout:60000}); }catch{}
      try{ await page.evaluate(()=> (document.fonts && document.fonts.ready) || Promise.resolve()); }catch{}
      await page.evaluate(()=> new Promise(r=>setTimeout(r,80)));
      const pdf = await page.pdf({ format:'Letter', printBackground:true, margin:{top:'1in',right:'1in',bottom:'1in',left:'1in'} });
      await page.close();
      const pdfBuffer = ensureBuffer(pdf);

      try{ archive.append(pdfBuffer,{ name }); }catch(err){
        logError('ZIP_APPEND_FAILED', 'Failed to append PDF to archive', err, { jobId, letter: name });
        throw err;
      }

    }

    await archive.finalize();
    await new Promise(resolve => out.on('close', resolve));
    const stat = await fs.promises.stat(fullPath);
    addFileMeta(consumer.id, {
      id,
      originalName,
      storedName,
      type: 'letters_zip',
      size: stat.size,
      mimetype: 'application/zip',
      uploadedAt: new Date().toISOString(),
    });
    addEvent(consumer.id, 'letters_portal_sent', { jobId, file: `/api/consumers/${consumer.id}/state/files/${storedName}` });
    logInfo('PORTAL_UPLOAD_SUCCESS', 'Portal ZIP stored', { jobId, consumerId: consumer.id });
    res.json({ ok:true });
  }catch(e){
    logError('PORTAL_UPLOAD_FAILED', 'Letters portal upload failed', e, { jobId });
    res.status(500).json({ ok:false, errorCode:'PORTAL_UPLOAD_FAILED', message:String(e) });
  }finally{
    try{ await browserInstance?.close(); }catch{}


  }
});

app.get("/api/jobs/:jobId/letters", (req, res) => {
  req.url = `/api/letters/${encodeURIComponent(req.params.jobId)}`;
  app._router.handle(req, res);
});
app.get("/api/jobs/:jobId/letters/:idx.html", (req, res) => {
  req.url = `/api/letters/${encodeURIComponent(req.params.jobId)}/${req.params.idx}.html`;
  app._router.handle(req, res);
});
app.get("/api/jobs/:jobId/letters/:idx.pdf", (req, res) => {
  req.url = `/api/letters/${encodeURIComponent(req.params.jobId)}/${req.params.idx}.pdf`;
  app._router.handle(req, res);
});

// =================== Consumer STATE (events + files) ===================
app.get("/api/consumers/:id/state", (req,res)=>{
  const cstate = listConsumerState(req.params.id);
  res.json({ ok:true, state: cstate });
});

// Upload an attachment (photo/proof/etc.)
const fileUpload = multer({ storage: multer.memoryStorage() });
app.post("/api/consumers/:id/state/upload", fileUpload.single("file"), async (req,res)=>{
  const db = loadDB();
  const consumer = db.consumers.find(c=>c.id===req.params.id);
  if(!consumer) return res.status(404).json({ ok:false, error:"Consumer not found" });
  if(!req.file) return res.status(400).json({ ok:false, error:"No file uploaded" });

  const dir = consumerUploadsDir(consumer.id);
  const id = nanoid(10);
  const ext = (req.file.originalname.match(/\.[a-z0-9]+$/i)||[""])[0] || "";
  const type = (req.body.type || '').toLowerCase().replace(/[^a-z0-9]+/g, '_') || 'doc';
  const safeName = (consumer.name || 'client').toLowerCase().replace(/[^a-z0-9]+/g, '_');
  const date = new Date().toISOString().slice(0,10);
  const storedName = `${id}${ext}`;
  const originalName = `${safeName}_${date}_${type}${ext}`;
  const fullPath = path.join(dir, storedName);
  await fs.promises.writeFile(fullPath, req.file.buffer);

  const rec = {
    id,
    originalName,
    storedName,
    type,
    size: req.file.size,
    mimetype: req.file.mimetype,
    uploadedAt: new Date().toISOString()
  };
  addFileMeta(consumer.id, rec);
  addEvent(consumer.id, "file_uploaded", { id, name: originalName, size: req.file.size });

  res.json({ ok:true, file: { ...rec, url: `/api/consumers/${consumer.id}/state/files/${storedName}` } });
});

// Serve a consumer file
app.get("/api/consumers/:id/state/files/:stored", (req,res)=>{
  const dir = consumerUploadsDir(req.params.id);
  const full = path.join(dir, path.basename(req.params.stored));
  if (!fs.existsSync(full)) return res.status(404).send("File not found");
  res.sendFile(full);
});

const PORT = process.env.PORT || 3000;
app.listen(PORT, ()=> {
  console.log(`CRM ready    http://localhost:${PORT}`);
  console.log(`DB           ${DB_PATH}`);
  console.log(`Letters dir  ${LETTERS_DIR}`);
  console.log(`Letters DB   ${LETTERS_DB_PATH}`);
});



// End of server.js<|MERGE_RESOLUTION|>--- conflicted
+++ resolved
@@ -32,7 +32,6 @@
   addReminder,
   processAllReminders,
 } from "./state.js";
-<<<<<<< HEAD
 function generateOcrPdf(html){
   const tmpDir = fs.mkdtempSync(path.join(os.tmpdir(), 'ocr-'));
   const htmlPath = path.join(tmpDir, 'letter.html');
@@ -40,29 +39,7 @@
   fs.writeFileSync(htmlPath, html, 'utf8');
   const script = path.join(__dirname, 'ocr_resistant_pdf.py');
   const res = spawnSync('python3', [script, '--in', htmlPath, '--out', pdfPath, '--preset', 'strong']);
-=======
-function htmlToPlainText(html){
-  return (html || "")
-    .replace(/<style[\s\S]*?<\/style>/gi, "")
-    .replace(/<script[\s\S]*?<\/script>/gi, "")
-    .replace(/<br\s*\/?>/gi, "\n")
-    .replace(/<\/(p|div|h[1-6]|li|tr|table)>/gi, "\n")
-    .replace(/<[^>]+>/g, "")
-    .replace(/\u00a0/g, " ")
-    .replace(/\r/g, "")
-    .replace(/\n{3,}/g, "\n\n")
-    .replace(/[ \t]+\n/g, "\n")
-    .trim();
-}
-
-function generateOcrPdf(text){
-  const tmpDir = fs.mkdtempSync(path.join(os.tmpdir(), 'ocr-'));
-  const txtPath = path.join(tmpDir, 'letter.txt');
-  const pdfPath = path.join(tmpDir, 'letter.pdf');
-  fs.writeFileSync(txtPath, text, 'utf8');
-  const script = path.join(__dirname, 'ocr_resistant_pdf.py');
-  const res = spawnSync('python3', [script, '--in', txtPath, '--out', pdfPath, '--preset', 'strong']);
->>>>>>> baa55fa8
+
   if(res.status !== 0){
     console.error(res.stderr?.toString() || 'OCR script failed');
     throw new Error('OCR script failed');
@@ -1130,12 +1107,8 @@
 
   if(useOcr){
     try{
-<<<<<<< HEAD
       const pdfBuffer = generateOcrPdf(html);
-=======
-      const text = htmlToPlainText(html);
-      const pdfBuffer = generateOcrPdf(text);
->>>>>>> baa55fa8
+
       res.setHeader("Content-Type","application/pdf");
       res.setHeader("Content-Disposition",`attachment; filename="${filenameBase}.pdf"`);
       console.log(`Generated OCR PDF for ${filenameBase} (${pdfBuffer.length} bytes)`);
@@ -1241,11 +1214,8 @@
       const name = (L.filename||`letter${i}`).replace(/\.html?$/i,"") + '.pdf';
 
       if (L.useOcr) {
-<<<<<<< HEAD
         const pdfBuffer = generateOcrPdf(L.html);
-=======
-        const pdfBuffer = generateOcrPdf(htmlToPlainText(L.html));
->>>>>>> baa55fa8
+
         try{ archive.append(pdfBuffer,{ name }); }catch(err){
           logError('ZIP_APPEND_FAILED', 'Failed to append PDF to archive', err, { jobId, letter: name });
           throw err;
@@ -1331,11 +1301,8 @@
 
       let pdfBuffer;
       if (L.useOcr) {
-<<<<<<< HEAD
         pdfBuffer = generateOcrPdf(html);
-=======
-        pdfBuffer = generateOcrPdf(htmlToPlainText(html));
->>>>>>> baa55fa8
+
       } else {
         const page = await browserInstance.newPage();
         const dataUrl = "data:text/html;charset=utf-8," + encodeURIComponent(html);
@@ -1428,11 +1395,8 @@
       const name = (L.filename||`letter${i}`).replace(/\.html?$/i,"") + '.pdf';
 
       if (L.useOcr) {
-<<<<<<< HEAD
         const pdfBuffer = generateOcrPdf(html);
-=======
-        const pdfBuffer = generateOcrPdf(htmlToPlainText(html));
->>>>>>> baa55fa8
+
         try{ archive.append(pdfBuffer,{ name }); }catch(err){
           logError('ZIP_APPEND_FAILED', 'Failed to append PDF to archive', err, { jobId, letter: name });
           throw err;
