// server.js
import express from "express";
import fs from "fs";
import path from "path";
import { fileURLToPath } from "url";
import { createRequire } from "module";
import multer from "multer";
import { nanoid } from "nanoid";
import { spawn, spawnSync } from "child_process";
import { htmlToPdfBuffer } from "./pdfUtils.js";
import crypto from "crypto";
import os from "os";
import archiver from "archiver";
import puppeteer from "puppeteer";
import nodeFetch from "node-fetch";

import { PassThrough } from "stream";

import { logInfo, logError, logWarn } from "./logger.js";

import { ensureBuffer, readJson, writeJson } from "./utils.js";
import { sendCertifiedMail } from "./simpleCertifiedMail.js";
import { listEvents as listCalendarEvents, createEvent as createCalendarEvent, updateEvent as updateCalendarEvent, deleteEvent as deleteCalendarEvent, freeBusy as calendarFreeBusy } from "./googleCalendar.js";

const fetchFn = globalThis.fetch || nodeFetch;



import { generateLetters, generatePersonalInfoLetters, generateInquiryLetters, generateDebtCollectorLetters, modeCopy } from "./letterEngine.js";
import { PLAYBOOKS } from "./playbook.js";
import { normalizeReport, renderHtml, savePdf } from "./creditAuditTool.js";
import {
  listConsumerState,
  addEvent,
  addFileMeta,
  consumerUploadsDir,
  addReminder,
  processAllReminders,
} from "./state.js";
function injectStyle(html, css){
  if(/<head[^>]*>/i.test(html)){
    return html.replace(/<\/head>/i, `<style>${css}</style></head>`);
  }
  return `<style>${css}</style>` + html;
}
async function generateOcrPdf(html){
  const noise = "iVBORw0KGgoAAAANSUhEUgAAAB4AAAAeCAYAAAA7MK6iAAAAqElEQVR4nM1XSRKAMAjrO/n/Qzw5HpQlJNTm5EyRUBpDXeuBrRjZehteYpSwEm9o4u6uoffMeUaSjx1PFdsKiIjKRajVDhMr29UWW7b2q6ioYiQiYYm2wmsXYi6psajssFJIGDM+rRQem4mwXaTSRF45pp1J/sVQFwhW0SODItoRens5xqBcZCI58rpzQzaVFPFUwqjNmX9/5lXM4LGz7xRAER/xf0WRXElyH0vwJrWaAAAAAElFTkSuQmCC";
  const ocrCss = `
    .ocr{position:relative;}
    .ocr::before{
      content:"";
      position:absolute;
      inset:0;
      pointer-events:none;
      background-image:
        repeating-linear-gradient(0deg, rgba(100,100,100,0.15) 0, rgba(100,100,100,0.15) 1px, transparent 1px, transparent 32px),
        repeating-linear-gradient(90deg, rgba(100,100,100,0.15) 0, rgba(100,100,100,0.15) 1px, transparent 1px, transparent 32px),
        repeating-linear-gradient(45deg, rgba(120,120,120,0.35) 0, rgba(120,120,120,0.35) 4px, transparent 4px, transparent 200px),
        url('data:image/png;base64,${noise}');
      background-size:32px 32px,32px 32px,200px 200px,30px 30px;
    }`;
  const injected = injectStyle(html, ocrCss);
  return await htmlToPdfBuffer(injected);

}


const __filename = fileURLToPath(import.meta.url);
const __dirname = path.dirname(__filename);

const SETTINGS_PATH = path.join(__dirname, "settings.json");
function loadSettings(){
  return readJson(SETTINGS_PATH, {
    openaiApiKey: "",
    hibpApiKey: "",
    rssFeedUrl: "https://hnrss.org/frontpage",
    googleCalendarToken: "",
    googleCalendarId: "",
  });
}

function saveSettings(data){ writeJson(SETTINGS_PATH, data); }

async function detectChromium(){
  if(process.env.PUPPETEER_EXECUTABLE_PATH) return process.env.PUPPETEER_EXECUTABLE_PATH;
  const candidates = [
    '/usr/bin/chromium',
    '/usr/bin/chromium-browser',
    '/snap/bin/chromium',
    '/usr/bin/google-chrome',
    '/usr/bin/google-chrome-stable'
  ];
  for(const p of candidates){
    try{
      await fs.promises.access(p, fs.constants.X_OK);
      const check = spawnSync(p, ['--version'], { stdio:'ignore' });
      if(check.status === 0) return p;
    }catch{}
  }
  return null;
}

async function launchBrowser(){
  const execPath = await detectChromium();
  const opts = {
    headless:true,
    args:['--no-sandbox','--disable-setuid-sandbox','--disable-dev-shm-usage','--disable-gpu','--no-zygote','--single-process']
  };
  if(execPath) opts.executablePath = execPath;
  return puppeteer.launch(opts);
}

const require = createRequire(import.meta.url);
let nodemailer = null;
try {
  nodemailer = require("nodemailer");
} catch (e) {
  console.warn("Nodemailer not installed");
}

const app = express();
app.use(express.json({ limit: "10mb" }));
let mailer = null;
if(nodemailer && process.env.SMTP_HOST){
  mailer = nodemailer.createTransport({
    host: process.env.SMTP_HOST,
    port: Number(process.env.SMTP_PORT || 587),
    secure: false,
    auth: process.env.SMTP_USER ? { user: process.env.SMTP_USER, pass: process.env.SMTP_PASS } : undefined
  });
}

// Basic request logging for debugging
app.use((req, res, next) => {
  const start = Date.now();
  res.on("finish", () => {
    const ms = Date.now() - start;
    console.log(`${new Date().toISOString()} ${req.method} ${req.originalUrl} -> ${res.statusCode} ${ms}ms`);
  });
  next();
});

process.on("unhandledRejection", err => {
  logError("UNHANDLED_REJECTION", "Unhandled promise rejection", err);
});
process.on("uncaughtException", err => {
  logError("UNCAUGHT_EXCEPTION", "Uncaught exception", err);
});
process.on("warning", warn => {
  logWarn("NODE_WARNING", warn.message, { stack: warn.stack });
});

// Basic resource monitoring to catch memory or CPU spikes
const MAX_RSS_MB = Number(process.env.MAX_RSS_MB || 512);
<<<<<<< HEAD
const RESOURCE_CHECK_MS = Number(process.env.RESOURCE_CHECK_MS || 60_000);
=======
>>>>>>> 1196ec8d
let lastCpu = process.cpuUsage();
setInterval(() => {
  try {
    const { rss } = process.memoryUsage();
    if (rss > MAX_RSS_MB * 1024 * 1024) {
      logWarn("HIGH_MEMORY_USAGE", "Memory usage high", { rss });
    }
    const cpu = process.cpuUsage(lastCpu);
    lastCpu = process.cpuUsage();
    const cpuMs = (cpu.user + cpu.system) / 1000;
    if (cpuMs > 1000) {
      logWarn("HIGH_CPU_USAGE", "CPU usage high", { cpuMs });
    }
  } catch (e) {
    logWarn("RESOURCE_MONITOR_FAILED", e.message);
  }
<<<<<<< HEAD
}, RESOURCE_CHECK_MS);
=======
}, 60_000);
>>>>>>> 1196ec8d

// Scheduler that respects OpenAI rate-limit headers
class RateLimitScheduler {
  constructor() {
    this.limitRequests = Number(process.env.OPENAI_RPM) || Infinity;
    this.limitTokens = Number(process.env.OPENAI_TPM) || Infinity;
    this.remainingRequests = this.limitRequests;
    this.remainingTokens = this.limitTokens;
    this.resetRequests = 0;
    this.resetTokens = 0;
    this.avgTokens = 1000; // initial guess
    this.count = 0;
    this.concurrency = 1;
    this.intervalMs = 0;
    this.active = 0;
    this.queue = [];
    this.slotTimes = [0];
    this.globalReset = 0;
    this.maxConcurrency = Number(process.env.OPENAI_MAX_CONCURRENCY || Infinity);
  }

  get nextAllowed(){
    return Math.max(Math.min(...this.slotTimes), this.globalReset);
  }

  updateFromHeaders(h) {
    const toNum = v => (v === null ? NaN : Number(v));
    const lr = toNum(h.get("x-ratelimit-limit-requests"));
    const lt = toNum(h.get("x-ratelimit-limit-tokens"));
    const rr = toNum(h.get("x-ratelimit-remaining-requests"));
    const rt = toNum(h.get("x-ratelimit-remaining-tokens"));
    const rrs = toNum(h.get("x-ratelimit-reset-requests"));
    const rts = toNum(h.get("x-ratelimit-reset-tokens"));
    if (!isNaN(lr)) this.limitRequests = lr;
    if (!isNaN(lt)) this.limitTokens = lt;
    if (!isNaN(rr)) this.remainingRequests = rr;
    if (!isNaN(rt)) this.remainingTokens = rt;
    if (!isNaN(rrs)) this.resetRequests = Date.now() + rrs * 1000;
    if (!isNaN(rts)) this.resetTokens = Date.now() + rts * 1000;

    this.intervalMs = isFinite(this.limitRequests) ? 60000 / this.limitRequests : 0;
    const safeConcurrency = Math.min(
      this.limitRequests,
      Math.floor(this.limitTokens / Math.max(this.avgTokens, 1)),
      this.maxConcurrency
    );
    this.concurrency = Math.max(1, safeConcurrency);
    while (this.slotTimes.length < this.concurrency) this.slotTimes.push(0);
    if (this.slotTimes.length > this.concurrency) this.slotTimes.length = this.concurrency;

    if (this.remainingRequests <= 0 || this.remainingTokens <= 0) {
      this.globalReset = Math.max(this.resetRequests, this.resetTokens);
    } else {
      this.globalReset = 0;
    }
  }

  updateUsage(tokens) {
    if (typeof tokens === "number" && tokens > 0) {
      this.count++;
      this.avgTokens = (this.avgTokens * (this.count - 1) + tokens) / this.count;
      const safeConcurrency = Math.min(
        this.limitRequests,
        Math.floor(this.limitTokens / Math.max(this.avgTokens, 1)),
        this.maxConcurrency
      );
      this.concurrency = Math.max(1, safeConcurrency);
      while (this.slotTimes.length < this.concurrency) this.slotTimes.push(0);
      if (this.slotTimes.length > this.concurrency) this.slotTimes.length = this.concurrency;
    }
  }

  async schedule(fn) {
    return new Promise((resolve, reject) => {
      this.queue.push({ fn, resolve, reject });
      this._dequeue();
    });
  }

  _dequeue() {
    if (this.active >= this.concurrency) return;
    if (!this.queue.length) return;

    const now = Date.now();
    const nextSlot = Math.min(...this.slotTimes);
    const nextAllowed = Math.max(nextSlot, this.globalReset);
    const wait = Math.max(0, nextAllowed - now);
    if (wait > 0) {
      setTimeout(() => this._dequeue(), wait);
      return;
    }

    const idx = this.slotTimes.indexOf(nextSlot);
    const task = this.queue.shift();
    this.active++;
    this.slotTimes[idx] = now + this.intervalMs;

    Promise.resolve()
      .then(task.fn)
      .then(res => {
        this.active--;
        task.resolve(res);
        this._dequeue();
      })
      .catch(err => {
        this.active--;
        task.reject(err);
        this._dequeue();
      });

    if (this.active < this.concurrency && this.queue.length) {
      this._dequeue();
    }
  }
}

const openAIScheduler = new RateLimitScheduler();

async function fetchWithRetries(url, options, maxRetries = 5, scheduler, onResponse) {
  for (let attempt = 0; attempt <= maxRetries; attempt++) {
    try {
      const resp = scheduler
        ? await scheduler.schedule(() => fetchFn(url, options))
        : await fetchFn(url, options);

      if (onResponse) {
        try { onResponse(resp); } catch {}
      }


      if (resp.ok) return resp;

      const status = resp.status;
      if ((status === 429 || status >= 500) && attempt < maxRetries) {
        const ra = Number(resp.headers.get("retry-after"));
        let wait = ra ? ra * 1000 : Math.pow(2, attempt) * 1000;
        if (scheduler) {
          const extra = scheduler.nextAllowed - Date.now();
          if (extra > wait) wait = extra;
        }
        const jitter = Math.random() * 1000;
        logWarn("OPENAI_RETRY", `Retrying after HTTP ${status}`, { attempt: attempt + 1, wait });
        await new Promise(r => setTimeout(r, wait + jitter));

        continue;
      }

      const errText = await resp.text().catch(() => "");
      throw new Error(`HTTP ${status}: ${errText}`);
    } catch (err) {
      if (attempt >= maxRetries) {
        logError("OPENAI_FETCH_FAILED", err.message, err);
        throw err;
      }
      let wait = Math.pow(2, attempt) * 1000;
      if (scheduler) {
        const extra = scheduler.nextAllowed - Date.now();
        if (extra > wait) wait = extra;
      }
      const jitter = Math.random() * 1000;
      logWarn("OPENAI_RETRY", err.message, { attempt: attempt + 1, wait });
      await new Promise(r => setTimeout(r, wait + jitter));

    }
  }
  throw new Error("Failed after retries");
}

async function rewordWithAI(text, tone) {
  const key = loadSettings().openaiApiKey || process.env.OPENAI_API_KEY;
  if (!key || !text) return text;
<<<<<<< HEAD

  // guard against extremely large inputs that could exhaust memory
  const MAX_CHARS = Number(process.env.AI_MAX_CHARS || 100_000);
  if (text.length > MAX_CHARS) {
    logWarn("AI_INPUT_TRUNCATED", "Truncating AI input", { size: text.length });
    text = text.slice(0, MAX_CHARS);
  }

  const CHUNK_SIZE = Number(process.env.AI_CHUNK_SIZE || 2000);
  const MAX_TOKENS = Number(process.env.AI_MAX_TOKENS || 256);
  let output = "";
  for (let i = 0; i < text.length; i += CHUNK_SIZE) {
    const segment = text.slice(i, i + CHUNK_SIZE);
    const payload = {
      model: "gpt-4.1-mini",
      max_tokens: MAX_TOKENS,
=======
  const CHUNK_SIZE = 2000;
  let output = "";
  for (let i = 0; i < text.length; i += CHUNK_SIZE) {
    const segment = text.slice(i, i + CHUNK_SIZE);

    const payload = {
      model: "gpt-4.1-mini",
      max_tokens: 256,
>>>>>>> 1196ec8d
      stream: true,
      messages: [
        { role: "system", content: "You reword credit dispute statements." },
        {
          role: "user",
          content: `Tone: ${tone}\nReword the following text. Do not use the \"—\" character.\nText: ${segment}`,
        },
      ],
    };

    try {
      const resp = await fetchWithRetries(
        "https://api.openai.com/v1/chat/completions",
        {
          method: "POST",
          headers: {
            "Content-Type": "application/json",
            Authorization: `Bearer ${key}`,
          },
          body: JSON.stringify(payload),
        },
        5,
        openAIScheduler,
        r => openAIScheduler.updateFromHeaders(r.headers)
      );

      let segOut = "";
<<<<<<< HEAD
=======

>>>>>>> 1196ec8d
      const decoder = new TextDecoder();
      let buffer = "";
      for await (const streamChunk of resp.body) {
        buffer += decoder.decode(streamChunk, { stream: true });
        const parts = buffer.split("\n\n");
        buffer = parts.pop();
        for (const part of parts) {
          const line = part.trim();
          if (!line.startsWith("data:")) continue;
          const data = line.slice(5).trim();
          if (data === "[DONE]") break;
          try {
            const json = JSON.parse(data);
            const token = json.choices?.[0]?.delta?.content;
            if (token) segOut += token;
          } catch {}
        }
        // prevent buffer from growing indefinitely in malformed streams
        if (buffer.length > 10_000) buffer = buffer.slice(-1_000);
      }
      openAIScheduler.updateUsage(payload.max_tokens);
      output += (segOut.trim() || segment).replace(/—/g, "-");
    } catch (e) {
      logError("AI_REWORD_FAILED", "OpenAI API error", e);
      output += segment;
    }
  }
<<<<<<< HEAD
=======

  return output;
>>>>>>> 1196ec8d

  return output;
}

// periodically surface due letter reminders
processAllReminders();
setInterval(() => {
  try { processAllReminders(); }
  catch (e) { console.error("Reminder check failed", e); }
}, 60 * 60 * 1000);

// ---------- Static UI ----------
const PUBLIC_DIR = path.join(__dirname, "public");
app.use(express.static(PUBLIC_DIR));
app.get("/", (_req, res) => res.sendFile(path.join(PUBLIC_DIR, "index.html")));
app.get("/dashboard", (_req, res) => res.sendFile(path.join(PUBLIC_DIR, "dashboard.html")));
app.get("/clients", (_req, res) => res.sendFile(path.join(PUBLIC_DIR, "index.html")));
app.get("/leads", (_req, res) => res.sendFile(path.join(PUBLIC_DIR, "leads.html")));
app.get("/schedule", (_req, res) => res.sendFile(path.join(PUBLIC_DIR, "schedule.html")));
app.get("/my-company", (_req, res) => res.sendFile(path.join(PUBLIC_DIR, "my-company.html")));
app.get("/billing", (_req, res) => res.sendFile(path.join(PUBLIC_DIR, "billing.html")));
app.get(["/letters", "/letters/:jobId"], (_req, res) =>
  res.sendFile(path.join(PUBLIC_DIR, "letters.html"))
);
app.get("/library", (_req, res) => res.sendFile(path.join(PUBLIC_DIR, "library.html")));
app.get("/quiz", (_req,res)=> res.sendFile(path.join(PUBLIC_DIR, "quiz.html")));
app.get("/settings", (_req,res)=> res.sendFile(path.join(PUBLIC_DIR, "settings.html")));
app.get("/portal/:id", (req, res) => {
  const db = loadDB();
  const consumer = db.consumers.find(c => c.id === req.params.id);
  if (!consumer) return res.status(404).send("Portal not found");
  const tmpl = fs.readFileSync(path.join(PUBLIC_DIR, "client-portal-template.html"), "utf-8");
  const html = tmpl.replace(/{{name}}/g, consumer.name);
  res.send(html);
});

app.get("/api/settings", (_req, res) => {
  res.json({ ok: true, settings: loadSettings() });
});

app.post("/api/settings", (req, res) => {
  const {
    openaiApiKey = "",
    hibpApiKey = "",
    rssFeedUrl = "",
    googleCalendarToken = "",
    googleCalendarId = "",
  } = req.body || {};
  saveSettings({ openaiApiKey, hibpApiKey, rssFeedUrl, googleCalendarToken, googleCalendarId });

  res.json({ ok: true });
});

app.get("/api/calendar/events", async (_req, res) => {
  try {
    const events = await listCalendarEvents();
    res.json({ ok: true, events });
  } catch (e) {
    res.status(500).json({ ok: false, error: e.message });
  }
});

app.post("/api/calendar/events", async (req, res) => {
  try {
    const ev = await createCalendarEvent(req.body);
    res.json({ ok: true, event: ev });
  } catch (e) {
    res.status(500).json({ ok: false, error: e.message });
  }
});

app.put("/api/calendar/events/:id", async (req, res) => {
  try {
    const ev = await updateCalendarEvent(req.params.id, req.body);
    res.json({ ok: true, event: ev });
  } catch (e) {
    res.status(500).json({ ok: false, error: e.message });
  }
});

app.delete("/api/calendar/events/:id", async (req, res) => {
  try {
    await deleteCalendarEvent(req.params.id);
    res.json({ ok: true });
  } catch (e) {
    res.status(500).json({ ok: false, error: e.message });
  }
});

app.post("/api/calendar/freebusy", async (req, res) => {
  try {
    const { timeMin, timeMax } = req.body || {};
    const fb = await calendarFreeBusy(timeMin, timeMax);
    res.json({ ok: true, fb });
  } catch (e) {
    res.status(500).json({ ok: false, error: e.message });
  }
});

// ---------- Simple JSON "DB" ----------

const DB_PATH = path.join(__dirname, "db.json");
function loadDB(){ return readJson(DB_PATH, { consumers: [] }); }
function saveDB(db){ writeJson(DB_PATH, db); }

const LETTERS_DB_PATH = path.join(__dirname, "letters-db.json");
const LETTERS_DEFAULT = { jobs: [], templates: [], sequences: [], contracts: [] };
function loadLettersDB(){
  const db = readJson(LETTERS_DB_PATH, null);
  if(db){
    console.log(`Loaded letters DB with ${db.jobs?.length || 0} jobs`);
    return db;
  }
  console.warn("letters-db.json missing or invalid, using empty structure");
  return { jobs: [], templates: [], sequences: [], contracts: [] };
}

function saveLettersDB(db){

  writeJson(LETTERS_DB_PATH, db);
  console.log(`Saved letters DB with ${db.jobs.length} jobs`);
};
function recordLettersJob(consumerId, jobId, letters){
  console.log(`Recording letters job ${jobId} for consumer ${consumerId}`);
  const db = loadLettersDB();
  db.jobs.push({ consumerId, jobId, createdAt: Date.now(), letters: letters.map(L=>({ filename:L.filename, bureau:L.bureau, creditor:L.creditor })) });
  saveLettersDB(db);
}
if(!fs.existsSync(LETTERS_DB_PATH)){
  console.log(`letters-db.json not found. Initializing at ${LETTERS_DB_PATH}`);
  saveLettersDB(LETTERS_DEFAULT);
}

const LEADS_DB_PATH = path.join(__dirname, "leads-db.json");
function loadLeadsDB(){ return readJson(LEADS_DB_PATH, { leads: [] }); }
function saveLeadsDB(db){ writeJson(LEADS_DB_PATH, db); }

const INVOICES_DB_PATH = path.join(__dirname, "invoices-db.json");
function loadInvoicesDB(){ return readJson(INVOICES_DB_PATH, { invoices: [] }); }
function saveInvoicesDB(db){ writeJson(INVOICES_DB_PATH, db); }


function renderInvoiceHtml(inv, company = {}, consumer = {}) {
  return `<!DOCTYPE html><html><head><meta charset="utf-8"/>
  <style>
    body { font-family: sans-serif; margin:40px; }
    h1 { text-align:center; }
    table { width:100%; border-collapse:collapse; margin-top:20px; }
    th, td { padding:8px; border-bottom:1px solid #ddd; text-align:left; }
  </style>
  </head><body>
  <h1>${company.name || 'Invoice'}</h1>
  <p><strong>Bill To:</strong> ${consumer.name || ''}</p>
  <table>
    <thead><tr><th>Description</th><th>Amount</th><th>Due</th></tr></thead>
    <tbody><tr><td>${inv.desc}</td><td>$${Number(inv.amount).toFixed(2)}</td><td>${inv.due || ''}</td></tr></tbody>
  </table>
  </body></html>`;
}


// ---------- Upload handling ----------
const upload = multer({ storage: multer.memoryStorage() });

// ---------- Python Analyzer Bridge ----------
async function runPythonAnalyzer(htmlContent){
  const scriptPath = path.join(__dirname, "metro2_audit_multi.py");
  await fs.promises.access(scriptPath, fs.constants.R_OK)
    .catch(()=>{ throw new Error(`Analyzer not found or unreadable: ${scriptPath}`); });
  const tmpDir = await fs.promises.mkdtemp(path.join(os.tmpdir(),"metro2-"));
  const htmlPath = path.join(tmpDir,"report.html");
  const outPath  = path.join(tmpDir,"report.json");
  await fs.promises.writeFile(htmlPath, htmlContent, "utf-8");

  const py = spawn("python3", [scriptPath,"-i",htmlPath,"-o",outPath], { stdio:["ignore","pipe","pipe"] });
  let stdout="", stderr="";
  py.stdout.on("data",d=>stdout+=d.toString());
  py.stderr.on("data",d=>stderr+=d.toString());

  return new Promise((resolve,reject)=>{
    py.on("error", async(err) => {
      try { await fs.promises.rm(tmpDir,{recursive:true,force:true}); }catch{}
      reject(err);
    });
    py.on("close", async(code)=>{
      try{
        if(code!==0) throw new Error(`Analyzer exit ${code}\n${stderr}\n${stdout}`);
        await fs.promises.access(outPath, fs.constants.R_OK);
        const raw = await fs.promises.readFile(outPath, "utf-8");
        const json = JSON.parse(raw);
        resolve(json);
      }catch(e){ reject(e); }
      finally{ try{ await fs.promises.rm(tmpDir,{recursive:true,force:true}); }catch{} }
    });
  });
}

// =================== Consumers ===================
app.get("/api/consumers", (_req,res)=> res.json(loadDB()));
app.post("/api/consumers", (req,res)=>{
  const db = loadDB();
  const id = nanoid(10);
  const consumer = {
    id,
    name: req.body.name || "Unnamed",
    email: req.body.email || "",
    phone: req.body.phone || "",
    addr1: req.body.addr1 || "",
    addr2: req.body.addr2 || "",
    city:  req.body.city  || "",
    state: req.body.state || "",
    zip:   req.body.zip   || "",
    ssn_last4: req.body.ssn_last4 || "",
    dob: req.body.dob || "",
    sale: Number(req.body.sale) || 0,
    paid: Number(req.body.paid) || 0,
    status: req.body.status || "active",

    reports: []
  };
  db.consumers.push(consumer);
  saveDB(db);
  // log event
  addEvent(id, "consumer_created", { name: consumer.name });
  res.json({ ok:true, consumer });
});

app.put("/api/consumers/:id", (req,res)=>{
  const db = loadDB();
  const c = db.consumers.find(x=>x.id===req.params.id);
  if(!c) return res.status(404).json({ ok:false, error:"Consumer not found" });
  Object.assign(c, {
    name:req.body.name??c.name, email:req.body.email??c.email, phone:req.body.phone??c.phone,
    addr1:req.body.addr1??c.addr1, addr2:req.body.addr2??c.addr2, city:req.body.city??c.city,
    state:req.body.state??c.state, zip:req.body.zip??c.zip, ssn_last4:req.body.ssn_last4??c.ssn_last4,
    dob:req.body.dob??c.dob,
    sale: req.body.sale !== undefined ? Number(req.body.sale) : c.sale,
    paid: req.body.paid !== undefined ? Number(req.body.paid) : c.paid,
    status: req.body.status ?? c.status ?? "active"

  });
  saveDB(db);
  addEvent(c.id, "consumer_updated", { fields: Object.keys(req.body||{}) });
  res.json({ ok:true, consumer:c });
});

app.delete("/api/consumers/:id", (req,res)=>{
  const db=loadDB();
  const i=db.consumers.findIndex(c=>c.id===req.params.id);
  if(i===-1) return res.status(404).json({ ok:false, error:"Consumer not found" });
  const removed = db.consumers[i];
  db.consumers.splice(i,1);
  saveDB(db);
  addEvent(removed.id, "consumer_deleted", {});
  res.json({ ok:true });
});

// =================== Leads ===================
app.get("/api/leads", (_req,res)=> res.json({ ok:true, ...loadLeadsDB() }));


app.post("/api/leads", (req,res)=>{
  const db = loadLeadsDB();
  const id = nanoid(10);
  const lead = {
    id,
    name: req.body.name || "",
    email: req.body.email || "",
    phone: req.body.phone || "",
    source: req.body.source || "",
    notes: req.body.notes || "",
    status: "new"

  };
  db.leads.push(lead);
  saveLeadsDB(db);
  res.json({ ok:true, lead });
});

app.put("/api/leads/:id", (req,res)=>{
  const db = loadLeadsDB();
  const lead = db.leads.find(l=>l.id===req.params.id);
  if(!lead) return res.status(404).json({ error:"Not found" });
  Object.assign(lead, {
    name: req.body.name ?? lead.name,
    email: req.body.email ?? lead.email,
    phone: req.body.phone ?? lead.phone,
    source: req.body.source ?? lead.source,
    notes: req.body.notes ?? lead.notes,
    status: req.body.status ?? lead.status
  });
  saveLeadsDB(db);
  res.json({ ok:true, lead });
});

app.delete("/api/leads/:id", (req,res)=>{
  const db = loadLeadsDB();
  const idx = db.leads.findIndex(l=>l.id===req.params.id);
  if(idx === -1) return res.status(404).json({ error:"Not found" });
  db.leads.splice(idx,1);
  saveLeadsDB(db);
  res.json({ ok:true });
});

// =================== Invoices ===================
app.get("/api/invoices/:consumerId", (req,res)=>{
  const db = loadInvoicesDB();
  const list = db.invoices.filter(inv => inv.consumerId === req.params.consumerId);
  res.json({ ok:true, invoices: list });
});

app.post("/api/invoices", async (req,res)=>{
  const db = loadInvoicesDB();
  const inv = {
    id: nanoid(10),
    consumerId: req.body.consumerId,
    desc: req.body.desc || "",
    amount: Number(req.body.amount) || 0,
    due: req.body.due || null,
    paid: !!req.body.paid,
    pdf: null,
  };

  let result;
  try {
    const company = req.body.company || {};
    const mainDb = loadDB();
    const consumer = mainDb.consumers.find(c => c.id === inv.consumerId) || {};
    const html = renderInvoiceHtml(inv, company, consumer);
    result = await savePdf(html);
    let ext = path.extname(result.path);
    if (result.warning || ext !== ".pdf") {
      console.error("Invoice PDF generation failed", result.warning);
      ext = ".html";
    }
    const mime = ext === ".pdf" ? "application/pdf" : "text/html";

    const uploadsDir = consumerUploadsDir(inv.consumerId);
    const fid = nanoid(10);
    const storedName = `${fid}${ext}`;
    const dest = path.join(uploadsDir, storedName);
    await fs.promises.copyFile(result.path, dest);
    const stat = await fs.promises.stat(dest);
    addFileMeta(inv.consumerId, {
      id: fid,
      originalName: `invoice_${inv.id}${ext}`,
      storedName,
      type: "invoice",
      size: stat.size,
      mimetype: mime,
      uploadedAt: new Date().toISOString(),
    });
    inv.pdf = storedName;
  } catch (err) {
    console.error("Failed to generate invoice PDF", err);
  }

  const payLink = req.body.payLink || `https://pay.example.com/${inv.id}`;
  addEvent(inv.consumerId, "message", {
    from: "system",
    text: `Payment due for ${inv.desc} ($${inv.amount.toFixed(2)}). Pay here: ${payLink}`,
  });


  db.invoices.push(inv);
  saveInvoicesDB(db);
  res.json({ ok:true, invoice: inv, warning: result?.warning });
});

app.put("/api/invoices/:id", (req,res)=>{
  const db = loadInvoicesDB();
  const inv = db.invoices.find(i=>i.id===req.params.id);
  if(!inv) return res.status(404).json({ ok:false, error:"Not found" });
  if(req.body.desc !== undefined) inv.desc = req.body.desc;
  if(req.body.amount !== undefined) inv.amount = Number(req.body.amount) || 0;
  if(req.body.due !== undefined) inv.due = req.body.due;
  if(req.body.paid !== undefined) inv.paid = !!req.body.paid;
  saveInvoicesDB(db);
  res.json({ ok:true, invoice: inv });
});

// =================== Messages ===================
app.get("/api/messages", (_req, res) => {
  const db = loadDB();
  const all = [];
  for (const c of db.consumers || []) {
    const cstate = listConsumerState(c.id);
    const msgs = (cstate.events || [])
      .filter(e => e.type === "message")
      .map(m => ({ ...m, consumer: { id: c.id, name: c.name || "" } }));
    all.push(...msgs);
  }
  all.sort((a, b) => new Date(b.at) - new Date(a.at));
  res.json({ ok: true, messages: all });
});

app.get("/api/messages/:consumerId", (req,res)=>{
  const cstate = listConsumerState(req.params.consumerId);
  const msgs = (cstate.events || []).filter(e=>e.type === "message");
  res.json({ ok:true, messages: msgs });
});

app.post("/api/messages/:consumerId", (req,res)=>{
  const text = req.body.text || "";
  const from = req.body.from || "host";
  addEvent(req.params.consumerId, "message", { from, text });
  res.json({ ok:true });
});

app.post("/api/consumers/:consumerId/events", (req,res)=>{
  const { type, payload } = req.body || {};
  if(!type){
    return res.status(400).json({ ok:false, error:'type required' });
  }
  addEvent(req.params.consumerId, type, payload || {});
  res.json({ ok:true });
});

// =================== Templates / Sequences / Contracts ===================
function defaultTemplates(){
  return [
    { id: "identity", ...modeCopy("identity", "delete", true) },
    { id: "breach",   ...modeCopy("breach", "delete", true) },
    { id: "assault",  ...modeCopy("assault", "delete", true) },
    { id: "standard", ...modeCopy(null, "delete", true) }
  ];
}
app.get("/api/templates/defaults", (_req,res)=>{
  res.json({ ok:true, templates: defaultTemplates() });
});
app.get("/api/templates", (_req,res)=>{
  const db = loadLettersDB();
  if(!db.templates || db.templates.length === 0){
    db.templates = defaultTemplates();
    saveLettersDB(db);
  }
  res.json({
    ok: true,
    templates: db.templates,
    sequences: db.sequences || [],
    contracts: db.contracts || []
  });
});

app.post("/api/templates", (req,res)=>{
  const db = loadLettersDB();
  db.templates = db.templates || [];
  const { id = nanoid(8), heading = "", intro = "", ask = "", afterIssues = "", evidence = "" } = req.body || {};
  const existing = db.templates.find(t => t.id === id);
  const tpl = { id, heading, intro, ask, afterIssues, evidence };
  if(existing){ Object.assign(existing, tpl); }
  else { db.templates.push(tpl); }
  saveLettersDB(db);
  res.json({ ok:true, template: tpl });
});

app.post("/api/sequences", (req,res)=>{
  const db = loadLettersDB();
  db.sequences = db.sequences || [];
  const { id = nanoid(8), name = "", templates = [] } = req.body || {};
  const existing = db.sequences.find(s => s.id === id);
  const seq = { id, name, templates };
  if(existing){ Object.assign(existing, seq); }
  else { db.sequences.push(seq); }
  saveLettersDB(db);
  res.json({ ok:true, sequence: seq });
});

app.post("/api/contracts", (req,res)=>{
  const db = loadLettersDB();
  const ct = { id: nanoid(8), name: req.body.name || "", body: req.body.body || "" };
  db.contracts = db.contracts || [];
  db.contracts.push(ct);
  saveLettersDB(db);
  res.json({ ok:true, contract: ct });
});


// Upload HTML -> analyze -> save under consumer
app.post("/api/consumers/:id/upload", upload.single("file"), async (req,res)=>{
  const db=loadDB();
  const consumer = db.consumers.find(c=>c.id===req.params.id);
  if(!consumer) return res.status(404).json({ ok:false, error:"Consumer not found" });
  if(!req.file) return res.status(400).json({ ok:false, error:"No file uploaded" });

  try{
    const analyzed = await runPythonAnalyzer(req.file.buffer.toString("utf-8"));
    const rid = nanoid(8);
    // store original uploaded file so clients can access it from document center
    const uploadDir = consumerUploadsDir(consumer.id);
    const ext = (req.file.originalname.match(/\.[a-z0-9]+$/i)||[""])[0] || "";
    const storedName = `${rid}${ext}`;
    await fs.promises.writeFile(path.join(uploadDir, storedName), req.file.buffer);
    addFileMeta(consumer.id, {
      id: rid,
      originalName: req.file.originalname,
      storedName,
      size: req.file.size,
      mimetype: req.file.mimetype,
      uploadedAt: new Date().toISOString(),
    });
    consumer.reports.unshift({
      id: rid,
      uploadedAt: new Date().toISOString(),
      filename: req.file.originalname,
      size: req.file.size,
      summary: { tradelines: analyzed?.tradelines?.length || 0 },
      data: analyzed
    });
    saveDB(db);
    addEvent(consumer.id, "report_uploaded", {
      reportId: rid,
      filename: req.file.originalname,
      size: req.file.size
    });
    res.json({ ok:true, reportId: rid });
  }catch(e){
    console.error("Analyzer error:", e);
    res.status(500).json({ ok:false, error: String(e) });
  }
});

app.get("/api/consumers/:id/reports", (req,res)=>{
  const db=loadDB();
  const c=db.consumers.find(x=>x.id===req.params.id);
  if(!c) return res.status(404).json({ ok:false, error:"Consumer not found" });
  res.json({ ok:true, reports: c.reports.map(r=>({ id:r.id, uploadedAt:r.uploadedAt, filename:r.filename, summary:r.summary })) });
});

app.get("/api/consumers/:id/report/:rid", (req,res)=>{
  const db=loadDB();
  const c=db.consumers.find(x=>x.id===req.params.id);
  if(!c) return res.status(404).json({ ok:false, error:"Consumer not found" });
  const r=c.reports.find(x=>x.id===req.params.rid);
  if(!r) return res.status(404).json({ ok:false, error:"Report not found" });
  res.json({ ok:true, report:r.data, consumer:{
    id:c.id,name:c.name,email:c.email,phone:c.phone,addr1:c.addr1,addr2:c.addr2,city:c.city,state:c.state,zip:c.zip,ssn_last4:c.ssn_last4,dob:c.dob
  }});
});

app.delete("/api/consumers/:id/report/:rid", (req,res)=>{
  const db=loadDB();
  const c=db.consumers.find(x=>x.id===req.params.id);
  if(!c) return res.status(404).json({ ok:false, error:"Consumer not found" });
  const i=c.reports.findIndex(x=>x.id===req.params.rid);
  if(i===-1) return res.status(404).json({ ok:false, error:"Report not found" });
  const removed = c.reports[i];
  c.reports.splice(i,1);
  saveDB(db);
  addEvent(c.id, "report_deleted", { reportId: removed?.id, filename: removed?.filename });
  res.json({ ok:true });
});

app.post("/api/consumers/:id/report/:rid/audit", async (req,res)=>{
  const db=loadDB();
  const c=db.consumers.find(x=>x.id===req.params.id);
  if(!c) return res.status(404).json({ ok:false, error:"Consumer not found" });
  const r=c.reports.find(x=>x.id===req.params.rid);
  if(!r) return res.status(404).json({ ok:false, error:"Report not found" });

  const selections = Array.isArray(req.body?.selections) && req.body.selections.length
    ? req.body.selections
    : null;

  try{
    const normalized = normalizeReport(r.data, selections);
    const html = renderHtml(normalized, c.name);
    const result = await savePdf(html);
    let ext = path.extname(result.path);
    if (result.warning || ext !== ".pdf") {
      console.error("Audit PDF generation failed", result.warning);
      ext = ".html";
    }
    const mime = ext === ".pdf" ? "application/pdf" : "text/html";


    // copy report into consumer uploads and register metadata
    try {
      const uploadsDir = consumerUploadsDir(c.id);
      const id = nanoid(10);
      const storedName = `${id}${ext}`;
      const safe = (c.name || "client").toLowerCase().replace(/[^a-z0-9]+/g, "_");
      const date = new Date().toISOString().slice(0,10);
      const originalName = `${safe}_${date}_audit${ext}`;
      const dest = path.join(uploadsDir, storedName);
      await fs.promises.copyFile(result.path, dest);
      const stat = await fs.promises.stat(dest);
      addFileMeta(c.id, {
        id,
        originalName,
        storedName,
        type: "audit",
        size: stat.size,
        mimetype: mime,
        uploadedAt: new Date().toISOString(),
      });
    } catch(err) {
      console.error("Failed to store audit file", err);
    }

    addEvent(c.id, "audit_generated", { reportId: r.id, file: result.url });
    res.json({ ok:true, url: result.url, warning: result.warning });
  }catch(e){
    res.status(500).json({ ok:false, error: String(e) });
  }
});

// Check consumer email against Have I Been Pwned
// Use POST so email isn't logged in query string
async function hibpLookup(email) {
  const apiKey = loadSettings().hibpApiKey || process.env.HIBP_API_KEY;
  if (!apiKey) return { ok: false, status: 500, error: "HIBP API key not configured" };
  try {
    const hibpRes = await fetchFn(
      `https://haveibeenpwned.com/api/v3/breachedaccount/${encodeURIComponent(email)}?truncateResponse=false`,
      {
        headers: {
          "hibp-api-key": apiKey,
          "user-agent": "crm-app",
        },
      }
    );
    if (hibpRes.status === 404) {
      return { ok: true, breaches: [] };
    }
    if (!hibpRes.ok) {
      const text = await hibpRes.text().catch(() => "");
      return {
        ok: false,
        status: hibpRes.status,
        error: text || `HIBP request failed (status ${hibpRes.status})`,
      };
    }
    const data = await hibpRes.json();
    return { ok: true, breaches: data };
  } catch (e) {
    console.error("HIBP check failed", e);
    return { ok: false, status: 500, error: "HIBP request failed" };
  }
}

function escapeHtml(str) {
  return String(str || "").replace(/[&<>"']/g, c => ({
    "&": "&amp;",
    "<": "&lt;",
    ">": "&gt;",
    '"': "&quot;",
    "'": "&#39;",
  })[c]);
}

function renderBreachAuditHtml(consumer) {
  const list = (consumer.breaches || []).map(b => `<li>${escapeHtml(b)}</li>`).join("") || "<li>No breaches found.</li>";
  const dateStr = new Date().toLocaleString();
  return `<!DOCTYPE html><html><head><meta charset="utf-8"/><style>body{font-family:Arial, sans-serif;margin:20px;}h1{text-align:center;}ul{margin-top:10px;}</style></head><body><h1>${escapeHtml(consumer.name || "Consumer")}</h1><h2>Data Breach Audit</h2><p>Email: ${escapeHtml(consumer.email || "")}</p><ul>${list}</ul><footer><hr/><div style="font-size:0.8em;color:#555;margin-top:20px;">Generated ${escapeHtml(dateStr)}</div></footer></body></html>`;
}

async function handleDataBreach(email, consumerId, res) {
  const result = await hibpLookup(email);
  if (result.ok && consumerId) {
    try {
      const db = loadDB();
      const c = db.consumers.find(x => x.id === consumerId);
      if (c) {
        c.breaches = (result.breaches || []).map(b => b.Name || b.name || "");
        saveDB(db);
      }
    } catch (err) {
      console.error("Failed to store breach info", err);
    }
  }
  if (result.ok) return res.json(result);
  res.status(result.status || 500).json({ ok: false, error: result.error });
}

app.post("/api/databreach", async (req, res) => {
  const email = String(req.body.email || "").trim();
  const consumerId = String(req.body.consumerId || "").trim();
  if (!email) return res.status(400).json({ ok: false, error: "Email required" });
  await handleDataBreach(email, consumerId, res);
});

app.get("/api/databreach", async (req, res) => {
  const email = String(req.query.email || "").trim();
  const consumerId = String(req.query.consumerId || "").trim();
  if (!email) return res.status(400).json({ ok: false, error: "Email required" });
  await handleDataBreach(email, consumerId, res);
});

app.post("/api/consumers/:id/databreach/audit", async (req, res) => {
  const db = loadDB();
  const c = db.consumers.find(x => x.id === req.params.id);
  if (!c) return res.status(404).json({ ok: false, error: "Consumer not found" });
  try {
    const html = renderBreachAuditHtml(c);
    const result = await savePdf(html);
    let ext = path.extname(result.path);
    if (result.warning || ext !== ".pdf") {
      ext = ".html";
    }
    const mime = ext === ".pdf" ? "application/pdf" : "text/html";
    try {
      const uploadsDir = consumerUploadsDir(c.id);
      const id = nanoid(10);
      const storedName = `${id}${ext}`;
      const safe = (c.name || "client").toLowerCase().replace(/[^a-z0-9]+/g, "_");
      const date = new Date().toISOString().slice(0, 10);
      const originalName = `${safe}_${date}_breach_audit${ext}`;
      const dest = path.join(uploadsDir, storedName);
      await fs.promises.copyFile(result.path, dest);
      const stat = await fs.promises.stat(dest);
      addFileMeta(c.id, {
        id,
        originalName,
        storedName,
        type: "breach-audit",
        size: stat.size,
        mimetype: mime,
        uploadedAt: new Date().toISOString(),
      });
    } catch (err) {
      console.error("Failed to store breach audit file", err);
    }
    addEvent(c.id, "breach_audit_generated", { file: result.url });
    res.json({ ok: true, url: result.url, warning: result.warning });
  } catch (e) {
    res.status(500).json({ ok: false, error: String(e) });
  }

});

app.post("/api/consumers/:id/databreach/audit", async (req, res) => {
  const db = loadDB();
  const c = db.consumers.find(x => x.id === req.params.id);
  if (!c) return res.status(404).json({ ok: false, error: "Consumer not found" });
  try {
    const html = renderBreachAuditHtml(c);
    const result = await savePdf(html);
    let ext = path.extname(result.path);
    if (result.warning || ext !== ".pdf") {
      ext = ".html";
    }
    const mime = ext === ".pdf" ? "application/pdf" : "text/html";
    try {
      const uploadsDir = consumerUploadsDir(c.id);
      const id = nanoid(10);
      const storedName = `${id}${ext}`;
      const safe = (c.name || "client").toLowerCase().replace(/[^a-z0-9]+/g, "_");
      const date = new Date().toISOString().slice(0, 10);
      const originalName = `${safe}_${date}_breach_audit${ext}`;
      const dest = path.join(uploadsDir, storedName);
      await fs.promises.copyFile(result.path, dest);
      const stat = await fs.promises.stat(dest);
      addFileMeta(c.id, {
        id,
        originalName,
        storedName,
        type: "breach-audit",
        size: stat.size,
        mimetype: mime,
        uploadedAt: new Date().toISOString(),
      });
    } catch (err) {
      console.error("Failed to store breach audit file", err);
    }
    addEvent(c.id, "breach_audit_generated", { file: result.url });
    res.json({ ok: true, url: result.url, warning: result.warning });
  } catch (e) {
    res.status(500).json({ ok: false, error: String(e) });
  }

});




// =================== Letters & PDFs ===================
const LETTERS_DIR = path.join(__dirname, "letters");
fs.mkdirSync(LETTERS_DIR,{ recursive:true });
const JOBS_INDEX_PATH = path.join(LETTERS_DIR, "_jobs.json");

// in-memory jobs
const JOB_TTL_MS = 30*60*1000;
const jobs = new Map(); // jobId -> { letters, createdAt }
function putJobMem(jobId, letters){ jobs.set(jobId,{ letters, createdAt: Date.now() }); }
function getJobMem(jobId){
  const j = jobs.get(jobId);
  if(!j) return null;
  if(Date.now()-j.createdAt > JOB_TTL_MS){ jobs.delete(jobId); return null; }
  return j;
}
setInterval(()=>{ const now=Date.now(); for(const [id,j] of jobs){ if(now-j.createdAt>JOB_TTL_MS) jobs.delete(id); } }, 5*60*1000);

// disk index helpers
function loadJobsIndex(){
  try{
    fs.mkdirSync(LETTERS_DIR,{ recursive:true });
    const raw = fs.readFileSync(JOBS_INDEX_PATH,"utf-8");
    return JSON.parse(raw);
  }catch{ return { jobs:{} }; }
}
function saveJobsIndex(idx){
  fs.mkdirSync(LETTERS_DIR,{ recursive:true });
  fs.writeFileSync(JOBS_INDEX_PATH, JSON.stringify(idx,null,2));
}

// Create job: memory + disk
function persistJobToDisk(jobId, letters){
  console.log(`Persisting job ${jobId} with ${letters.length} letters to disk`);
  const idx = loadJobsIndex();
  idx.jobs[jobId] = {
    createdAt: Date.now(),
    letters: letters.map(L => ({
      filename: L.filename,
      bureau: L.bureau,
      creditor: L.creditor,
      useOcr: !!L.useOcr
    }))
  };
  saveJobsIndex(idx);
  console.log(`Job ${jobId} saved to index at ${JOBS_INDEX_PATH}`);
}

// Load job from disk (returns { letters: [{... , htmlPath}]})
function loadJobFromDisk(jobId){
  console.log(`Loading job ${jobId} from disk`);
  const idx = loadJobsIndex();
  const meta = idx.jobs?.[jobId];
  if(!meta){
    console.warn(`Job ${jobId} not found on disk`);
    return null;
  }
  const letters = (meta.letters || []).map(item => ({
    ...item,
    htmlPath: path.join(LETTERS_DIR, item.filename),
  }));
  console.log(`Loaded job ${jobId} with ${letters.length} letters from disk`);
  return { letters, createdAt: meta.createdAt || Date.now() };
}

// Generate letters (from selections) -> memory + disk
app.post("/api/generate", async (req,res)=>{
  try{
    const { consumerId, reportId, selections, requestType, personalInfo, inquiries, collectors } = req.body;

    const db = loadDB();
    const consumer = db.consumers.find(c=>c.id===consumerId);
    if(!consumer) return res.status(404).json({ ok:false, error:"Consumer not found" });
    const reportWrap = consumer.reports.find(r=>r.id===reportId);
    if(!reportWrap) return res.status(404).json({ ok:false, error:"Report not found" });

    const consumerForLetter = {
      name: consumer.name, email: consumer.email, phone: consumer.phone,
      addr1: consumer.addr1, addr2: consumer.addr2, city: consumer.city, state: consumer.state, zip: consumer.zip,
      ssn_last4: consumer.ssn_last4, dob: consumer.dob,
      breaches: consumer.breaches || []
    };

    for (const sel of selections || []) {
      if (sel.aiTone) {
        const tl = reportWrap.data?.tradelines?.[sel.tradelineIndex];
        if (tl && Array.isArray(sel.violationIdxs)) {
          for (const vidx of sel.violationIdxs) {
            const v = tl.violations?.[vidx];
            if (v) {
              v.title = await rewordWithAI(v.title || "", sel.aiTone);
              if (v.detail) v.detail = await rewordWithAI(v.detail, sel.aiTone);
            }
          }
        }
      }
    }

    const letters = generateLetters({ report: reportWrap.data, selections, consumer: consumerForLetter, requestType });
    if (personalInfo) {
      letters.push(...generatePersonalInfoLetters({ consumer: consumerForLetter }));
    }
    if (Array.isArray(inquiries) && inquiries.length) {
      letters.push(...generateInquiryLetters({ consumer: consumerForLetter, inquiries }));
    }
    if (Array.isArray(collectors) && collectors.length) {
      letters.push(...generateDebtCollectorLetters({ consumer: consumerForLetter, collectors }));
    }

    for (const L of letters) {
      const sel = (selections || []).find(s => s.tradelineIndex === L.tradelineIndex);
      if (sel?.useOcr) L.useOcr = true;
    }

    console.log(`Generated ${letters.length} letters for consumer ${consumer.id}`);
    const jobId = crypto.randomBytes(8).toString("hex");

    fs.mkdirSync(LETTERS_DIR, { recursive: true });
    for(const L of letters){
      fs.writeFileSync(path.join(LETTERS_DIR, L.filename), L.html, "utf-8");
      console.log(`Saved letter ${L.filename}`);
    }

    putJobMem(jobId, letters);
    persistJobToDisk(jobId, letters);
    recordLettersJob(consumer.id, jobId, letters);
    console.log(`Letters job ${jobId} recorded with ${letters.length} letters`);

    // log state
    addEvent(consumer.id, "letters_generated", {
      jobId, requestType, count: letters.length,
      tradelines: Array.from(new Set((selections||[]).map(s=>s.tradelineIndex))).length,
      inquiries: Array.isArray(inquiries) ? inquiries.length : 0,
      collectors: Array.isArray(collectors) ? collectors.length : 0

    });

    // schedule reminders for subsequent playbook steps
    for (const sel of selections || []) {
      const play = sel.playbook && PLAYBOOKS[sel.playbook];
      if (!play) continue;
      play.letters.slice(1).forEach((title, idx) => {
        const due = new Date();
        due.setDate(due.getDate() + (idx + 1) * 30);
        addReminder(consumer.id, {
          id: `rem_${Date.now()}_${Math.random().toString(16).slice(2)}`,
          due: due.toISOString(),
          payload: {
            tradelineIndex: sel.tradelineIndex,
            playbook: sel.playbook,
            step: title,
            stepNumber: idx + 2,
          },
        });
      });
    }

    res.json({ ok:true, redirect: `/letters?job=${jobId}` });
  }catch(e){
    console.error(e);
    res.status(500).json({ ok:false, error:String(e) });
  }
});

// List stored letter jobs
app.get("/api/letters", (_req,res)=>{
  const ldb = loadLettersDB();
  const cdb = loadDB();
  const jobs = ldb.jobs.map(j => ({
    jobId: j.jobId,
    consumerId: j.consumerId,
    consumerName: cdb.consumers.find(c=>c.id===j.consumerId)?.name || "",
    createdAt: j.createdAt,
    count: (j.letters || []).length
  }));
  console.log(`Listing ${jobs.length} letter jobs`);
  res.json({ ok:true, jobs });
});

// List letters for a job
app.get("/api/letters/:jobId", (req,res)=>{
  const { jobId } = req.params;
  console.log(`Fetching job ${jobId}`);
  let job = getJobMem(jobId);
  if(!job){
    const disk = loadJobFromDisk(jobId);
    if(disk){
      putJobMem(jobId, disk.letters.map(d => ({
        filename: path.basename(d.htmlPath),
        bureau: d.bureau,
        creditor: d.creditor,
        html: fs.existsSync(d.htmlPath) ? fs.readFileSync(d.htmlPath,"utf-8") : "<html><body>Missing file.</body></html>",
        useOcr: d.useOcr
      })));
      job = getJobMem(jobId);
    }
  }
  if(!job) return res.status(404).json({ ok:false, error:"Job not found or expired" });

  const meta = job.letters.map((L,i)=>({ index:i, filename:L.filename, bureau:L.bureau, creditor:L.creditor }));
  console.log(`Job ${jobId} has ${meta.length} letters`);
  res.json({ ok:true, letters: meta });
});

// Serve letter HTML (preview embed)
app.get("/api/letters/:jobId/:idx.html", (req,res)=>{
  const { jobId, idx } = req.params;
  console.log(`Serving HTML for job ${jobId} letter ${idx}`);
  let job = getJobMem(jobId);
  if(!job){
    const disk = loadJobFromDisk(jobId);
    if(!disk) return res.status(404).send("Job not found or expired.");
    const Lm = disk.letters[Number(idx)];
    if(!Lm || !fs.existsSync(Lm.htmlPath)) return res.status(404).send("Letter not found.");
    res.setHeader("Content-Type","text/html; charset=utf-8");
    return res.send(fs.readFileSync(Lm.htmlPath,"utf-8"));
  }
  const L = job.letters[Number(idx)];
  if(!L) return res.status(404).send("Letter not found.");
  res.setHeader("Content-Type","text/html; charset=utf-8");
  res.send(L.html);
});

// Render letter PDF on-the-fly
app.get("/api/letters/:jobId/:idx.pdf", async (req,res)=>{
  const { jobId, idx } = req.params;
  console.log(`Generating PDF for job ${jobId} letter ${idx}`);
  let html;
  let filenameBase = "letter";
  let useOcr = false;

  let job = getJobMem(jobId);
  if(job){
    const L = job.letters[Number(idx)];
    if(!L) return res.status(404).send("Letter not found.");
    html = L.html;
    filenameBase = (L.filename||"letter").replace(/\.html?$/i,"");
    useOcr = !!L.useOcr;
  }else{
    const disk = loadJobFromDisk(jobId);
    if(!disk) return res.status(404).send("Job not found or expired.");
    const Lm = disk.letters[Number(idx)];
    if(!Lm || !fs.existsSync(Lm.htmlPath)) return res.status(404).send("Letter not found.");
    html = fs.readFileSync(Lm.htmlPath,"utf-8");
    filenameBase = path.basename(Lm.htmlPath).replace(/\.html?$/i,"");
    useOcr = !!Lm.useOcr;
  }

  if(!html || !html.trim()){
    logError("LETTER_HTML_MISSING", "No HTML content for PDF generation", null, { jobId, idx });
    return res.status(500).send("No HTML content to render");
  }

  if(useOcr){
    try{
      const pdfBuffer = await generateOcrPdf(html);

      res.setHeader("Content-Type","application/pdf");
      res.setHeader("Content-Disposition",`attachment; filename="${filenameBase}.pdf"`);
      console.log(`Generated OCR PDF for ${filenameBase} (${pdfBuffer.length} bytes)`);
      return res.send(pdfBuffer);
    }catch(e){
      console.error("OCR PDF error:", e);
      return res.status(500).send("Failed to render OCR PDF.");
    }
  }

  let browserInstance;

  try{
    browserInstance = await launchBrowser();
    const page = await browserInstance.newPage();
    const dataUrl = "data:text/html;charset=utf-8," + encodeURIComponent(html);
    await page.goto(dataUrl, { waitUntil:"load", timeout:60000 });
    await page.emulateMediaType("screen");
    try{ await page.waitForFunction(()=>document.readyState==="complete",{timeout:60000}); }catch{}
    try{ await page.evaluate(()=> (document.fonts && document.fonts.ready) || Promise.resolve()); }catch{}
    await page.evaluate(()=> new Promise(r=>setTimeout(r,80)));
    const pdf = await page.pdf({ format:"Letter", printBackground:true, margin:{top:"1in",right:"1in",bottom:"1in",left:"1in"} });
    await page.close();
    const pdfBuffer = ensureBuffer(pdf);
    if(!pdfBuffer || pdfBuffer.length === 0){
      throw new Error("Generated PDF is empty");
    }


    res.setHeader("Content-Type","application/pdf");
    res.setHeader("Content-Disposition",`attachment; filename="${filenameBase}.pdf"`);
    console.log(`Generated PDF for ${filenameBase} (${pdfBuffer.length} bytes)`);
    res.send(pdfBuffer);
  }catch(e){
    console.error("PDF error:", e);
    res.status(500).send("Failed to render PDF.");
  }finally{ try{ await browserInstance?.close(); }catch{} }

});

app.get("/api/letters/:jobId/all.zip", async (req,res)=>{
  const { jobId } = req.params;
  let job = getJobMem(jobId);
  if(!job){
    const disk = loadJobFromDisk(jobId);
    if(disk){
      putJobMem(jobId, disk.letters.map(d => ({
        filename: path.basename(d.htmlPath),
        bureau: d.bureau,
        creditor: d.creditor,
        html: fs.existsSync(d.htmlPath) ? fs.readFileSync(d.htmlPath,"utf-8") : "<html><body>Missing file.</body></html>",
        useOcr: d.useOcr
      })));
      job = getJobMem(jobId);
    }
  }
  if(!job) return res.status(404).json({ ok:false, error:"Job not found or expired" });

  res.setHeader("Content-Type","application/zip");
  res.setHeader("Content-Disposition",`attachment; filename="letters_${jobId}.zip"`);
  const archive = archiver('zip',{ zlib:{ level:9 } });
  archive.on('error', err => {
    logError('ARCHIVE_STREAM_ERROR', 'Archive stream error', err, { jobId });
    try{ res.status(500).json({ ok:false, errorCode:'ARCHIVE_STREAM_ERROR', message:'Zip error' }); }catch{}
  });

  // determine consumer for logging and file storage
  let fileStream, storedName, originalName, consumer, id;
  try{
    const ldb = loadLettersDB();
    const meta = ldb.jobs.find(j=>j.jobId === jobId);
    if(meta?.consumerId){
      const db = loadDB();
      consumer = db.consumers.find(c=>c.id === meta.consumerId);
    }
  }catch{}

  if(consumer){
    const pass = new PassThrough();
    archive.pipe(pass);
    pass.pipe(res);

    const dir = consumerUploadsDir(consumer.id);
    id = nanoid(10);
    storedName = `${id}.zip`;
    const safe = (consumer.name || 'client').toLowerCase().replace(/[^a-z0-9]+/g,'_');
    const date = new Date().toISOString().slice(0,10);
    originalName = `${safe}_${date}_letters.zip`;
    const fullPath = path.join(dir, storedName);
    fileStream = fs.createWriteStream(fullPath);
    pass.pipe(fileStream);
  } else {
    archive.pipe(res);
  }

  const needsBrowser = job.letters.some(l => !l.useOcr);
  let browserInstance;
  try{
    if (needsBrowser) browserInstance = await launchBrowser();

    for(let i=0;i<job.letters.length;i++){
      const L = job.letters[i];
      const name = (L.filename||`letter${i}`).replace(/\.html?$/i,"") + '.pdf';

      if (L.useOcr) {
        const pdfBuffer = await generateOcrPdf(L.html);

        try{ archive.append(pdfBuffer,{ name }); }catch(err){
          logError('ZIP_APPEND_FAILED', 'Failed to append PDF to archive', err, { jobId, letter: name });
          throw err;
        }
        continue;
      }

      const page = await browserInstance.newPage();
      const dataUrl = "data:text/html;charset=utf-8," + encodeURIComponent(L.html);
      await page.goto(dataUrl,{ waitUntil:"load", timeout:60000 });
      await page.emulateMediaType("screen");
      try{ await page.waitForFunction(()=>document.readyState==="complete",{timeout:60000}); }catch{}
      try{ await page.evaluate(()=> (document.fonts && document.fonts.ready) || Promise.resolve()); }catch{}
      await page.evaluate(()=> new Promise(r=>setTimeout(r,80)));
      const pdf = await page.pdf({ format:"Letter", printBackground:true, margin:{top:"1in",right:"1in",bottom:"1in",left:"1in"} });
      await page.close();
      const pdfBuffer = ensureBuffer(pdf);
      try{ archive.append(pdfBuffer,{ name }); }catch(err){
        logError('ZIP_APPEND_FAILED', 'Failed to append PDF to archive', err, { jobId, letter: name });
        throw err;
      }
    }
    await archive.finalize();

    if(fileStream && consumer){
      await new Promise(resolve => fileStream.on('close', resolve));
      try{
        const stat = await fs.promises.stat(path.join(consumerUploadsDir(consumer.id), storedName));
        addFileMeta(consumer.id, {
          id,
          originalName,
          storedName,
          type: 'letters_zip',
          size: stat.size,
          mimetype: 'application/zip',
          uploadedAt: new Date().toISOString(),
        });
        addEvent(consumer.id, 'letters_downloaded', { jobId, file: `/api/consumers/${consumer.id}/state/files/${storedName}` });
      }catch(err){ logError('ZIP_RECORD_FAILED', 'Failed to record zip', err, { jobId, consumerId: consumer.id }); }
    }
    logInfo('ZIP_BUILD_SUCCESS', 'Letters zip created', { jobId });
  }catch(e){
    logError('ZIP_BUILD_FAILED', 'Zip generation failed', e, { jobId });
    try{ res.status(500).json({ ok:false, errorCode:'ZIP_BUILD_FAILED', message:'Failed to create zip.' }); }catch{}
  }finally{
    try{ await browserInstance?.close(); }catch{}

  }
});

app.post("/api/letters/:jobId/mail", async (req,res)=>{
  const { jobId } = req.params;
  const consumerId = String(req.body?.consumerId || "").trim();
  const file = String(req.body?.file || "").trim();
  if(!consumerId) return res.status(400).json({ ok:false, error:"consumerId required" });
  if(!file) return res.status(400).json({ ok:false, error:"file required" });
  const db = loadDB();
  const consumer = db.consumers.find(c=>c.id===consumerId);
  if(!consumer) return res.status(404).json({ ok:false, error:"Consumer not found" });

  const cstate = listConsumerState(consumerId);
  const ev = cstate.events.find(e=>e.type==='letters_portal_sent' && e.payload?.jobId===jobId && e.payload?.file?.endsWith(`/state/files/${file}`));
  if(!ev) return res.status(404).json({ ok:false, error:"Letter not found" });
  const filePath = path.join(consumerUploadsDir(consumerId), file);
  try{
    const result = await sendCertifiedMail({
      filePath,
      toName: consumer.name,
      toAddress: consumer.addr1,
      toCity: consumer.city,
      toState: consumer.state,
      toZip: consumer.zip
    });
    addEvent(consumerId, 'letters_mailed', { jobId, file: ev.payload.file, provider: 'simplecertifiedmail', result });
    res.json({ ok:true });
    logInfo('SCM_MAIL_SUCCESS', 'Sent letter via SimpleCertifiedMail', { jobId, consumerId, file });
  }catch(e){
    logError('SCM_MAIL_FAILED', 'Failed to mail via SimpleCertifiedMail', e, { jobId, consumerId, file });
    res.status(500).json({ ok:false, errorCode:'SCM_MAIL_FAILED', message:String(e) });
  }
});

app.post("/api/letters/:jobId/email", async (req,res)=>{
  const { jobId } = req.params;
  const to = String(req.body?.to || "").trim();
  if(!to) return res.status(400).json({ ok:false, error:"Missing recipient" });
  if(!mailer) return res.status(500).json({ ok:false, error:"Email not configured" });
  let job = getJobMem(jobId);
  if(!job){
    const disk = loadJobFromDisk(jobId);
    if(disk){ job = { letters: disk.letters.map(d=>({ filename: path.basename(d.htmlPath), htmlPath: d.htmlPath, useOcr: d.useOcr })) }; }
  }
  if(!job) return res.status(404).json({ ok:false, error:"Job not found or expired" });

  // find consumer for logging
  let consumer = null;
  try{
    const ldb = loadLettersDB();
    const meta = ldb.jobs.find(j=>j.jobId === jobId);
    if(meta?.consumerId){
      const db = loadDB();
      consumer = db.consumers.find(c=>c.id === meta.consumerId) || null;
    }
  }catch{}

  const needsBrowser = job.letters.some(l => !l.useOcr);
  let browserInstance;
  try{
    if (needsBrowser) browserInstance = await launchBrowser();

    const attachments = [];
    for(let i=0;i<job.letters.length;i++){
      const L = job.letters[i];
      const html = L.html || (L.htmlPath ? fs.readFileSync(L.htmlPath, "utf-8") : fs.readFileSync(path.join(LETTERS_DIR, L.filename), "utf-8"));

      let pdfBuffer;
      if (L.useOcr) {
        pdfBuffer = await generateOcrPdf(html);

      } else {
        const page = await browserInstance.newPage();
        const dataUrl = "data:text/html;charset=utf-8," + encodeURIComponent(html);
        await page.goto(dataUrl,{ waitUntil:"load", timeout:60000 });
        await page.emulateMediaType("screen");
        try{ await page.waitForFunction(()=>document.readyState==="complete",{timeout:60000}); }catch{}
        try{ await page.evaluate(()=> (document.fonts && document.fonts.ready) || Promise.resolve()); }catch{}
        await page.evaluate(()=> new Promise(r=>setTimeout(r,80)));
        const pdf = await page.pdf({ format:"Letter", printBackground:true, margin:{top:"1in",right:"1in",bottom:"1in",left:"1in"} });
        await page.close();
        pdfBuffer = ensureBuffer(pdf);
      }

      const name = (L.filename || `letter${i}`).replace(/\.html?$/i,"") + '.pdf';
      attachments.push({ filename: name, content: pdfBuffer, contentType: 'application/pdf' });
    }

    await mailer.sendMail({
      from: process.env.SMTP_FROM || process.env.SMTP_USER,
      to,
      subject: `Letters ${jobId}`,
      text: `Attached letters for job ${jobId}`,
      attachments
    });

    if(consumer){
      try{ addEvent(consumer.id, 'letters_emailed', { jobId, to, count: attachments.length }); }catch{}
    }

    res.json({ ok:true });
    logInfo('EMAIL_SEND_SUCCESS', 'Letters emailed', { jobId, to, count: attachments.length });
  }catch(e){
    logError('EMAIL_SEND_FAILED', 'Failed to email letters', e, { jobId, to });
    res.status(500).json({ ok:false, errorCode:'EMAIL_SEND_FAILED', message:String(e) });

  }finally{
    try{ await browserInstance?.close(); }catch{}

  }
});

app.post("/api/letters/:jobId/portal", async (req,res)=>{
  const { jobId } = req.params;
  let job = getJobMem(jobId);
  if(!job){
    const disk = loadJobFromDisk(jobId);
    if(disk){ job = { letters: disk.letters.map(d=>({ filename: path.basename(d.htmlPath), htmlPath: d.htmlPath, useOcr: d.useOcr })) }; }
  }
  if(!job) return res.status(404).json({ ok:false, error:"Job not found or expired" });

  // locate consumer for storage
  let consumer = null;
  try{
    const ldb = loadLettersDB();
    const meta = ldb.jobs.find(j=>j.jobId === jobId);
    if(meta?.consumerId){
      const db = loadDB();
      consumer = db.consumers.find(c=>c.id === meta.consumerId) || null;
    }
  }catch{}
  if(!consumer) return res.status(400).json({ ok:false, error:"Consumer not found" });

  const needsBrowser = job.letters.some(l => !l.useOcr);
  let browserInstance;
  try{
    logInfo('PORTAL_UPLOAD_START', 'Building portal letters', { jobId, consumerId: consumer.id });

    if (needsBrowser) browserInstance = await launchBrowser();

    const dir = consumerUploadsDir(consumer.id);
    const safe = (consumer.name || 'client').toLowerCase().replace(/[^a-z0-9]+/g,'_');
    const date = new Date().toISOString().slice(0,10);

    for(let i=0;i<job.letters.length;i++){
      const L = job.letters[i];
      const html = L.html || (L.htmlPath ? fs.readFileSync(L.htmlPath, 'utf-8') : fs.readFileSync(path.join(LETTERS_DIR, L.filename), 'utf-8'));

      let pdfBuffer;
      if (L.useOcr) {
        pdfBuffer = await generateOcrPdf(html);
      } else {
        const page = await browserInstance.newPage();
        const dataUrl = "data:text/html;charset=utf-8," + encodeURIComponent(html);
        await page.goto(dataUrl,{ waitUntil:'load', timeout:60000 });
        await page.emulateMediaType('screen');
        try{ await page.waitForFunction(()=>document.readyState==='complete',{timeout:60000}); }catch{}
        try{ await page.evaluate(()=> (document.fonts && document.fonts.ready) || Promise.resolve()); }catch{}
        await page.evaluate(()=> new Promise(r=>setTimeout(r,80)));
        const pdf = await page.pdf({ format:'Letter', printBackground:true, margin:{top:'1in',right:'1in',bottom:'1in',left:'1in'} });
        await page.close();
        pdfBuffer = ensureBuffer(pdf);
      }

      const id = nanoid(10);
      const storedName = `${id}.pdf`;
      const base = (L.filename||`letter${i}`).replace(/\.html?$/i,"");
      const originalName = `${safe}_${date}_${base}.pdf`;
      const fullPath = path.join(dir, storedName);
      await fs.promises.writeFile(fullPath, pdfBuffer);
      const stat = await fs.promises.stat(fullPath);
      addFileMeta(consumer.id, {
        id,
        originalName,
        storedName,
        type: 'letter_pdf',
        size: stat.size,
        mimetype: 'application/pdf',
        uploadedAt: new Date().toISOString(),
      });
      addEvent(consumer.id, 'letters_portal_sent', { jobId, file: `/api/consumers/${consumer.id}/state/files/${storedName}` });
    }

    logInfo('PORTAL_UPLOAD_SUCCESS', 'Portal letters stored', { jobId, consumerId: consumer.id, count: job.letters.length });
    res.json({ ok:true, count: job.letters.length });
  }catch(e){
    logError('PORTAL_UPLOAD_FAILED', 'Letters portal upload failed', e, { jobId });
    res.status(500).json({ ok:false, errorCode:'PORTAL_UPLOAD_FAILED', message:String(e) });
  }finally{
    try{ await browserInstance?.close(); }catch{}
  }
});

app.get("/api/jobs/:jobId/letters", (req, res) => {
  req.url = `/api/letters/${encodeURIComponent(req.params.jobId)}`;
  app._router.handle(req, res);
});
app.get("/api/jobs/:jobId/letters/:idx.html", (req, res) => {
  req.url = `/api/letters/${encodeURIComponent(req.params.jobId)}/${req.params.idx}.html`;
  app._router.handle(req, res);
});
app.get("/api/jobs/:jobId/letters/:idx.pdf", (req, res) => {
  req.url = `/api/letters/${encodeURIComponent(req.params.jobId)}/${req.params.idx}.pdf`;
  app._router.handle(req, res);
});

// =================== Consumer STATE (events + files) ===================
app.get("/api/consumers/:id/state", (req,res)=>{
  const cstate = listConsumerState(req.params.id);
  res.json({ ok:true, state: cstate });
});

// Upload an attachment (photo/proof/etc.)
const fileUpload = multer({ storage: multer.memoryStorage() });
app.post("/api/consumers/:id/state/upload", fileUpload.single("file"), async (req,res)=>{
  const db = loadDB();
  const consumer = db.consumers.find(c=>c.id===req.params.id);
  if(!consumer) return res.status(404).json({ ok:false, error:"Consumer not found" });
  if(!req.file) return res.status(400).json({ ok:false, error:"No file uploaded" });

  const dir = consumerUploadsDir(consumer.id);
  const id = nanoid(10);
  const ext = (req.file.originalname.match(/\.[a-z0-9]+$/i)||[""])[0] || "";
  const type = (req.body.type || '').toLowerCase().replace(/[^a-z0-9]+/g, '_') || 'doc';
  const safeName = (consumer.name || 'client').toLowerCase().replace(/[^a-z0-9]+/g, '_');
  const date = new Date().toISOString().slice(0,10);
  const storedName = `${id}${ext}`;
  const originalName = `${safeName}_${date}_${type}${ext}`;
  const fullPath = path.join(dir, storedName);
  await fs.promises.writeFile(fullPath, req.file.buffer);

  const rec = {
    id,
    originalName,
    storedName,
    type,
    size: req.file.size,
    mimetype: req.file.mimetype,
    uploadedAt: new Date().toISOString()
  };
  addFileMeta(consumer.id, rec);
  addEvent(consumer.id, "file_uploaded", { id, name: originalName, size: req.file.size });

  res.json({ ok:true, file: { ...rec, url: `/api/consumers/${consumer.id}/state/files/${storedName}` } });
});

// Serve a consumer file
app.get("/api/consumers/:id/state/files/:stored", (req,res)=>{
  const dir = consumerUploadsDir(req.params.id);
  const full = path.join(dir, path.basename(req.params.stored));
  if (!fs.existsSync(full)) return res.status(404).send("File not found");
  res.sendFile(full);
});

const PORT = process.env.PORT || 3000;
app.listen(PORT, ()=> {
  console.log(`CRM ready    http://localhost:${PORT}`);
  console.log(`DB           ${DB_PATH}`);
  console.log(`Letters dir  ${LETTERS_DIR}`);
  console.log(`Letters DB   ${LETTERS_DB_PATH}`);
});



// End of server.js<|MERGE_RESOLUTION|>--- conflicted
+++ resolved
@@ -152,10 +152,8 @@
 
 // Basic resource monitoring to catch memory or CPU spikes
 const MAX_RSS_MB = Number(process.env.MAX_RSS_MB || 512);
-<<<<<<< HEAD
 const RESOURCE_CHECK_MS = Number(process.env.RESOURCE_CHECK_MS || 60_000);
-=======
->>>>>>> 1196ec8d
+
 let lastCpu = process.cpuUsage();
 setInterval(() => {
   try {
@@ -172,11 +170,8 @@
   } catch (e) {
     logWarn("RESOURCE_MONITOR_FAILED", e.message);
   }
-<<<<<<< HEAD
 }, RESOURCE_CHECK_MS);
-=======
-}, 60_000);
->>>>>>> 1196ec8d
+
 
 // Scheduler that respects OpenAI rate-limit headers
 class RateLimitScheduler {
@@ -348,7 +343,6 @@
 async function rewordWithAI(text, tone) {
   const key = loadSettings().openaiApiKey || process.env.OPENAI_API_KEY;
   if (!key || !text) return text;
-<<<<<<< HEAD
 
   // guard against extremely large inputs that could exhaust memory
   const MAX_CHARS = Number(process.env.AI_MAX_CHARS || 100_000);
@@ -365,16 +359,7 @@
     const payload = {
       model: "gpt-4.1-mini",
       max_tokens: MAX_TOKENS,
-=======
-  const CHUNK_SIZE = 2000;
-  let output = "";
-  for (let i = 0; i < text.length; i += CHUNK_SIZE) {
-    const segment = text.slice(i, i + CHUNK_SIZE);
-
-    const payload = {
-      model: "gpt-4.1-mini",
-      max_tokens: 256,
->>>>>>> 1196ec8d
+
       stream: true,
       messages: [
         { role: "system", content: "You reword credit dispute statements." },
@@ -402,10 +387,7 @@
       );
 
       let segOut = "";
-<<<<<<< HEAD
-=======
-
->>>>>>> 1196ec8d
+
       const decoder = new TextDecoder();
       let buffer = "";
       for await (const streamChunk of resp.body) {
@@ -433,11 +415,7 @@
       output += segment;
     }
   }
-<<<<<<< HEAD
-=======
-
-  return output;
->>>>>>> 1196ec8d
+
 
   return output;
 }
