--- conflicted
+++ resolved
@@ -71,10 +71,6 @@
 
 const DEFAULT_CLIENT_PORTAL_THEME = Object.freeze({
   backgroundColor: "",
-<<<<<<< HEAD
-  backgroundImageUrl: "",
-=======
->>>>>>> e815452b
   logoUrl: "",
   taglinePrimary: "Track disputes, uploads, and approvals in one place.",
   taglineSecondary: "Sigue tus disputas, cargas y aprobaciones en un solo lugar.",
@@ -223,12 +219,6 @@
   defaults.theme.backgroundColor = sanitizePortalBackground(
     themeSource?.backgroundColor ?? themeSource?.bgColor ?? defaults.theme.backgroundColor
   );
-<<<<<<< HEAD
-  defaults.theme.backgroundImageUrl = sanitizePortalUrl(
-    themeSource?.backgroundImageUrl ?? themeSource?.backgroundImage ?? defaults.theme.backgroundImageUrl
-  );
-=======
->>>>>>> e815452b
   defaults.theme.logoUrl = sanitizePortalUrl(themeSource?.logoUrl ?? defaults.theme.logoUrl);
   defaults.theme.taglinePrimary = sanitizePortalTagline(
     themeSource?.taglinePrimary ?? themeSource?.tagline ?? defaults.theme.taglinePrimary
