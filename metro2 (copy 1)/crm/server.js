// server.js
import express from "express";
import fs from "fs";
import path from "path";
import { fileURLToPath } from "url";
import { createRequire } from "module";
import multer from "multer";
import { nanoid } from "nanoid";
import { spawn, spawnSync } from "child_process";
import puppeteer from "puppeteer";
import crypto from "crypto";
import os from "os";
import archiver from "archiver";

import { PassThrough } from "stream";

import { generateLetters, generatePersonalInfoLetters, generateInquiryLetters, generateDebtCollectorLetters } from "./letterEngine.js";
import { PLAYBOOKS } from "./playbook.js";
import { normalizeReport, renderHtml, savePdf } from "./creditAuditTool.js";
import {
  listConsumerState,
  addEvent,
  addFileMeta,
  consumerUploadsDir,
  addReminder,
  processAllReminders,
} from "./state.js";


const __filename = fileURLToPath(import.meta.url);
const __dirname = path.dirname(__filename);

const require = createRequire(import.meta.url);
let nodemailer = null;
try {
  nodemailer = require("nodemailer");
} catch (e) {
  console.warn("Nodemailer not installed");
}

const app = express();
app.use(express.json({ limit: "10mb" }));
let mailer = null;
if(nodemailer && process.env.SMTP_HOST){
  mailer = nodemailer.createTransport({
    host: process.env.SMTP_HOST,
    port: Number(process.env.SMTP_PORT || 587),
    secure: false,
    auth: process.env.SMTP_USER ? { user: process.env.SMTP_USER, pass: process.env.SMTP_PASS } : undefined
  });
}

// Basic request logging for debugging
app.use((req, res, next) => {
  const start = Date.now();
  res.on("finish", () => {
    const ms = Date.now() - start;
    console.log(`${new Date().toISOString()} ${req.method} ${req.originalUrl} -> ${res.statusCode} ${ms}ms`);
  });
  next();
});

// periodically surface due letter reminders
processAllReminders();
setInterval(() => {
  try { processAllReminders(); }
  catch (e) { console.error("Reminder check failed", e); }
}, 60 * 60 * 1000);

// ---------- Static UI ----------
const PUBLIC_DIR = path.join(__dirname, "public");
app.use(express.static(PUBLIC_DIR));
app.get("/", (_req, res) => res.sendFile(path.join(PUBLIC_DIR, "index.html")));
app.get("/dashboard", (_req, res) => res.sendFile(path.join(PUBLIC_DIR, "dashboard.html")));
app.get("/clients", (_req, res) => res.sendFile(path.join(PUBLIC_DIR, "index.html")));
app.get("/leads", (_req, res) => res.sendFile(path.join(PUBLIC_DIR, "leads.html")));
app.get("/schedule", (_req, res) => res.sendFile(path.join(PUBLIC_DIR, "schedule.html")));
app.get("/my-company", (_req, res) => res.sendFile(path.join(PUBLIC_DIR, "my-company.html")));
app.get("/billing", (_req, res) => res.sendFile(path.join(PUBLIC_DIR, "billing.html")));
app.get(["/letters", "/letters/:jobId"], (_req, res) =>
  res.sendFile(path.join(PUBLIC_DIR, "letters.html"))
);
app.get("/quiz", (_req,res)=> res.sendFile(path.join(PUBLIC_DIR, "quiz.html")));
app.get("/portal/:id", (req, res) => {
  const db = loadDB();
  const consumer = db.consumers.find(c => c.id === req.params.id);
  if (!consumer) return res.status(404).send("Portal not found");
  const tmpl = fs.readFileSync(path.join(PUBLIC_DIR, "client-portal-template.html"), "utf-8");
  const html = tmpl.replace(/{{name}}/g, consumer.name);
  res.send(html);
});

// ---------- Simple JSON "DB" ----------
const DB_PATH = path.join(__dirname, "db.json");
function loadDB(){ try{ return JSON.parse(fs.readFileSync(DB_PATH,"utf-8")); }catch{ return { consumers: [] }; } }
function saveDB(db){ fs.writeFileSync(DB_PATH, JSON.stringify(db,null,2)); }

const LETTERS_DB_PATH = path.join(__dirname, "letters-db.json");
function loadLettersDB(){
  try{
    const raw = fs.readFileSync(LETTERS_DB_PATH,"utf-8");
    const db = JSON.parse(raw);
    console.log(`Loaded letters DB with ${db.jobs?.length || 0} jobs`);
    return db;
  }catch(e){
    console.warn("letters-db.json missing or invalid, using empty structure");
    return { jobs: [], templates: [], sequences: [], contracts: [] };
  }
}

function saveLettersDB(db){
  fs.writeFileSync(LETTERS_DB_PATH, JSON.stringify(db,null,2));
  console.log(`Saved letters DB with ${db.jobs.length} jobs`);
}
function recordLettersJob(consumerId, jobId, letters){
  console.log(`Recording letters job ${jobId} for consumer ${consumerId}`);
  const db = loadLettersDB();
  db.jobs.push({ consumerId, jobId, createdAt: Date.now(), letters: letters.map(L=>({ filename:L.filename, bureau:L.bureau, creditor:L.creditor })) });
  saveLettersDB(db);
}
if(!fs.existsSync(LETTERS_DB_PATH)){
  console.log(`letters-db.json not found. Initializing at ${LETTERS_DB_PATH}`);
  saveLettersDB({ jobs: [], templates: [], sequences: [], contracts: [] });
}

const LEADS_DB_PATH = path.join(__dirname, "leads-db.json");
function loadLeadsDB(){ try{ return JSON.parse(fs.readFileSync(LEADS_DB_PATH,"utf-8")); }catch{ return { leads: [] }; } }
function saveLeadsDB(db){ fs.writeFileSync(LEADS_DB_PATH, JSON.stringify(db,null,2)); }

const INVOICES_DB_PATH = path.join(__dirname, "invoices-db.json");
function loadInvoicesDB(){
  try{ return JSON.parse(fs.readFileSync(INVOICES_DB_PATH, "utf-8")); }
  catch{ return { invoices: [] }; }
}
function saveInvoicesDB(db){ fs.writeFileSync(INVOICES_DB_PATH, JSON.stringify(db,null,2)); }

function renderInvoiceHtml(inv, company = {}, consumer = {}) {
  return `<!DOCTYPE html><html><head><meta charset="utf-8"/>
  <style>
    body { font-family: sans-serif; margin:40px; }
    h1 { text-align:center; }
    table { width:100%; border-collapse:collapse; margin-top:20px; }
    th, td { padding:8px; border-bottom:1px solid #ddd; text-align:left; }
  </style>
  </head><body>
  <h1>${company.name || 'Invoice'}</h1>
  <p><strong>Bill To:</strong> ${consumer.name || ''}</p>
  <table>
    <thead><tr><th>Description</th><th>Amount</th><th>Due</th></tr></thead>
    <tbody><tr><td>${inv.desc}</td><td>$${Number(inv.amount).toFixed(2)}</td><td>${inv.due || ''}</td></tr></tbody>
  </table>
  </body></html>`;
}


// ---------- Upload handling ----------
const upload = multer({ storage: multer.memoryStorage() });

// ---------- Python Analyzer Bridge ----------
async function runPythonAnalyzer(htmlContent){
  const scriptPath = path.join(__dirname, "metro2_audit_multi.py");
  await fs.promises.access(scriptPath, fs.constants.R_OK)
    .catch(()=>{ throw new Error(`Analyzer not found or unreadable: ${scriptPath}`); });
  const tmpDir = await fs.promises.mkdtemp(path.join(os.tmpdir(),"metro2-"));
  const htmlPath = path.join(tmpDir,"report.html");
  const outPath  = path.join(tmpDir,"report.json");
  await fs.promises.writeFile(htmlPath, htmlContent, "utf-8");

  const py = spawn("python3", [scriptPath,"-i",htmlPath,"-o",outPath], { stdio:["ignore","pipe","pipe"] });
  let stdout="", stderr="";
  py.stdout.on("data",d=>stdout+=d.toString());
  py.stderr.on("data",d=>stderr+=d.toString());

  return new Promise((resolve,reject)=>{
    py.on("error", async(err) => {
      try { await fs.promises.rm(tmpDir,{recursive:true,force:true}); }catch{}
      reject(err);
    });
    py.on("close", async(code)=>{
      try{
        if(code!==0) throw new Error(`Analyzer exit ${code}\n${stderr}\n${stdout}`);
        await fs.promises.access(outPath, fs.constants.R_OK);
        const raw = await fs.promises.readFile(outPath, "utf-8");
        const json = JSON.parse(raw);
        resolve(json);
      }catch(e){ reject(e); }
      finally{ try{ await fs.promises.rm(tmpDir,{recursive:true,force:true}); }catch{} }
    });
  });
}

// =================== Consumers ===================
app.get("/api/consumers", (_req,res)=> res.json(loadDB()));
app.post("/api/consumers", (req,res)=>{
  const db = loadDB();
  const id = nanoid(10);
  const consumer = {
    id,
    name: req.body.name || "Unnamed",
    email: req.body.email || "",
    phone: req.body.phone || "",
    addr1: req.body.addr1 || "",
    addr2: req.body.addr2 || "",
    city:  req.body.city  || "",
    state: req.body.state || "",
    zip:   req.body.zip   || "",
    ssn_last4: req.body.ssn_last4 || "",
    dob: req.body.dob || "",
    sale: Number(req.body.sale) || 0,
    paid: Number(req.body.paid) || 0,
    status: req.body.status || "active",

    reports: []
  };
  db.consumers.push(consumer);
  saveDB(db);
  // log event
  addEvent(id, "consumer_created", { name: consumer.name });
  res.json({ ok:true, consumer });
});

app.put("/api/consumers/:id", (req,res)=>{
  const db = loadDB();
  const c = db.consumers.find(x=>x.id===req.params.id);
  if(!c) return res.status(404).json({ ok:false, error:"Consumer not found" });
  Object.assign(c, {
    name:req.body.name??c.name, email:req.body.email??c.email, phone:req.body.phone??c.phone,
    addr1:req.body.addr1??c.addr1, addr2:req.body.addr2??c.addr2, city:req.body.city??c.city,
    state:req.body.state??c.state, zip:req.body.zip??c.zip, ssn_last4:req.body.ssn_last4??c.ssn_last4,
    dob:req.body.dob??c.dob,
    sale: req.body.sale !== undefined ? Number(req.body.sale) : c.sale,
    paid: req.body.paid !== undefined ? Number(req.body.paid) : c.paid,
    status: req.body.status ?? c.status ?? "active"

  });
  saveDB(db);
  addEvent(c.id, "consumer_updated", { fields: Object.keys(req.body||{}) });
  res.json({ ok:true, consumer:c });
});

app.delete("/api/consumers/:id", (req,res)=>{
  const db=loadDB();
  const i=db.consumers.findIndex(c=>c.id===req.params.id);
  if(i===-1) return res.status(404).json({ ok:false, error:"Consumer not found" });
  const removed = db.consumers[i];
  db.consumers.splice(i,1);
  saveDB(db);
  addEvent(removed.id, "consumer_deleted", {});
  res.json({ ok:true });
});

// =================== Leads ===================
app.get("/api/leads", (_req,res)=> res.json({ ok:true, ...loadLeadsDB() }));


app.post("/api/leads", (req,res)=>{
  const db = loadLeadsDB();
  const id = nanoid(10);
  const lead = {
    id,
    name: req.body.name || "",
    email: req.body.email || "",
    phone: req.body.phone || "",
    source: req.body.source || "",
    notes: req.body.notes || "",
    status: "new"

  };
  db.leads.push(lead);
  saveLeadsDB(db);
  res.json({ ok:true, lead });
});

app.put("/api/leads/:id", (req,res)=>{
  const db = loadLeadsDB();
  const lead = db.leads.find(l=>l.id===req.params.id);
  if(!lead) return res.status(404).json({ error:"Not found" });
  Object.assign(lead, {
    name: req.body.name ?? lead.name,
    email: req.body.email ?? lead.email,
    phone: req.body.phone ?? lead.phone,
    source: req.body.source ?? lead.source,
    notes: req.body.notes ?? lead.notes,
    status: req.body.status ?? lead.status
  });
  saveLeadsDB(db);
  res.json({ ok:true, lead });
});

app.delete("/api/leads/:id", (req,res)=>{
  const db = loadLeadsDB();
  const idx = db.leads.findIndex(l=>l.id===req.params.id);
  if(idx === -1) return res.status(404).json({ error:"Not found" });
  db.leads.splice(idx,1);
  saveLeadsDB(db);
  res.json({ ok:true });
});

// =================== Invoices ===================
app.get("/api/invoices/:consumerId", (req,res)=>{
  const db = loadInvoicesDB();
  const list = db.invoices.filter(inv => inv.consumerId === req.params.consumerId);
  res.json({ ok:true, invoices: list });
});

app.post("/api/invoices", async (req,res)=>{
  const db = loadInvoicesDB();
  const inv = {
    id: nanoid(10),
    consumerId: req.body.consumerId,
    desc: req.body.desc || "",
    amount: Number(req.body.amount) || 0,
    due: req.body.due || null,
    paid: !!req.body.paid,
    pdf: null,
  };

  let result;
  try {
    const company = req.body.company || {};
    const mainDb = loadDB();
    const consumer = mainDb.consumers.find(c => c.id === inv.consumerId) || {};
    const html = renderInvoiceHtml(inv, company, consumer);
    result = await savePdf(html);
    let ext = path.extname(result.path);
    if (result.warning || ext !== ".pdf") {
      console.error("Invoice PDF generation failed", result.warning);
      ext = ".html";
    }
    const mime = ext === ".pdf" ? "application/pdf" : "text/html";

    const uploadsDir = consumerUploadsDir(inv.consumerId);
    const fid = nanoid(10);
    const storedName = `${fid}${ext}`;
    const dest = path.join(uploadsDir, storedName);
    await fs.promises.copyFile(result.path, dest);
    const stat = await fs.promises.stat(dest);
    addFileMeta(inv.consumerId, {
      id: fid,
      originalName: `invoice_${inv.id}${ext}`,
      storedName,
      type: "invoice",
      size: stat.size,
      mimetype: mime,
      uploadedAt: new Date().toISOString(),
    });
    inv.pdf = storedName;
  } catch (err) {
    console.error("Failed to generate invoice PDF", err);
  }

  const payLink = req.body.payLink || `https://pay.example.com/${inv.id}`;
  addEvent(inv.consumerId, "message", {
    from: "system",
    text: `Payment due for ${inv.desc} ($${inv.amount.toFixed(2)}). Pay here: ${payLink}`,
  });


  db.invoices.push(inv);
  saveInvoicesDB(db);
  res.json({ ok:true, invoice: inv, warning: result?.warning });
});

app.put("/api/invoices/:id", (req,res)=>{
  const db = loadInvoicesDB();
  const inv = db.invoices.find(i=>i.id===req.params.id);
  if(!inv) return res.status(404).json({ ok:false, error:"Not found" });
  if(req.body.desc !== undefined) inv.desc = req.body.desc;
  if(req.body.amount !== undefined) inv.amount = Number(req.body.amount) || 0;
  if(req.body.due !== undefined) inv.due = req.body.due;
  if(req.body.paid !== undefined) inv.paid = !!req.body.paid;
  saveInvoicesDB(db);
  res.json({ ok:true, invoice: inv });
});

// =================== Messages ===================
app.get("/api/messages/:consumerId", (req,res)=>{
  const cstate = listConsumerState(req.params.consumerId);
  const msgs = (cstate.events || []).filter(e=>e.type === "message");
  res.json({ ok:true, messages: msgs });
});

app.post("/api/messages/:consumerId", (req,res)=>{
  const text = req.body.text || "";
  const from = req.body.from || "host";
  addEvent(req.params.consumerId, "message", { from, text });
  res.json({ ok:true });
});

// =================== Templates / Sequences / Contracts ===================
app.get("/api/templates", (_req,res)=>{
  const db = loadLettersDB();
  res.json({
    ok: true,
    templates: db.templates || [],
    sequences: db.sequences || [],
    contracts: db.contracts || []
  });
});

app.post("/api/templates", (req,res)=>{
  const db = loadLettersDB();
  const tpl = { id: nanoid(8), name: req.body.name || "", body: req.body.body || "" };
  db.templates = db.templates || [];
  db.templates.push(tpl);
  saveLettersDB(db);
  res.json({ ok:true, template: tpl });
});

app.post("/api/sequences", (req,res)=>{
  const db = loadLettersDB();
  const seq = { id: nanoid(8), name: req.body.name || "", templates: req.body.templates || [] };
  db.sequences = db.sequences || [];
  db.sequences.push(seq);
  saveLettersDB(db);
  res.json({ ok:true, sequence: seq });
});

app.post("/api/contracts", (req,res)=>{
  const db = loadLettersDB();
  const ct = { id: nanoid(8), name: req.body.name || "", body: req.body.body || "" };
  db.contracts = db.contracts || [];
  db.contracts.push(ct);
  saveLettersDB(db);
  res.json({ ok:true, contract: ct });
});


// Upload HTML -> analyze -> save under consumer
app.post("/api/consumers/:id/upload", upload.single("file"), async (req,res)=>{
  const db=loadDB();
  const consumer = db.consumers.find(c=>c.id===req.params.id);
  if(!consumer) return res.status(404).json({ ok:false, error:"Consumer not found" });
  if(!req.file) return res.status(400).json({ ok:false, error:"No file uploaded" });

  try{
    const analyzed = await runPythonAnalyzer(req.file.buffer.toString("utf-8"));
    const rid = nanoid(8);
    // store original uploaded file so clients can access it from document center
    const uploadDir = consumerUploadsDir(consumer.id);
    const ext = (req.file.originalname.match(/\.[a-z0-9]+$/i)||[""])[0] || "";
    const storedName = `${rid}${ext}`;
    await fs.promises.writeFile(path.join(uploadDir, storedName), req.file.buffer);
    addFileMeta(consumer.id, {
      id: rid,
      originalName: req.file.originalname,
      storedName,
      size: req.file.size,
      mimetype: req.file.mimetype,
      uploadedAt: new Date().toISOString(),
    });
    consumer.reports.unshift({
      id: rid,
      uploadedAt: new Date().toISOString(),
      filename: req.file.originalname,
      size: req.file.size,
      summary: { tradelines: analyzed?.tradelines?.length || 0 },
      data: analyzed
    });
    saveDB(db);
    addEvent(consumer.id, "report_uploaded", {
      reportId: rid,
      filename: req.file.originalname,
      size: req.file.size
    });
    res.json({ ok:true, reportId: rid });
  }catch(e){
    console.error("Analyzer error:", e);
    res.status(500).json({ ok:false, error: String(e) });
  }
});

app.get("/api/consumers/:id/reports", (req,res)=>{
  const db=loadDB();
  const c=db.consumers.find(x=>x.id===req.params.id);
  if(!c) return res.status(404).json({ ok:false, error:"Consumer not found" });
  res.json({ ok:true, reports: c.reports.map(r=>({ id:r.id, uploadedAt:r.uploadedAt, filename:r.filename, summary:r.summary })) });
});

app.get("/api/consumers/:id/report/:rid", (req,res)=>{
  const db=loadDB();
  const c=db.consumers.find(x=>x.id===req.params.id);
  if(!c) return res.status(404).json({ ok:false, error:"Consumer not found" });
  const r=c.reports.find(x=>x.id===req.params.rid);
  if(!r) return res.status(404).json({ ok:false, error:"Report not found" });
  res.json({ ok:true, report:r.data, consumer:{
    id:c.id,name:c.name,email:c.email,phone:c.phone,addr1:c.addr1,addr2:c.addr2,city:c.city,state:c.state,zip:c.zip,ssn_last4:c.ssn_last4,dob:c.dob
  }});
});

app.delete("/api/consumers/:id/report/:rid", (req,res)=>{
  const db=loadDB();
  const c=db.consumers.find(x=>x.id===req.params.id);
  if(!c) return res.status(404).json({ ok:false, error:"Consumer not found" });
  const i=c.reports.findIndex(x=>x.id===req.params.rid);
  if(i===-1) return res.status(404).json({ ok:false, error:"Report not found" });
  const removed = c.reports[i];
  c.reports.splice(i,1);
  saveDB(db);
  addEvent(c.id, "report_deleted", { reportId: removed?.id, filename: removed?.filename });
  res.json({ ok:true });
});

app.post("/api/consumers/:id/report/:rid/audit", async (req,res)=>{
  const db=loadDB();
  const c=db.consumers.find(x=>x.id===req.params.id);
  if(!c) return res.status(404).json({ ok:false, error:"Consumer not found" });
  const r=c.reports.find(x=>x.id===req.params.rid);
  if(!r) return res.status(404).json({ ok:false, error:"Report not found" });

  const selections = Array.isArray(req.body?.selections) && req.body.selections.length
    ? req.body.selections
    : null;

  try{
    const normalized = normalizeReport(r.data, selections);
    const html = renderHtml(normalized, c.name);
    const result = await savePdf(html);
    let ext = path.extname(result.path);
    if (result.warning || ext !== ".pdf") {
      console.error("Audit PDF generation failed", result.warning);
      ext = ".html";
    }
    const mime = ext === ".pdf" ? "application/pdf" : "text/html";


    // copy report into consumer uploads and register metadata
    try {
      const uploadsDir = consumerUploadsDir(c.id);
      const id = nanoid(10);
      const storedName = `${id}${ext}`;
      const safe = (c.name || "client").toLowerCase().replace(/[^a-z0-9]+/g, "_");
      const date = new Date().toISOString().slice(0,10);
      const originalName = `${safe}_${date}_audit${ext}`;
      const dest = path.join(uploadsDir, storedName);
      await fs.promises.copyFile(result.path, dest);
      const stat = await fs.promises.stat(dest);
      addFileMeta(c.id, {
        id,
        originalName,
        storedName,
        type: "audit",
        size: stat.size,
        mimetype: mime,
        uploadedAt: new Date().toISOString(),
      });
    } catch(err) {
      console.error("Failed to store audit file", err);
    }

    addEvent(c.id, "audit_generated", { reportId: r.id, file: result.url });
    res.json({ ok:true, url: result.url, warning: result.warning });
  }catch(e){
    res.status(500).json({ ok:false, error: String(e) });
  }
});

// Check consumer email against Have I Been Pwned
// Use POST so email isn't logged in query string
async function hibpLookup(email) {
  const apiKey = process.env.HIBP_API_KEY;
  if (!apiKey) return { ok: false, status: 500, error: "HIBP API key not configured" };
  try {
    const hibpRes = await fetch(
      `https://haveibeenpwned.com/api/v3/breachedaccount/${encodeURIComponent(email)}?truncateResponse=false`,
      {
        headers: {
          "hibp-api-key": apiKey,
          "user-agent": "crm-app",
        },
      }
    );
    if (hibpRes.status === 404) {
      return { ok: true, breaches: [] };
    }
    if (!hibpRes.ok) {
      const text = await hibpRes.text().catch(() => "");
      return {
        ok: false,
        status: hibpRes.status,
        error: text || `HIBP request failed (status ${hibpRes.status})`,
      };
    }
    const data = await hibpRes.json();
    return { ok: true, breaches: data };
  } catch (e) {
    console.error("HIBP check failed", e);
    return { ok: false, status: 500, error: "HIBP request failed" };
  }
}

<<<<<<< HEAD
function escapeHtml(str) {
  return String(str || "").replace(/[&<>"']/g, c => ({
    "&": "&amp;",
    "<": "&lt;",
    ">": "&gt;",
    '"': "&quot;",
    "'": "&#39;",
  })[c]);
}

function renderBreachAuditHtml(consumer) {
  const list = (consumer.breaches || []).map(b => `<li>${escapeHtml(b)}</li>`).join("") || "<li>No breaches found.</li>";
  const dateStr = new Date().toLocaleString();
  return `<!DOCTYPE html><html><head><meta charset="utf-8"/><style>body{font-family:Arial, sans-serif;margin:20px;}h1{text-align:center;}ul{margin-top:10px;}</style></head><body><h1>${escapeHtml(consumer.name || "Consumer")}</h1><h2>Data Breach Audit</h2><p>Email: ${escapeHtml(consumer.email || "")}</p><ul>${list}</ul><footer><hr/><div style="font-size:0.8em;color:#555;margin-top:20px;">Generated ${escapeHtml(dateStr)}</div></footer></body></html>`;
}

=======
>>>>>>> 1d79bcdc
async function handleDataBreach(email, consumerId, res) {
  const result = await hibpLookup(email);
  if (result.ok && consumerId) {
    try {
      const db = loadDB();
      const c = db.consumers.find(x => x.id === consumerId);
      if (c) {
        c.breaches = (result.breaches || []).map(b => b.Name || b.name || "");
        saveDB(db);
      }
    } catch (err) {
      console.error("Failed to store breach info", err);
    }
  }
  if (result.ok) return res.json(result);
  res.status(result.status || 500).json({ ok: false, error: result.error });
}

app.post("/api/databreach", async (req, res) => {
  const email = String(req.body.email || "").trim();
  const consumerId = String(req.body.consumerId || "").trim();
  if (!email) return res.status(400).json({ ok: false, error: "Email required" });
  await handleDataBreach(email, consumerId, res);
});

app.get("/api/databreach", async (req, res) => {
  const email = String(req.query.email || "").trim();
  const consumerId = String(req.query.consumerId || "").trim();
  if (!email) return res.status(400).json({ ok: false, error: "Email required" });
  await handleDataBreach(email, consumerId, res);
<<<<<<< HEAD
});

app.post("/api/consumers/:id/databreach/audit", async (req, res) => {
  const db = loadDB();
  const c = db.consumers.find(x => x.id === req.params.id);
  if (!c) return res.status(404).json({ ok: false, error: "Consumer not found" });
  try {
    const html = renderBreachAuditHtml(c);
    const result = await savePdf(html);
    let ext = path.extname(result.path);
    if (result.warning || ext !== ".pdf") {
      ext = ".html";
    }
    const mime = ext === ".pdf" ? "application/pdf" : "text/html";
    try {
      const uploadsDir = consumerUploadsDir(c.id);
      const id = nanoid(10);
      const storedName = `${id}${ext}`;
      const safe = (c.name || "client").toLowerCase().replace(/[^a-z0-9]+/g, "_");
      const date = new Date().toISOString().slice(0, 10);
      const originalName = `${safe}_${date}_breach_audit${ext}`;
      const dest = path.join(uploadsDir, storedName);
      await fs.promises.copyFile(result.path, dest);
      const stat = await fs.promises.stat(dest);
      addFileMeta(c.id, {
        id,
        originalName,
        storedName,
        type: "breach-audit",
        size: stat.size,
        mimetype: mime,
        uploadedAt: new Date().toISOString(),
      });
    } catch (err) {
      console.error("Failed to store breach audit file", err);
    }
    addEvent(c.id, "breach_audit_generated", { file: result.url });
    res.json({ ok: true, url: result.url, warning: result.warning });
  } catch (e) {
    res.status(500).json({ ok: false, error: String(e) });
  }
=======
>>>>>>> 1d79bcdc
});


// =================== Letters & PDFs ===================
const LETTERS_DIR = path.join(__dirname, "letters");
fs.mkdirSync(LETTERS_DIR,{ recursive:true });
const JOBS_INDEX_PATH = path.join(LETTERS_DIR, "_jobs.json");

// in-memory jobs
const JOB_TTL_MS = 30*60*1000;
const jobs = new Map(); // jobId -> { letters, createdAt }
function putJobMem(jobId, letters){ jobs.set(jobId,{ letters, createdAt: Date.now() }); }
function getJobMem(jobId){
  const j = jobs.get(jobId);
  if(!j) return null;
  if(Date.now()-j.createdAt > JOB_TTL_MS){ jobs.delete(jobId); return null; }
  return j;
}
setInterval(()=>{ const now=Date.now(); for(const [id,j] of jobs){ if(now-j.createdAt>JOB_TTL_MS) jobs.delete(id); } }, 5*60*1000);

// disk index helpers
function loadJobsIndex(){
  try{
    fs.mkdirSync(LETTERS_DIR,{ recursive:true });
    const raw = fs.readFileSync(JOBS_INDEX_PATH,"utf-8");
    return JSON.parse(raw);
  }catch{ return { jobs:{} }; }
}
function saveJobsIndex(idx){
  fs.mkdirSync(LETTERS_DIR,{ recursive:true });
  fs.writeFileSync(JOBS_INDEX_PATH, JSON.stringify(idx,null,2));
}

// chromium detection for puppeteer
async function detectChromium(){
  if(process.env.PUPPETEER_EXECUTABLE_PATH) return process.env.PUPPETEER_EXECUTABLE_PATH;
  const candidates = [
    "/usr/bin/chromium",
    "/usr/bin/chromium-browser",
    "/snap/bin/chromium",
    "/usr/bin/google-chrome",
    "/usr/bin/google-chrome-stable"
  ];
  for (const p of candidates) {
    try {
      await fs.promises.access(p, fs.constants.X_OK);
      const check = spawnSync(p, ["--version"], { stdio: "ignore" });
      if (check.status === 0) return p;
    } catch {}
  }
  return null;
}

async function launchBrowser(){
  const execPath = await detectChromium();
  const opts = { headless:true, args:["--no-sandbox","--disable-setuid-sandbox","--disable-dev-shm-usage","--disable-gpu","--no-zygote","--single-process"] };
  if(execPath) opts.executablePath = execPath;
  return puppeteer.launch(opts);
}

// Create job: memory + disk
function persistJobToDisk(jobId, letters){
  console.log(`Persisting job ${jobId} with ${letters.length} letters to disk`);
  const idx = loadJobsIndex();
  idx.jobs[jobId] = {
    createdAt: Date.now(),
    letters: letters.map(L => ({
      filename: L.filename,
      bureau: L.bureau,
      creditor: L.creditor
    }))
  };
  saveJobsIndex(idx);
  console.log(`Job ${jobId} saved to index at ${JOBS_INDEX_PATH}`);
}

// Load job from disk (returns { letters: [{... , htmlPath}]})
function loadJobFromDisk(jobId){
  console.log(`Loading job ${jobId} from disk`);
  const idx = loadJobsIndex();
  const meta = idx.jobs?.[jobId];
  if(!meta){
    console.warn(`Job ${jobId} not found on disk`);
    return null;
  }
  const letters = (meta.letters || []).map(item => ({
    ...item,
    htmlPath: path.join(LETTERS_DIR, item.filename),
  }));
  console.log(`Loaded job ${jobId} with ${letters.length} letters from disk`);
  return { letters, createdAt: meta.createdAt || Date.now() };
}

// Generate letters (from selections) -> memory + disk
app.post("/api/generate", async (req,res)=>{
  try{
    const { consumerId, reportId, selections, requestType, personalInfo, inquiries, collectors } = req.body;

    const db = loadDB();
    const consumer = db.consumers.find(c=>c.id===consumerId);
    if(!consumer) return res.status(404).json({ ok:false, error:"Consumer not found" });
    const reportWrap = consumer.reports.find(r=>r.id===reportId);
    if(!reportWrap) return res.status(404).json({ ok:false, error:"Report not found" });

    const consumerForLetter = {
      name: consumer.name, email: consumer.email, phone: consumer.phone,
      addr1: consumer.addr1, addr2: consumer.addr2, city: consumer.city, state: consumer.state, zip: consumer.zip,
      ssn_last4: consumer.ssn_last4, dob: consumer.dob,
      breaches: consumer.breaches || []
    };

    const letters = generateLetters({ report: reportWrap.data, selections, consumer: consumerForLetter, requestType });
    if (personalInfo) {
      letters.push(...generatePersonalInfoLetters({ consumer: consumerForLetter }));
    }
    if (Array.isArray(inquiries) && inquiries.length) {
      letters.push(...generateInquiryLetters({ consumer: consumerForLetter, inquiries }));
    }
    if (Array.isArray(collectors) && collectors.length) {
      letters.push(...generateDebtCollectorLetters({ consumer: consumerForLetter, collectors }));
    }

    console.log(`Generated ${letters.length} letters for consumer ${consumer.id}`);
    const jobId = crypto.randomBytes(8).toString("hex");

    fs.mkdirSync(LETTERS_DIR, { recursive: true });
    for(const L of letters){
      fs.writeFileSync(path.join(LETTERS_DIR, L.filename), L.html, "utf-8");
      console.log(`Saved letter ${L.filename}`);
    }

    putJobMem(jobId, letters);
    persistJobToDisk(jobId, letters);
    recordLettersJob(consumer.id, jobId, letters);
    console.log(`Letters job ${jobId} recorded with ${letters.length} letters`);

    // log state
    addEvent(consumer.id, "letters_generated", {
      jobId, requestType, count: letters.length,
      tradelines: Array.from(new Set((selections||[]).map(s=>s.tradelineIndex))).length,
      inquiries: Array.isArray(inquiries) ? inquiries.length : 0,
      collectors: Array.isArray(collectors) ? collectors.length : 0

    });

    // schedule reminders for subsequent playbook steps
    for (const sel of selections || []) {
      const play = sel.playbook && PLAYBOOKS[sel.playbook];
      if (!play) continue;
      play.letters.slice(1).forEach((title, idx) => {
        const due = new Date();
        due.setDate(due.getDate() + (idx + 1) * 30);
        addReminder(consumer.id, {
          id: `rem_${Date.now()}_${Math.random().toString(16).slice(2)}`,
          due: due.toISOString(),
          payload: {
            tradelineIndex: sel.tradelineIndex,
            playbook: sel.playbook,
            step: title,
            stepNumber: idx + 2,
          },
        });
      });
    }

    res.json({ ok:true, redirect: `/letters?job=${jobId}` });
  }catch(e){
    console.error(e);
    res.status(500).json({ ok:false, error:String(e) });
  }
});

// List stored letter jobs
app.get("/api/letters", (_req,res)=>{
  const ldb = loadLettersDB();
  const cdb = loadDB();
  const jobs = ldb.jobs.map(j => ({
    jobId: j.jobId,
    consumerId: j.consumerId,
    consumerName: cdb.consumers.find(c=>c.id===j.consumerId)?.name || "",
    createdAt: j.createdAt,
    count: (j.letters || []).length
  }));
  console.log(`Listing ${jobs.length} letter jobs`);
  res.json({ ok:true, jobs });
});

// List letters for a job
app.get("/api/letters/:jobId", (req,res)=>{
  const { jobId } = req.params;
  console.log(`Fetching job ${jobId}`);
  let job = getJobMem(jobId);
  if(!job){
    const disk = loadJobFromDisk(jobId);
    if(disk){
      putJobMem(jobId, disk.letters.map(d => ({
        filename: path.basename(d.htmlPath),
        bureau: d.bureau,
        creditor: d.creditor,
        html: fs.existsSync(d.htmlPath) ? fs.readFileSync(d.htmlPath,"utf-8") : "<html><body>Missing file.</body></html>"
      })));
      job = getJobMem(jobId);
    }
  }
  if(!job) return res.status(404).json({ ok:false, error:"Job not found or expired" });

  const meta = job.letters.map((L,i)=>({ index:i, filename:L.filename, bureau:L.bureau, creditor:L.creditor }));
  console.log(`Job ${jobId} has ${meta.length} letters`);
  res.json({ ok:true, letters: meta });
});

// Serve letter HTML (preview embed)
app.get("/api/letters/:jobId/:idx.html", (req,res)=>{
  const { jobId, idx } = req.params;
  console.log(`Serving HTML for job ${jobId} letter ${idx}`);
  let job = getJobMem(jobId);
  if(!job){
    const disk = loadJobFromDisk(jobId);
    if(!disk) return res.status(404).send("Job not found or expired.");
    const Lm = disk.letters[Number(idx)];
    if(!Lm || !fs.existsSync(Lm.htmlPath)) return res.status(404).send("Letter not found.");
    res.setHeader("Content-Type","text/html; charset=utf-8");
    return res.send(fs.readFileSync(Lm.htmlPath,"utf-8"));
  }
  const L = job.letters[Number(idx)];
  if(!L) return res.status(404).send("Letter not found.");
  res.setHeader("Content-Type","text/html; charset=utf-8");
  res.send(L.html);
});

// Render letter PDF on-the-fly
app.get("/api/letters/:jobId/:idx.pdf", async (req,res)=>{
  const { jobId, idx } = req.params;
  console.log(`Generating PDF for job ${jobId} letter ${idx}`);
  let html;
  let filenameBase = "letter";

  let job = getJobMem(jobId);
  if(job){
    const L = job.letters[Number(idx)];
    if(!L) return res.status(404).send("Letter not found.");
    html = L.html;
    filenameBase = (L.filename||"letter").replace(/\.html?$/i,"");
  }else{
    const disk = loadJobFromDisk(jobId);
    if(!disk) return res.status(404).send("Job not found or expired.");
    const Lm = disk.letters[Number(idx)];
    if(!Lm || !fs.existsSync(Lm.htmlPath)) return res.status(404).send("Letter not found.");
    html = fs.readFileSync(Lm.htmlPath,"utf-8");
    filenameBase = path.basename(Lm.htmlPath).replace(/\.html?$/i,"");
  }

  let browser;
  try{
    browser = await launchBrowser();
    const page = await browser.newPage();
    const dataUrl = "data:text/html;charset=utf-8," + encodeURIComponent(html);
    await page.goto(dataUrl, { waitUntil:"load", timeout:60000 });
    await page.emulateMediaType("screen");
    try{ await page.waitForFunction(()=>document.readyState==="complete",{timeout:60000}); }catch{}
    try{ await page.evaluate(()=> (document.fonts && document.fonts.ready) || Promise.resolve()); }catch{}
    await page.evaluate(()=> new Promise(r=>setTimeout(r,80)));
    const pdf = await page.pdf({ format:"Letter", printBackground:true, margin:{top:"1in",right:"1in",bottom:"1in",left:"1in"} });
    await page.close();
    if(!pdf || pdf.length === 0){
      throw new Error("Generated PDF is empty");
    }

    res.setHeader("Content-Type","application/pdf");
    res.setHeader("Content-Disposition",`attachment; filename="${filenameBase}.pdf"`);
    console.log(`Generated PDF for ${filenameBase} (${pdf.length} bytes)`);
    res.send(pdf);
  }catch(e){
    console.error("PDF error:", e);
    res.status(500).send("Failed to render PDF.");
  }finally{ try{ await browser?.close(); }catch{} }
});

app.get("/api/letters/:jobId/all.zip", async (req,res)=>{
  const { jobId } = req.params;
  let job = getJobMem(jobId);
  if(!job){
    const disk = loadJobFromDisk(jobId);
    if(disk){
      putJobMem(jobId, disk.letters.map(d => ({
        filename: path.basename(d.htmlPath),
        bureau: d.bureau,
        creditor: d.creditor,
        html: fs.existsSync(d.htmlPath) ? fs.readFileSync(d.htmlPath,"utf-8") : "<html><body>Missing file.</body></html>"
      })));
      job = getJobMem(jobId);
    }
  }
  if(!job) return res.status(404).json({ ok:false, error:"Job not found or expired" });

  res.setHeader("Content-Type","application/zip");
  res.setHeader("Content-Disposition",`attachment; filename="letters_${jobId}.zip"`);
  const archive = archiver('zip',{ zlib:{ level:9 } });
  archive.on('error', err => { console.error(err); try{ res.status(500).end("Zip error"); }catch{} });

  // determine consumer for logging and file storage
  let fileStream, storedName, originalName, consumer, id;
  try{
    const ldb = loadLettersDB();
    const meta = ldb.jobs.find(j=>j.jobId === jobId);
    if(meta?.consumerId){
      const db = loadDB();
      consumer = db.consumers.find(c=>c.id === meta.consumerId);
    }
  }catch{}

  if(consumer){
    const pass = new PassThrough();
    archive.pipe(pass);
    pass.pipe(res);

    const dir = consumerUploadsDir(consumer.id);
    id = nanoid(10);
    storedName = `${id}.zip`;
    const safe = (consumer.name || 'client').toLowerCase().replace(/[^a-z0-9]+/g,'_');
    const date = new Date().toISOString().slice(0,10);
    originalName = `${safe}_${date}_letters.zip`;
    const fullPath = path.join(dir, storedName);
    fileStream = fs.createWriteStream(fullPath);
    pass.pipe(fileStream);
  } else {
    archive.pipe(res);
  }

  let browser;
  try{
    browser = await launchBrowser();
    for(let i=0;i<job.letters.length;i++){
      const L = job.letters[i];
      const page = await browser.newPage();
      const dataUrl = "data:text/html;charset=utf-8," + encodeURIComponent(L.html);
      await page.goto(dataUrl,{ waitUntil:"load", timeout:60000 });
      await page.emulateMediaType("screen");
      try{ await page.waitForFunction(()=>document.readyState==="complete",{timeout:60000}); }catch{}
      try{ await page.evaluate(()=> (document.fonts && document.fonts.ready) || Promise.resolve()); }catch{}
      await page.evaluate(()=> new Promise(r=>setTimeout(r,80)));
      const pdf = await page.pdf({ format:"Letter", printBackground:true, margin:{top:"1in",right:"1in",bottom:"1in",left:"1in"} });
      await page.close();
      const name = (L.filename||`letter${i}`).replace(/\.html?$/i,"") + '.pdf';
      archive.append(pdf,{ name });
    }
    await archive.finalize();

    if(fileStream && consumer){
      await new Promise(resolve => fileStream.on('close', resolve));
      try{
        const stat = await fs.promises.stat(path.join(consumerUploadsDir(consumer.id), storedName));
        addFileMeta(consumer.id, {
          id,
          originalName,
          storedName,
          type: 'letters_zip',
          size: stat.size,
          mimetype: 'application/zip',
          uploadedAt: new Date().toISOString(),
        });
        addEvent(consumer.id, 'letters_downloaded', { jobId, file: `/api/consumers/${consumer.id}/state/files/${storedName}` });
      }catch(err){ console.error('Failed to record zip', err); }
    }
  }catch(e){
    console.error("Zip generation failed:", e);
    try{ res.status(500).end("Failed to create zip."); }catch{}
  }finally{
    try{ await browser?.close(); }catch{}
  }
});

app.post("/api/letters/:jobId/email", async (req,res)=>{
  const { jobId } = req.params;
  const to = String(req.body?.to || "").trim();
  if(!to) return res.status(400).json({ ok:false, error:"Missing recipient" });
  if(!mailer) return res.status(500).json({ ok:false, error:"Email not configured" });
  let job = getJobMem(jobId);
  if(!job){
    const disk = loadJobFromDisk(jobId);
    if(disk){ job = { letters: disk.letters.map(d=>({ filename: path.basename(d.htmlPath), htmlPath: d.htmlPath })) }; }
  }
  if(!job) return res.status(404).json({ ok:false, error:"Job not found or expired" });
  try{
    const attachments = job.letters.map(L=>({ filename: L.filename, path: L.htmlPath || path.join(LETTERS_DIR, L.filename) }));
    await mailer.sendMail({
      from: process.env.SMTP_FROM || process.env.SMTP_USER,
      to,
      subject: `Letters ${jobId}`,
      text: `Attached letters for job ${jobId}`,
      attachments
    });
    res.json({ ok:true });
  }catch(e){
    console.error(e);
    res.status(500).json({ ok:false, error:String(e) });
  }
});

app.get("/api/jobs/:jobId/letters", (req, res) => {
  req.url = `/api/letters/${encodeURIComponent(req.params.jobId)}`;
  app._router.handle(req, res);
});
app.get("/api/jobs/:jobId/letters/:idx.html", (req, res) => {
  req.url = `/api/letters/${encodeURIComponent(req.params.jobId)}/${req.params.idx}.html`;
  app._router.handle(req, res);
});
app.get("/api/jobs/:jobId/letters/:idx.pdf", (req, res) => {
  req.url = `/api/letters/${encodeURIComponent(req.params.jobId)}/${req.params.idx}.pdf`;
  app._router.handle(req, res);
});

// =================== Consumer STATE (events + files) ===================
app.get("/api/consumers/:id/state", (req,res)=>{
  const cstate = listConsumerState(req.params.id);
  res.json({ ok:true, state: cstate });
});

// Upload an attachment (photo/proof/etc.)
const fileUpload = multer({ storage: multer.memoryStorage() });
app.post("/api/consumers/:id/state/upload", fileUpload.single("file"), async (req,res)=>{
  const db = loadDB();
  const consumer = db.consumers.find(c=>c.id===req.params.id);
  if(!consumer) return res.status(404).json({ ok:false, error:"Consumer not found" });
  if(!req.file) return res.status(400).json({ ok:false, error:"No file uploaded" });

  const dir = consumerUploadsDir(consumer.id);
  const id = nanoid(10);
  const ext = (req.file.originalname.match(/\.[a-z0-9]+$/i)||[""])[0] || "";
  const type = (req.body.type || '').toLowerCase().replace(/[^a-z0-9]+/g, '_') || 'doc';
  const safeName = (consumer.name || 'client').toLowerCase().replace(/[^a-z0-9]+/g, '_');
  const date = new Date().toISOString().slice(0,10);
  const storedName = `${id}${ext}`;
  const originalName = `${safeName}_${date}_${type}${ext}`;
  const fullPath = path.join(dir, storedName);
  await fs.promises.writeFile(fullPath, req.file.buffer);

  const rec = {
    id,
    originalName,
    storedName,
    type,
    size: req.file.size,
    mimetype: req.file.mimetype,
    uploadedAt: new Date().toISOString()
  };
  addFileMeta(consumer.id, rec);
  addEvent(consumer.id, "file_uploaded", { id, name: originalName, size: req.file.size });

  res.json({ ok:true, file: { ...rec, url: `/api/consumers/${consumer.id}/state/files/${storedName}` } });
});

// Serve a consumer file
app.get("/api/consumers/:id/state/files/:stored", (req,res)=>{
  const dir = consumerUploadsDir(req.params.id);
  const full = path.join(dir, path.basename(req.params.stored));
  if (!fs.existsSync(full)) return res.status(404).send("File not found");
  res.sendFile(full);
});

const PORT = process.env.PORT || 3000;
app.listen(PORT, ()=> {
  console.log(`CRM ready    http://localhost:${PORT}`);
  console.log(`DB           ${DB_PATH}`);
  console.log(`Letters dir  ${LETTERS_DIR}`);
  console.log(`Letters DB   ${LETTERS_DB_PATH}`);
});


<|MERGE_RESOLUTION|>--- conflicted
+++ resolved
@@ -589,7 +589,6 @@
   }
 }
 
-<<<<<<< HEAD
 function escapeHtml(str) {
   return String(str || "").replace(/[&<>"']/g, c => ({
     "&": "&amp;",
@@ -606,8 +605,7 @@
   return `<!DOCTYPE html><html><head><meta charset="utf-8"/><style>body{font-family:Arial, sans-serif;margin:20px;}h1{text-align:center;}ul{margin-top:10px;}</style></head><body><h1>${escapeHtml(consumer.name || "Consumer")}</h1><h2>Data Breach Audit</h2><p>Email: ${escapeHtml(consumer.email || "")}</p><ul>${list}</ul><footer><hr/><div style="font-size:0.8em;color:#555;margin-top:20px;">Generated ${escapeHtml(dateStr)}</div></footer></body></html>`;
 }
 
-=======
->>>>>>> 1d79bcdc
+
 async function handleDataBreach(email, consumerId, res) {
   const result = await hibpLookup(email);
   if (result.ok && consumerId) {
@@ -638,7 +636,6 @@
   const consumerId = String(req.query.consumerId || "").trim();
   if (!email) return res.status(400).json({ ok: false, error: "Email required" });
   await handleDataBreach(email, consumerId, res);
-<<<<<<< HEAD
 });
 
 app.post("/api/consumers/:id/databreach/audit", async (req, res) => {
@@ -680,8 +677,7 @@
   } catch (e) {
     res.status(500).json({ ok: false, error: String(e) });
   }
-=======
->>>>>>> 1d79bcdc
+
 });
 
 
