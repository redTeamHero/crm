--- conflicted
+++ resolved
@@ -14,11 +14,8 @@
 
 import { PassThrough } from "stream";
 
-<<<<<<< HEAD
 import { logInfo, logError, logWarn } from "./logger.js";
-=======
-import { logInfo, logError } from "./logger.js";
->>>>>>> a7dfae05
+
 
 import { generateLetters, generatePersonalInfoLetters, generateInquiryLetters, generateDebtCollectorLetters } from "./letterEngine.js";
 import { PLAYBOOKS } from "./playbook.js";
@@ -72,13 +69,10 @@
 process.on("uncaughtException", err => {
   logError("UNCAUGHT_EXCEPTION", "Uncaught exception", err);
 });
-<<<<<<< HEAD
 process.on("warning", warn => {
   logWarn("NODE_WARNING", warn.message, { stack: warn.stack });
 });
-=======
-
->>>>>>> a7dfae05
+
 
 async function rewordWithAI(text, tone) {
   const key = process.env.OPENAI_API_KEY;
@@ -726,8 +720,7 @@
   } catch (e) {
     res.status(500).json({ ok: false, error: String(e) });
   }
-<<<<<<< HEAD
-=======
+
 
 });
 
@@ -771,7 +764,6 @@
     res.status(500).json({ ok: false, error: String(e) });
   }
 
->>>>>>> a7dfae05
 });
 
 
@@ -1189,7 +1181,6 @@
 
   // find consumer for logging
   let consumer = null;
-<<<<<<< HEAD
   try{
     const ldb = loadLettersDB();
     const meta = ldb.jobs.find(j=>j.jobId === jobId);
@@ -1201,20 +1192,7 @@
 
   let browser;
   try{
-=======
-  try{
-    const ldb = loadLettersDB();
-    const meta = ldb.jobs.find(j=>j.jobId === jobId);
-    if(meta?.consumerId){
-      const db = loadDB();
-      consumer = db.consumers.find(c=>c.id === meta.consumerId) || null;
-    }
-  }catch{}
-
-  let browser;
-  try{
-
->>>>>>> a7dfae05
+
     browser = await launchBrowser();
     const attachments = [];
     for(let i=0;i<job.letters.length;i++){
@@ -1250,10 +1228,7 @@
   }catch(e){
     logError('EMAIL_SEND_FAILED', 'Failed to email letters', e, { jobId, to });
     res.status(500).json({ ok:false, errorCode:'EMAIL_SEND_FAILED', message:String(e) });
-<<<<<<< HEAD
-=======
-
->>>>>>> a7dfae05
+
   }finally{
     try{ await browser?.close(); }catch{}
   }
@@ -1283,10 +1258,7 @@
   let browser;
   try{
     logInfo('PORTAL_UPLOAD_START', 'Building portal ZIP', { jobId, consumerId: consumer.id });
-<<<<<<< HEAD
-=======
-
->>>>>>> a7dfae05
+
     browser = await launchBrowser();
     const dir = consumerUploadsDir(consumer.id);
     const id = nanoid(10);
@@ -1301,10 +1273,7 @@
       logError('ARCHIVE_STREAM_ERROR', 'Archive stream error', err, { jobId });
       try{ res.status(500).json({ ok:false, errorCode:'ARCHIVE_STREAM_ERROR', message:'Zip error' }); }catch{}
     });
-<<<<<<< HEAD
-=======
-
->>>>>>> a7dfae05
+
     archive.pipe(out);
 
     for(let i=0;i<job.letters.length;i++){
@@ -1326,10 +1295,7 @@
         logError('ZIP_APPEND_FAILED', 'Failed to append PDF to archive', err, { jobId, letter: name });
         throw err;
       }
-<<<<<<< HEAD
-=======
-
->>>>>>> a7dfae05
+
     }
 
     await archive.finalize();
@@ -1352,10 +1318,7 @@
     res.status(500).json({ ok:false, errorCode:'PORTAL_UPLOAD_FAILED', message:String(e) });
   }finally{
     try{ await browser?.close(); }catch{}
-<<<<<<< HEAD
-=======
-
->>>>>>> a7dfae05
+
   }
 });
 
