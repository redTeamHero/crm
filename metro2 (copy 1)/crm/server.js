--- conflicted
+++ resolved
@@ -1382,22 +1382,17 @@
   const idx = Number(req.params.tidx);
   if(isNaN(idx) || !r.data.tradelines?.[idx]) return res.status(404).json({ ok:false, error:"Tradeline not found" });
   const tl = r.data.tradelines[idx];
-<<<<<<< HEAD
   const { creditor, per_bureau, manual_reason } = req.body || {};
-=======
-  const { creditor, per_bureau } = req.body || {};
->>>>>>> 1b78d6e5
+
   if(creditor !== undefined){
     tl.meta = tl.meta || {};
     tl.meta.creditor = creditor;
   }
-<<<<<<< HEAD
   if(manual_reason !== undefined){
     tl.meta = tl.meta || {};
     tl.meta.manual_reason = manual_reason;
   }
-=======
->>>>>>> 1b78d6e5
+
   if(per_bureau){
     tl.per_bureau = tl.per_bureau || {};
     ["TransUnion","Experian","Equifax"].forEach(b=>{
