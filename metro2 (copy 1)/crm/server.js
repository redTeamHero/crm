--- conflicted
+++ resolved
@@ -151,10 +151,7 @@
 // Basic resource monitoring to catch memory or CPU spikes
 const MAX_RSS_MB = Number(process.env.MAX_RSS_MB || 512);
 const RESOURCE_CHECK_MS = Number(process.env.RESOURCE_CHECK_MS || 60_000);
-<<<<<<< HEAD
-=======
-
->>>>>>> 1bc64662
+
 let lastCpu = process.cpuUsage();
 setInterval(() => {
   try {
@@ -173,10 +170,7 @@
   }
 }, RESOURCE_CHECK_MS);
 
-<<<<<<< HEAD
-=======
-
->>>>>>> 1bc64662
+
 // Scheduler that respects OpenAI rate-limit headers
 class RateLimitScheduler {
   constructor() {
@@ -195,10 +189,8 @@
     this.slotTimes = [0];
     this.globalReset = 0;
     this.maxConcurrency = Number(process.env.OPENAI_MAX_CONCURRENCY || Infinity);
-<<<<<<< HEAD
     this.maxQueue = Number(process.env.OPENAI_MAX_QUEUE || 1000);
-=======
->>>>>>> 1bc64662
+
   }
 
   get nextAllowed(){
@@ -372,10 +364,7 @@
     const payload = {
       model: "gpt-4.1-mini",
       max_tokens: MAX_TOKENS,
-<<<<<<< HEAD
-=======
-
->>>>>>> 1bc64662
+
       stream: true,
       messages: [
         { role: "system", content: "You reword credit dispute statements." },
@@ -403,10 +392,7 @@
       );
 
       let segOut = "";
-<<<<<<< HEAD
-=======
-
->>>>>>> 1bc64662
+
       const decoder = new TextDecoder();
       let buffer = "";
       for await (const streamChunk of resp.body) {
@@ -434,10 +420,7 @@
       output += segment;
     }
   }
-<<<<<<< HEAD
-=======
-
->>>>>>> 1bc64662
+
 
   return output;
 }
