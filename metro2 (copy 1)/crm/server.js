--- conflicted
+++ resolved
@@ -352,13 +352,6 @@
 function loadContactsDB(){ return readJson(CONTACTS_DB_PATH, { contacts: [] }); }
 function saveContactsDB(db){ writeJson(CONTACTS_DB_PATH, db); }
 
-<<<<<<< HEAD
-=======
-const PIPELINE_DB_PATH = path.join(__dirname, "pipeline-db.json");
-function loadPipelineDB(){ return readJson(PIPELINE_DB_PATH, { stages: [], deals: [] }); }
-function savePipelineDB(db){ writeJson(PIPELINE_DB_PATH, db); }
-
->>>>>>> 79b5d672
 const USERS_DB_PATH = path.join(__dirname, "users-db.json");
 function loadUsersDB(){ return readJson(USERS_DB_PATH, { users: [] }); }
 function saveUsersDB(db){ writeJson(USERS_DB_PATH, db); }
@@ -668,46 +661,7 @@
   res.json({ ok:true });
 });
 
-<<<<<<< HEAD
-=======
-// =================== Pipeline ===================
-app.get("/api/pipeline/stages", authenticate, (_req,res)=>{
-  const db = loadPipelineDB();
-  res.json({ ok:true, stages: db.stages });
-});
-
-app.post("/api/pipeline/stages", authenticate, requireRole("admin"), (req,res)=>{
-  const db = loadPipelineDB();
-  const stage = req.body.stage;
-  if(!stage) return res.status(400).json({ ok:false, error:"stage required" });
-  if(!db.stages.includes(stage)) db.stages.push(stage);
-  savePipelineDB(db);
-  res.json({ ok:true, stages: db.stages });
-});
-
-app.get("/api/pipeline/deals", authenticate, (_req,res)=>{
-  const db = loadPipelineDB();
-  res.json({ ok:true, deals: db.deals });
-});
-
-app.post("/api/pipeline/deals", authenticate, (req,res)=>{
-  const db = loadPipelineDB();
-  const deal = { id: nanoid(10), contactId: req.body.contactId || "", stage: req.body.stage || db.stages[0] || "new", value: Number(req.body.value || 0) };
-  db.deals.push(deal);
-  savePipelineDB(db);
-  res.json({ ok:true, deal });
-});
-
-app.put("/api/pipeline/deals/:id", authenticate, (req,res)=>{
-  const db = loadPipelineDB();
-  const deal = db.deals.find(d=>d.id===req.params.id);
-  if(!deal) return res.status(404).json({ ok:false, error:"Not found" });
-  Object.assign(deal, { contactId:req.body.contactId ?? deal.contactId, stage:req.body.stage ?? deal.stage, value:req.body.value ?? deal.value });
-  savePipelineDB(db);
-  res.json({ ok:true, deal });
-});
-
->>>>>>> 79b5d672
+
 // =================== Tasks ===================
 app.get("/api/tasks", authenticate, (req,res)=>{
   const db = loadTasksDB();
@@ -736,18 +690,10 @@
 // =================== Reporting ===================
 app.get("/api/reports/summary", authenticate, (_req,res)=>{
   const contacts = loadContactsDB().contacts.length;
-<<<<<<< HEAD
   const tasks = loadTasksDB().tasks;
   const completedTasks = tasks.filter(t=>t.completed).length;
   res.json({ ok:true, summary:{ contacts, tasks:{ total: tasks.length, completed: completedTasks } } });
-=======
-  const pipeline = loadPipelineDB();
-  const tasks = loadTasksDB().tasks;
-  const dealsByStage = {};
-  for(const d of pipeline.deals){ dealsByStage[d.stage] = (dealsByStage[d.stage]||0)+1; }
-  const completedTasks = tasks.filter(t=>t.completed).length;
-  res.json({ ok:true, summary:{ contacts, dealsByStage, tasks:{ total: tasks.length, completed: completedTasks } } });
->>>>>>> 79b5d672
+
 });
 
 // =================== Messages ===================
