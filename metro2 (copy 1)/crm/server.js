--- conflicted
+++ resolved
@@ -14,10 +14,7 @@
 import puppeteer from "puppeteer";
 import nodeFetch from "node-fetch";
 import * as cheerio from "cheerio";
-<<<<<<< HEAD
-=======
-
->>>>>>> 3e51b6cb
+
 
 import { logInfo, logError, logWarn } from "./logger.js";
 
@@ -155,10 +152,7 @@
 // Basic resource monitoring to catch memory or CPU spikes
 const MAX_RSS_MB = Number(process.env.MAX_RSS_MB || 512);
 const RESOURCE_CHECK_MS = Number(process.env.RESOURCE_CHECK_MS || 60_000);
-<<<<<<< HEAD
-=======
-
->>>>>>> 3e51b6cb
+
 let lastCpu = process.cpuUsage();
 setInterval(() => {
   try {
@@ -171,19 +165,13 @@
     const cpuMs = (cpu.user + cpu.system) / 1000;
     if (cpuMs > 1000) {
       logWarn("HIGH_CPU_USAGE", "CPU usage high", { cpuMs });
-<<<<<<< HEAD
-=======
-
->>>>>>> 3e51b6cb
+
     }
   } catch (e) {
     logWarn("RESOURCE_MONITOR_FAILED", e.message);
   }
 }, RESOURCE_CHECK_MS);
-<<<<<<< HEAD
-=======
-
->>>>>>> 3e51b6cb
+
 
 
 // periodically surface due letter reminders
