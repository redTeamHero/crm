// server.js
import express from "express";
import fs from "fs";
import path from "path";
import { fileURLToPath } from "url";
import { createRequire } from "module";
import multer from "multer";
import { nanoid } from "nanoid";
import { spawn } from "child_process";
import { htmlToPdfBuffer, launchBrowser } from "./pdfUtils.js";
import crypto from "crypto";
import os from "os";
import archiver from "archiver";
import jwt from "jsonwebtoken";
import bcrypt from "bcryptjs";
import { PassThrough } from "stream";
import { JSDOM } from "jsdom";
import parseCreditReportHTML from "./parser.js";


import { logInfo, logError, logWarn } from "./logger.js";

import { ensureBuffer } from "./utils.js";
import { readKey, writeKey, DB_FILE } from "./kvdb.js";
import { sendCertifiedMail } from "./simpleCertifiedMail.js";
import { listEvents as listCalendarEvents, createEvent as createCalendarEvent, updateEvent as updateCalendarEvent, deleteEvent as deleteCalendarEvent, freeBusy as calendarFreeBusy } from "./googleCalendar.js";

import { fetchFn } from "./fetchUtil.js";
import { scrapeTradelines } from "./tradelineScraper.js";
import marketingRoutes from "./marketingRoutes.js";

const MAX_ENV_KEY_LENGTH = 64;


const DEFAULT_MEMBER_PERMISSIONS = ["consumers", "contacts", "tasks", "reports"];

const DEFAULT_SETTINGS = {
  hibpApiKey: "",
  rssFeedUrl: "https://hnrss.org/frontpage",
  googleCalendarToken: "",
  googleCalendarId: "",
  stripeApiKey: "",
  envOverrides: {}
};

function normalizeEnvOverrides(raw){
  const result = {};
  if(!raw) return result;
  const entries = Array.isArray(raw)
    ? raw
    : Object.entries(raw).map(([key, value]) => ({ key, value }));
  for(const entry of entries){
    if(!entry) continue;
    let key = (entry.key ?? entry.name ?? "").toString().trim();
    if(!key) continue;
    key = key.toUpperCase().replace(/[^A-Z0-9_]/g, "_");
    if(key && !/^[A-Z_]/.test(key)){
      key = `VAR_${key}`;
    }
    key = key.replace(/^[^A-Z_]+/, "").slice(0, MAX_ENV_KEY_LENGTH);
    if(!key) continue;

    const value = (entry.value ?? entry.val ?? "").toString();
    result[key.toUpperCase()] = value;
  }
  return result;
}

function applyEnvOverrides(overrides = {}){
  for(const [key, value] of Object.entries(overrides)){
    process.env[key] = value;
  }
}

function normalizeSettings(raw){
  const base = { ...DEFAULT_SETTINGS, ...(raw || {}) };
  base.envOverrides = normalizeEnvOverrides((raw && raw.envOverrides) ?? base.envOverrides);
  return base;
}

function getJwtSecret(){
  return process.env.JWT_SECRET || "dev-secret";
}

const TOKEN_EXPIRES_IN = "1h";

function generateToken(user){
  return jwt.sign({ id: user.id, username: user.username, name: user.name, role: user.role, permissions: user.permissions || [] }, getJwtSecret(), { expiresIn: TOKEN_EXPIRES_IN });
}



import { generateLetters, generatePersonalInfoLetters, generateInquiryLetters, generateDebtCollectorLetters, modeCopy } from "./letterEngine.js";
import LETTER_TEMPLATES from "./letterTemplates.js";
import { loadPlaybooks } from "./playbook.js";
import { normalizeReport, renderHtml, savePdf } from "./creditAuditTool.js";
import {
  listConsumerState,
  addEvent,
  addFileMeta,
  consumerUploadsDir,
  addReminder,
  processAllReminders,
  listTracker,
  setTrackerSteps,
  markTrackerStep,
  getTrackerSteps,

} from "./state.js";
function injectStyle(html, css){
  if(/<head[^>]*>/i.test(html)){
    return html.replace(/<\/head>/i, `<style>${css}</style></head>`);
  }
  return `<style>${css}</style>` + html;
}
async function generateOcrPdf(html){
  const noise = "iVBORw0KGgoAAAANSUhEUgAAAB4AAAAeCAYAAAA7MK6iAAAAqElEQVR4nM1XSRKAMAjrO/n/Qzw5HpQlJNTm5EyRUBpDXeuBrRjZehteYpSwEm9o4u6uoffMeUaSjx1PFdsKiIjKRajVDhMr29UWW7b2q6ioYiQiYYm2wmsXYi6psajssFJIGDM+rRQem4mwXaTSRF45pp1J/sVQFwhW0SODItoRens5xqBcZCI58rpzQzaVFPFUwqjNmX9/5lXM4LGz7xRAER/xf0WRXElyH0vwJrWaAAAAAElFTkSuQmCC";
  const ocrCss = `
    .ocr{position:relative;}
    .ocr::before{
      content:"";
      position:absolute;
      inset:0;
      pointer-events:none;
      background-image:
        repeating-linear-gradient(0deg, rgba(100,100,100,0.15) 0, rgba(100,100,100,0.15) 1px, transparent 1px, transparent 32px),
        repeating-linear-gradient(90deg, rgba(100,100,100,0.15) 0, rgba(100,100,100,0.15) 1px, transparent 1px, transparent 32px),
        repeating-linear-gradient(45deg, rgba(120,120,120,0.35) 0, rgba(120,120,120,0.35) 4px, transparent 4px, transparent 200px),
        url('data:image/png;base64,${noise}');
      background-size:32px 32px,32px 32px,200px 200px,30px 30px;
    }`;
  const injected = injectStyle(html, ocrCss);
  return await htmlToPdfBuffer(injected);

}


const __filename = fileURLToPath(import.meta.url);
const __dirname = path.dirname(__filename);

async function loadSettings(){
  const raw = await readKey('settings', null);
  if(raw){
    const settings = normalizeSettings(raw);
    applyEnvOverrides(settings.envOverrides);
    return settings;
  }
  const defaults = normalizeSettings(DEFAULT_SETTINGS);
  await writeKey('settings', defaults);
  applyEnvOverrides(defaults.envOverrides);
  return defaults;
}

async function saveSettings(data){
  const current = await readKey('settings', null);
  const merged = normalizeSettings({ ...(current || {}), ...(data || {}) });
  await writeKey('settings', merged);
  applyEnvOverrides(merged.envOverrides);
  return merged;
}


try {
  await loadSettings();
} catch (err) {
  logError('SETTINGS_INIT_FAILED', 'Failed to hydrate settings on startup', err);
}

const require = createRequire(import.meta.url);
let nodemailer = null;
try {
  nodemailer = require("nodemailer");
} catch (e) {
  console.warn("Nodemailer not installed");
}
let StripeLib = null;
try {
  StripeLib = require("stripe");
} catch (e) {
  console.warn("Stripe not installed");
}

const app = express();
app.use(express.json({ limit: "10mb" }));
let mailer = null;
if(nodemailer && process.env.SMTP_HOST){
  mailer = nodemailer.createTransport({
    host: process.env.SMTP_HOST,
    port: Number(process.env.SMTP_PORT || 587),
    secure: false,
    auth: process.env.SMTP_USER ? { user: process.env.SMTP_USER, pass: process.env.SMTP_PASS } : undefined
  });
}

// Basic request logging for debugging
app.use((req, res, next) => {
  const start = Date.now();
  res.on("finish", () => {
    const ms = Date.now() - start;
    console.log(`${new Date().toISOString()} ${req.method} ${req.originalUrl} -> ${res.statusCode} ${ms}ms`);
  });
  next();
});

process.on("unhandledRejection", err => {
  logError("UNHANDLED_REJECTION", "Unhandled promise rejection", err);
});
process.on("uncaughtException", err => {
  logError("UNCAUGHT_EXCEPTION", "Uncaught exception", err);
});
process.on("warning", warn => {
  logWarn("NODE_WARNING", warn.message, { stack: warn.stack });
});

async function getAuthUser(req){
  let auth = req.headers.authorization || "";
  if(!auth && req.query && req.query.token){
    auth = `Bearer ${req.query.token}`;
  }
  const db = await loadUsersDB();
  if(auth.startsWith("Bearer ")){
    try{
      const payload = jwt.verify(auth.slice(7), getJwtSecret());
      const found = db.users.find(u=>u.id===payload.id);
      if(!found) return null;
      return { ...found, permissions: found.permissions || [] };
    }catch{
      return null;
    }
  }
  if(auth.startsWith("Basic ")){
    const [user, pass] = Buffer.from(auth.slice(6), "base64").toString().split(":");
    const found = db.users.find(u=>u.username===user);
    if(!found) return null;
    if(!bcrypt.compareSync(pass, found.password)) return null;
    return { ...found, permissions: found.permissions || [] };
  }
  return null;
}

async function authenticate(req, res, next){
  const u = await getAuthUser(req);
  req.user = u || null;
  next();
}

async function optionalAuth(req,res,next){
  const u = await getAuthUser(req);
  if(u) req.user = u;
  next();
}

function requireRole(role){
  return (req, res, next) => {
    if (req.user && req.user.role === role) {
      return next();
    }
    res.status(403).json({ ok:false, error:'Forbidden' });
  };
}

function hasPermission(user, perm){
  if (perm === "letters") return !!user;
  return !!(user && (user.role === "admin" || (user.permissions || []).includes(perm)));
}

function requirePermission(perm){
  return (req, res, next) => {
    if (hasPermission(req.user, perm)) return next();
    res.status(403).json({ ok:false, error:'Forbidden' });
  };
}

function forbidMember(req,res,next){
  if(req.user && req.user.role === "member") return res.status(403).json({ ok:false, error:'Forbidden' });
  next();
}

function deepMerge(a = {}, b = {}) {
  const res = { ...a };
  for (const [key, val] of Object.entries(b || {})) {
    if (val && typeof val === "object" && !Array.isArray(val)) {
      res[key] = deepMerge(res[key] && typeof res[key] === "object" ? res[key] : {}, val);
    } else {
      res[key] = val;
    }
  }
  return res;
}


// Basic resource monitoring to catch memory or CPU spikes
const MAX_RSS_MB = Number(process.env.MAX_RSS_MB || 512);
const RESOURCE_CHECK_MS = Number(process.env.RESOURCE_CHECK_MS || 60_000);

let lastCpu = process.cpuUsage();
if (process.env.NODE_ENV !== "test") {
  setInterval(() => {
    try {
      const { rss } = process.memoryUsage();
      if (rss > MAX_RSS_MB * 1024 * 1024) {
        logWarn("HIGH_MEMORY_USAGE", "Memory usage high", { rss });
      }
      const cpu = process.cpuUsage(lastCpu);
      lastCpu = process.cpuUsage();
      const cpuMs = (cpu.user + cpu.system) / 1000;
      if (cpuMs > 1000) {
        logWarn("HIGH_CPU_USAGE", "CPU usage high", { cpuMs });

      }
    } catch (e) {
      logWarn("RESOURCE_MONITOR_FAILED", e.message);
    }
  }, RESOURCE_CHECK_MS);
}



// periodically surface due letter reminders
processAllReminders().catch(e => console.error("Reminder check failed", e));
if (process.env.NODE_ENV !== "test") {
  setInterval(() => {
    processAllReminders().catch(e => console.error("Reminder check failed", e));
  }, 60 * 60 * 1000);
}

// ---------- Static UI ----------
const PUBLIC_DIR = path.join(__dirname, "public");
const TEAM_TEMPLATE = (()=>{
  try{
    return fs.readFileSync(path.join(PUBLIC_DIR, "team-member-template.html"), "utf-8");
  }catch{return "";}
})();
  // Disable default index to avoid auto-serving the app without auth
  app.use(express.static(PUBLIC_DIR, { index: false }));
  // Serve login by default so users aren't dropped straight into the app
  app.get("/", (_req, res) => res.sendFile(path.join(PUBLIC_DIR, "login.html")));
app.get("/dashboard", (_req, res) => res.sendFile(path.join(PUBLIC_DIR, "dashboard.html")));
app.get("/clients", (_req, res) => res.sendFile(path.join(PUBLIC_DIR, "index.html")));
app.get("/leads", (_req, res) => res.sendFile(path.join(PUBLIC_DIR, "leads.html")));
app.get("/schedule", async (_req, res) => {
  const settings = await loadSettings();
  if (!settings.googleCalendarToken || !settings.googleCalendarId) {
    return res.status(400).send("Google Calendar token or ID missing. Add them in Settings before using the schedule.");
  }
  res.sendFile(path.join(PUBLIC_DIR, "schedule.html"));
});
app.get("/my-company", optionalAuth, forbidMember, (_req, res) => res.sendFile(path.join(PUBLIC_DIR, "my-company.html")));
app.get("/billing", (_req, res) => res.sendFile(path.join(PUBLIC_DIR, "billing.html")));
app.get(["/letters", "/letters/:jobId"], optionalAuth, forbidMember, (_req, res) =>
  res.sendFile(path.join(PUBLIC_DIR, "letters.html"))
);
app.get("/library", optionalAuth, forbidMember, (_req, res) => res.sendFile(path.join(PUBLIC_DIR, "library.html")));
app.get("/workflows", optionalAuth, forbidMember, (_req, res) => res.sendFile(path.join(PUBLIC_DIR, "workflows.html")));
app.get("/marketing", optionalAuth, forbidMember, (_req, res) => res.sendFile(path.join(PUBLIC_DIR, "marketing.html")));
app.get("/tradelines", optionalAuth, forbidMember, (_req, res) => res.sendFile(path.join(PUBLIC_DIR, "tradelines.html")));
app.get("/quiz", optionalAuth, forbidMember, (_req,res)=> res.sendFile(path.join(PUBLIC_DIR, "quiz.html")));
app.get("/settings", optionalAuth, forbidMember, (_req,res)=> res.sendFile(path.join(PUBLIC_DIR, "settings.html")));
app.get("/client-portal.html", (_req, res) => res.sendFile(path.join(PUBLIC_DIR, "client-portal-template.html")));
app.get("/team/:token", (req,res)=>{
  const token = path.basename(req.params.token);
  const file = path.join(PUBLIC_DIR, `team-${token}.html`);
  if(!fs.existsSync(file)) return res.status(404).send("Not found");
  res.sendFile(file);
});
app.get("/portal/:id", async (req, res) => {
  const db = await loadDB();
  const consumer = db.consumers.find(c => c.id === req.params.id);
  if (!consumer) return res.status(404).send("Portal not found");
  const tmpl = fs.readFileSync(path.join(PUBLIC_DIR, "client-portal-template.html"), "utf-8");
  let html = tmpl.replace(/{{name}}/g, consumer.name);
  if (consumer.creditScore) {
    const scoreJson = JSON.stringify(consumer.creditScore);
    const script = `\n<script>localStorage.setItem('creditScore', ${scoreJson});</script>`;
    html = html.replace('</body>', `${script}\n</body>`);
  }
  res.send(html);
});

app.get("/buy", async (req, res) => {
  const { bank = "", price = "" } = req.query || {};
  const settings = await loadSettings();
  if (!StripeLib || !settings.stripeApiKey) {
    return res.status(500).json({ ok:false, error:'Stripe not configured' });
  }
  const amt = Math.round(parseFloat(price) * 100);
  if (!amt) return res.status(400).send("Invalid price");
  try {
    const stripe = new StripeLib(settings.stripeApiKey);
    const session = await stripe.checkout.sessions.create({
      mode: "payment",
      line_items: [
        {
          price_data: {
            currency: "usd",
            product_data: { name: `${bank} Tradeline` },
            unit_amount: amt,
          },
          quantity: 1,
        },
      ],
      success_url: `${req.protocol}://${req.get('host')}/?success=1`,
      cancel_url: `${req.protocol}://${req.get('host')}/?canceled=1`,
    });
    res.redirect(303, session.url);
  } catch (e) {
    console.error("Stripe checkout error", e);
    res.status(500).json({ ok:false, error:'Checkout failed' });
  }
});

app.get("/api/settings", async (_req, res) => {
  res.json({ ok: true, settings: await loadSettings() });
});

app.post("/api/settings", async (req, res) => {
  const {
    hibpApiKey = "",
    rssFeedUrl = "",
    googleCalendarToken = "",
    googleCalendarId = "",
    stripeApiKey = "",
    envOverrides = {},
  } = req.body || {};
  const settings = await saveSettings({ hibpApiKey, rssFeedUrl, googleCalendarToken, googleCalendarId, stripeApiKey, envOverrides });

  res.json({ ok: true, settings });
});

app.use("/api/marketing", authenticate, forbidMember, marketingRoutes);

app.get("/api/calendar/events", async (_req, res) => {
  try {
    const events = await listCalendarEvents();
    res.json({ ok: true, events });
  } catch (e) {
    res.status(500).json({ ok: false, error: e.message });
  }
});

app.post("/api/calendar/events", async (req, res) => {
  try {
    const ev = await createCalendarEvent(req.body);
    res.json({ ok: true, event: ev });
  } catch (e) {
    res.status(500).json({ ok: false, error: e.message });
  }
});

app.put("/api/calendar/events/:id", async (req, res) => {
  try {
    const ev = await updateCalendarEvent(req.params.id, req.body);
    res.json({ ok: true, event: ev });
  } catch (e) {
    res.status(500).json({ ok: false, error: e.message });
  }
});

app.delete("/api/calendar/events/:id", async (req, res) => {
  try {
    await deleteCalendarEvent(req.params.id);
    res.json({ ok: true });
  } catch (e) {
    res.status(500).json({ ok: false, error: e.message });
  }
});

app.get("/api/tradelines", async (_req, res) => {
  try {
    const tradelines = await scrapeTradelines(fetchFn);
    res.json({ ok: true, tradelines });
  } catch (e) {
    res.status(500).json({ ok: false, error: e.message });
  }
});

app.post("/api/calendar/freebusy", async (req, res) => {
  try {
    const { timeMin, timeMax } = req.body || {};
    const fb = await calendarFreeBusy(timeMin, timeMax);
    res.json({ ok: true, fb });
  } catch (e) {
    res.status(500).json({ ok: false, error: e.message });
  }
});

// ---------- Simple JSON "DB" ----------

async function recordLettersJob(userId, consumerId, jobId, letters){
  console.log(`Recording letters job ${jobId} for consumer ${consumerId}`);
  const db = await loadLettersDB();
  db.jobs.push({
    userId,
    consumerId,
    jobId,
    createdAt: Date.now(),
    letters: letters.map(L=>({ filename:L.filename, bureau:L.bureau, creditor:L.creditor }))
  });
  await saveLettersDB(db);
}

async function getUserJobMeta(jobId, userId){
  const ldb = await loadLettersDB();
  return ldb.jobs.find(j=>j.jobId === jobId && j.userId === userId) || null;
}

async function loadJobForUser(jobId, userId){
  const meta = await getUserJobMeta(jobId, userId);
  if(!meta) return null;
  let job = getJobMem(jobId);
  if(!job){
    const disk = await loadJobFromDisk(jobId);
    if(disk){
      putJobMem(jobId, disk.letters.map(d => ({
        filename: path.basename(d.htmlPath),
        bureau: d.bureau,
        creditor: d.creditor,
        html: fs.existsSync(d.htmlPath) ? fs.readFileSync(d.htmlPath,"utf-8") : "<html><body>Missing file.</body></html>",
        useOcr: d.useOcr
      })));
      job = getJobMem(jobId);
    }
  }
  if(!job) return null;
  return { meta, job };
}
const DEFAULT_DB = { consumers: [{ id: "RoVO6y0EKM", name: "Test Consumer", reports: [] }] };
async function loadDB(){
  let db = await readKey('consumers', null);
  let changed = false;
  if(!db){
    db = JSON.parse(JSON.stringify(DEFAULT_DB));
    changed = true;
  }
  db.consumers = Array.isArray(db.consumers) ? db.consumers : [];
  if(db.consumers.length === 0){
    db.consumers.push({ id: nanoid(10), name: "Sample Consumer", reports: [] });
    changed = true;
  }
  for(const c of db.consumers){
    c.reports = Array.isArray(c.reports) ? c.reports : [];
  }
  const hasReports = db.consumers.some(c => c.reports.length > 0);
  if(!hasReports){
    try{
      const samplePath = path.join(__dirname, "data", "report.json");
      const raw = await fs.promises.readFile(samplePath, "utf-8");
      const parsed = JSON.parse(raw);
      const sampleReport = {
        id: parsed.id || nanoid(10),
        uploadedAt: new Date().toISOString(),
        filename: "sample-report.json",
        size: JSON.stringify(parsed).length,
        summary: {
          tradelines: Array.isArray(parsed.tradelines) ? parsed.tradelines.length : 0,
          personalInfoMismatches: {},
        },
        data: parsed,
      };
      db.consumers[0].reports.push(sampleReport);
      changed = true;
    }catch(err){
      logWarn("SEED_REPORT_MISSING", "Failed to seed sample report", { message: err?.message });
    }
  }
  if(changed){
    await writeKey('consumers', db);
  }
  return db;
}
async function saveDB(db){ await writeKey('consumers', db); }
const LETTERS_DEFAULT = { jobs: [], templates: [], sequences: [], contracts: [], mainTemplates: defaultTemplates().map(t=>t.id) };
async function loadLettersDB(){
  const db = await readKey('letters', null);
  if(db){
    if(!Array.isArray(db.mainTemplates) || db.mainTemplates.length === 0){
      db.mainTemplates = defaultTemplates().map(t=>t.id);
      await saveLettersDB(db);
    }
    console.log(`Loaded letters DB with ${db.jobs?.length || 0} jobs`);
    return db;
  }
  console.warn("Letters DB missing, initializing with defaults");
  await writeKey('letters', LETTERS_DEFAULT);
  return LETTERS_DEFAULT;
}

async function saveLettersDB(db){
  await writeKey('letters', db);
  console.log(`Saved letters DB with ${db.jobs.length} jobs`);
}

async function loadLeadsDB(){
  const db = await readKey('leads', null);
  if(db) return db;
  const def = { leads: [] };
  await writeKey('leads', def);
  return def;
}
async function saveLeadsDB(db){ await writeKey('leads', db); }

async function loadInvoicesDB(){
  const db = await readKey('invoices', null);
  if(db) return db;
  const def = { invoices: [] };
  await writeKey('invoices', def);
  return def;
}
async function saveInvoicesDB(db){ await writeKey('invoices', db); }

async function loadContactsDB(){
  const db = await readKey('contacts', null);
  if(db) return db;
  const def = { contacts: [] };
  await writeKey('contacts', def);
  return def;
}
async function saveContactsDB(db){ await writeKey('contacts', db); }

function normalizeUser(user){
  if(!user) return user;
  user.permissions = Array.isArray(user.permissions) ? user.permissions : [];
  if(user.role === "member" && user.permissions.length === 0){
    user.permissions = [...DEFAULT_MEMBER_PERMISSIONS];
  }
  return user;
}

async function loadUsersDB(){
  let db = await readKey('users', null);
  if(!db) db = { users: [] };
  if(!db.users.some(u => u.username === 'ducky')){
    db.users.push({
      id: nanoid(10),
      username: 'ducky',
      name: 'ducky',
      password: bcrypt.hashSync('duck', 10),
      role: 'admin',
      permissions: []
    });
    await writeKey('users', db);
  }
  let changed = false;
  db.users = db.users.map(u => {
    const before = JSON.stringify({ role: u.role, permissions: u.permissions });
    const normalized = normalizeUser({ ...u });
    if(JSON.stringify({ role: normalized.role, permissions: normalized.permissions }) !== before){
      changed = true;
    }
    return normalized;
  });
  if(changed){
    await writeKey('users', db);
  }
  return db;
}
async function saveUsersDB(db){ await writeKey('users', db); }

async function loadTasksDB(){
  const db = await readKey('tasks', null);
  if(db) return db;
  const def = { tasks: [] };
  await writeKey('tasks', def);
  return def;
}
async function saveTasksDB(db){ await writeKey('tasks', db); }

async function processTasks(){
  const db = await loadTasksDB();
  let changed = false;
  const now = Date.now();
  for(const t of db.tasks){
    if(!t.completed){
      const status = t.due && new Date(t.due).getTime() < now ? "overdue" : "pending";
      if(t.status !== status){ t.status = status; changed = true; }
    }
  }
  if(changed) await saveTasksDB(db);
}

// Process tasks immediately on startup so their status is accurate
processTasks();
if (process.env.NODE_ENV !== "test") {
  setInterval(processTasks, 60_000);
}


function renderInvoiceHtml(inv, company = {}, consumer = {}) {
  return `<!DOCTYPE html><html><head><meta charset="utf-8"/>
  <style>
    body { font-family: sans-serif; margin:40px; }
    h1 { text-align:center; }
    table { width:100%; border-collapse:collapse; margin-top:20px; }
    th, td { padding:8px; border-bottom:1px solid #ddd; text-align:left; }
  </style>
  </head><body>
  <h1>${company.name || 'Invoice'}</h1>
  <p><strong>Bill To:</strong> ${consumer.name || ''}</p>
  <table>
    <thead><tr><th>Description</th><th>Amount</th><th>Due</th></tr></thead>
    <tbody><tr><td>${inv.desc}</td><td>$${Number(inv.amount).toFixed(2)}</td><td>${inv.due || ''}</td></tr></tbody>
  </table>
  </body></html>`;
}


// ---------- Upload handling ----------
const upload = multer({ storage: multer.memoryStorage() });

// ---------- Python Analyzer Bridge ----------
async function runPythonAnalyzer(htmlContent){
  const scriptPath = path.join(__dirname, "metro2_audit_multi.py");
  await fs.promises.access(scriptPath, fs.constants.R_OK)
    .catch(()=>{ throw new Error(`Analyzer not found or unreadable: ${scriptPath}`); });
  const tmpDir = await fs.promises.mkdtemp(path.join(os.tmpdir(),"metro2-"));
  const htmlPath = path.join(tmpDir,"report.html");
  const outPath  = path.join(tmpDir,"report.json");
  await fs.promises.writeFile(htmlPath, htmlContent, "utf-8");

  const py = spawn("python3", [scriptPath,"-i",htmlPath,"-o",outPath], { stdio:["ignore","pipe","pipe"] });
  let stdout="", stderr="";
  py.stdout.on("data",d=>stdout+=d.toString());
  py.stderr.on("data",d=>stderr+=d.toString());

  return new Promise((resolve,reject)=>{
    py.on("error", async(err) => {
      try { await fs.promises.rm(tmpDir,{recursive:true,force:true}); }catch{}
      reject(err);
    });
    py.on("close", async(code)=>{
      try{
        if(code!==0) throw new Error(`Analyzer exit ${code}\n${stderr}\n${stdout}`);
        await fs.promises.access(outPath, fs.constants.R_OK);
        const raw = await fs.promises.readFile(outPath, "utf-8");
        const json = JSON.parse(raw);
        resolve({ data: json, stdout, stderr });
      }catch(e){ reject(e); }
      finally{ try{ await fs.promises.rm(tmpDir,{recursive:true,force:true}); }catch{} }
    });
  });
}

function normalizeCreditorName(name = "") {
  return String(name || "").replace(/\s+/g, " ").trim().toLowerCase();
}

function normalizeAccountNumber(value) {
  return String(value || "").replace(/[^0-9a-z]/gi, "").toLowerCase();
}

function collectAccountNumbers(tl = {}) {
  const numbers = new Set();
  const metaNums = tl?.meta?.account_numbers || {};
  Object.values(metaNums || {}).forEach(val => {
    if (val) numbers.add(String(val));
  });
  const perBureau = tl?.per_bureau || {};
  Object.values(perBureau || {}).forEach(entry => {
    if (!entry) return;
    [entry.account_number, entry.account_number_raw, entry.accountNumber]
      .forEach(val => {
        if (val) numbers.add(String(val));
      });
  });
  return Array.from(numbers);
}

function normalizeMoneyValue(value) {
  if (value === undefined || value === null || value === "") return "";
  const num = typeof value === "number" ? value : Number(String(value).replace(/[^0-9.-]/g, ""));
  if (!Number.isFinite(num)) return "";
  return num.toFixed(2);
}

function normalizeDateValue(value) {
  if (!value) return "";
  const str = String(value).trim();
  if (!str) return "";
  const isoMatch = str.match(/^(\d{4})-(\d{2})-(\d{2})/);
  if (isoMatch) {
    return `${isoMatch[1]}-${isoMatch[2]}-${isoMatch[3]}`;
  }
  return str.slice(0, 10);
}

function buildTradelineKeySet(tl = {}) {
  const keys = new Set();
  const creditorNorm = normalizeCreditorName(tl?.meta?.creditor || "") || "unknown";
  const accountNumbers = collectAccountNumbers(tl)
    .map(normalizeAccountNumber)
    .filter(Boolean);

  accountNumbers.forEach(acct => {
    keys.add(`${creditorNorm}|acct|${acct}`);
    if (acct.length >= 4) {
      keys.add(`${creditorNorm}|acct4|${acct.slice(-4)}`);
    }
  });

  const perBureau = tl?.per_bureau || {};
  Object.values(perBureau || {}).forEach(entry => {
    const summaryParts = [
      normalizeMoneyValue(entry?.balance ?? entry?.balance_raw),
      normalizeDateValue(entry?.date_opened ?? entry?.date_opened_raw),
      normalizeDateValue(entry?.last_reported ?? entry?.last_reported_raw),
    ].filter(Boolean);
    if (summaryParts.length) {
      keys.add(`${creditorNorm}|sig|${summaryParts.join("|")}`);
    }
  });

  keys.add(`${creditorNorm}|cred`);

  if (!keys.size) {
    keys.add(`unknown|${accountNumbers.join("|") || "na"}`);
  }

  return keys;
}

function buildTradelineMetadata(tl = {}, index = 0) {
  return {
    index,
    creditorRaw: tl?.meta?.creditor || "",
    creditorNorm: normalizeCreditorName(tl?.meta?.creditor || "") || "unknown",
    keys: Array.from(buildTradelineKeySet(tl)),
    accountNumbers: collectAccountNumbers(tl),
  };
}

function matchTradelines(jsTradelines = [], pythonTradelines = []) {
  const jsMeta = jsTradelines.map((tl, idx) => buildTradelineMetadata(tl, idx));
  const keyMap = new Map();
  jsMeta.forEach(meta => {
    meta.keys.forEach(key => {
      if (!keyMap.has(key)) keyMap.set(key, []);
      keyMap.get(key).push(meta);
    });
  });

  const usedJs = new Set();
  const matches = [];
  const unmatchedQueue = [];

  pythonTradelines.forEach((tl, pyIndex) => {
    const meta = buildTradelineMetadata(tl, pyIndex);
    let matched = null;
    for (const key of meta.keys) {
      const candidates = keyMap.get(key) || [];
      const available = candidates.find(c => !usedJs.has(c.index));
      if (available) {
        matched = { candidate: available, key };
        break;
      }
    }
    if (matched) {
      usedJs.add(matched.candidate.index);
      matches.push({
        jsIndex: matched.candidate.index,
        pyIndex,
        key: matched.key,
        strategy: "key",
        jsCreditor: matched.candidate.creditorRaw,
        pyCreditor: meta.creditorRaw,
      });
    } else {
      unmatchedQueue.push({ pyIndex, meta });
    }
  });

  const stillUnmatchedPy = [];
  unmatchedQueue.forEach(item => {
    const candidate = jsMeta.find(meta => !usedJs.has(meta.index));
    if (candidate) {
      usedJs.add(candidate.index);
      matches.push({
        jsIndex: candidate.index,
        pyIndex: item.pyIndex,
        key: "fallback:index",
        strategy: "fallback",
        jsCreditor: candidate.creditorRaw,
        pyCreditor: item.meta.creditorRaw,
      });
    } else {
      stillUnmatchedPy.push({
        index: item.pyIndex,
        creditor: item.meta.creditorRaw,
        accountNumbers: item.meta.accountNumbers,
        keys: item.meta.keys,
      });
    }
  });

  const unmatchedJs = jsMeta
    .filter(meta => !usedJs.has(meta.index))
    .map(meta => ({
      index: meta.index,
      creditor: meta.creditorRaw,
      accountNumbers: meta.accountNumbers,
      keys: meta.keys,
    }));

  return { matches, unmatchedJs, unmatchedPy: stillUnmatchedPy };
}

export function runBasicRuleAudit(report = {}) {
  const touched = new Set();
  (report.tradelines || []).forEach((tl, idx) => {
    if (!tl || typeof tl !== "object") return;

    const violations = Array.isArray(tl.violations) ? tl.violations : [];
    tl.violations = violations;

    const grouped = tl.violations_grouped && typeof tl.violations_grouped === "object"
      ? tl.violations_grouped
      : {};
    tl.violations_grouped = grouped;

    const ensureBasicGroup = () => {
      if (!Array.isArray(grouped.Basic)) {
        grouped.Basic = [];
      }
      return grouped.Basic;
    };

<<<<<<< HEAD
    const pushIntoBasic = violation => {
      const basicGroup = ensureBasicGroup();
      if (!basicGroup.some(v => v && v.id === violation.id)) {
        basicGroup.push(violation);
=======
    const add = (id, title) => {
      if (!violations.some(v => v && v.id === id)) {
        const entry = { id, title, source: "basic_rule_audit" };
        violations.push(entry);
        const basicGroup = ensureBasicGroup();
        if (!basicGroup.some(v => v && v.id === id)) {
          basicGroup.push(entry);
        }
>>>>>>> f5bb880a
        touched.add(idx);
      } else {
        const basicGroup = ensureBasicGroup();
        if (!basicGroup.some(v => v && v.id === id)) {
          const existing = violations.find(v => v && v.id === id);
          basicGroup.push(existing);
          touched.add(idx);
        }
      }
    };

    const add = (id, title) => {
      const existing = violations.find(v => v && v.id === id);
      if (existing) {
        pushIntoBasic(existing);
        return;
      }

      const entry = { id, title, source: "basic_rule_audit", category: "Basic" };
      violations.push(entry);
      pushIntoBasic(entry);
    };

    const perBureau = tl.per_bureau || {};
    const tu = perBureau.TransUnion || {};
    const past = String(tu.past_due ?? "").replace(/[^0-9]/g, "");
    if (/current/i.test(tu.account_status || "") && past && past !== "0") {
      add("PAST_DUE_CURRENT", "Account marked current but shows past due amount");
    }

    for (const data of Object.values(perBureau)) {
      if (/charge[- ]?off|collection/i.test(data.account_status || "") && !data.date_first_delinquency) {
        add("MISSING_DOFD", "Charge-off or collection missing date of first delinquency");
        break;
      }
    }

    const balances = Object.values(perBureau)
      .map(b => b.balance)
      .filter(v => v !== undefined && v !== null)
      .map(v => Number(String(v).replace(/[^0-9.-]/g, "")))
      .filter(n => !isNaN(n));
    if (balances.length > 1 && new Set(balances).size > 1) {
      add("BALANCE_MISMATCH", "Balances differ across bureaus");
    }
  });
  return touched;
}

// Attempt to pull credit scores from raw HTML uploads so the client portal
// can display them without requiring additional manual input. The format of
// consumer credit reports varies, but typically the bureau name appears near a
// three-digit score. This helper scans the HTML text for each bureau and
// returns any score it finds.
function extractCreditScores(html){
  const scores = {};
  const patterns = {
    transunion: /transunion[^0-9]{0,100}(\d{3})/i,
    experian: /experian[^0-9]{0,100}(\d{3})/i,
    equifax: /equifax[^0-9]{0,100}(\d{3})/i,
  };
  for(const [key, re] of Object.entries(patterns)){
    const m = html.match(re);
    if(m) scores[key] = Number(m[1]);
  }
  return scores;
}

// =================== Consumers ===================
app.get("/api/consumers", authenticate, requirePermission("consumers"), async (_req, res) => {
  res.json({ ok: true, consumers: (await loadDB()).consumers });
});
app.post("/api/consumers", authenticate, requirePermission("consumers"), async (req,res)=>{

  const db = await loadDB();

  const id = nanoid(10);
  const consumer = {
    id,
    name: req.body.name || "Unnamed",
    email: req.body.email || "",
    phone: req.body.phone || "",
    addr1: req.body.addr1 || "",
    addr2: req.body.addr2 || "",
    city:  req.body.city  || "",
    state: req.body.state || "",
    zip:   req.body.zip   || "",
    ssn_last4: req.body.ssn_last4 || "",
    dob: req.body.dob || "",
    sale: Number(req.body.sale) || 0,
    paid: Number(req.body.paid) || 0,
    status: req.body.status || "active",

    reports: []
  };
  db.consumers.push(consumer);
  await saveDB(db);
  // log event
  await addEvent(id, "consumer_created", { name: consumer.name });
  res.json({ ok:true, consumer });
});

app.put("/api/consumers/:id", authenticate, requirePermission("consumers"), async (req,res)=>{

  const db = await loadDB();

  const c = db.consumers.find(x=>x.id===req.params.id);
  if(!c) return res.status(404).json({ ok:false, error:"Consumer not found" });
  Object.assign(c, {
    name:req.body.name??c.name, email:req.body.email??c.email, phone:req.body.phone??c.phone,
    addr1:req.body.addr1??c.addr1, addr2:req.body.addr2??c.addr2, city:req.body.city??c.city,
    state:req.body.state??c.state, zip:req.body.zip??c.zip, ssn_last4:req.body.ssn_last4??c.ssn_last4,
    dob:req.body.dob??c.dob,
    sale: req.body.sale !== undefined ? Number(req.body.sale) : c.sale,
    paid: req.body.paid !== undefined ? Number(req.body.paid) : c.paid,
    status: req.body.status ?? c.status ?? "active"

  });
  await saveDB(db);
  await addEvent(c.id, "consumer_updated", { fields: Object.keys(req.body||{}) });
  res.json({ ok:true, consumer:c });
});

app.delete("/api/consumers/:id", authenticate, requirePermission("consumers"), async (req,res)=>{

  const db=await loadDB();

  const i=db.consumers.findIndex(c=>c.id===req.params.id);
  if(i===-1) return res.status(404).json({ ok:false, error:"Consumer not found" });
  const removed = db.consumers[i];
  db.consumers.splice(i,1);
  await saveDB(db);
  await addEvent(removed.id, "consumer_deleted", {});
  res.json({ ok:true });
});

// =================== Leads ===================
app.get("/api/leads", async (_req,res)=> res.json({ ok:true, ...(await loadLeadsDB()) }));


app.post("/api/leads", async (req,res)=>{
  const db = await loadLeadsDB();
  const id = nanoid(10);
  const lead = {
    id,
    name: req.body.name || "",
    email: req.body.email || "",
    phone: req.body.phone || "",
    source: req.body.source || "",
    notes: req.body.notes || "",
    status: "new"

  };
  db.leads.push(lead);
  await saveLeadsDB(db);
  res.json({ ok:true, lead });
});

app.put("/api/leads/:id", async (req,res)=>{
  const db = await loadLeadsDB();
  const lead = db.leads.find(l=>l.id===req.params.id);
  if(!lead) return res.status(404).json({ error:"Not found" });
  Object.assign(lead, {
    name: req.body.name ?? lead.name,
    email: req.body.email ?? lead.email,
    phone: req.body.phone ?? lead.phone,
    source: req.body.source ?? lead.source,
    notes: req.body.notes ?? lead.notes,
    status: req.body.status ?? lead.status
  });
  await saveLeadsDB(db);
  res.json({ ok:true, lead });
});

app.delete("/api/leads/:id", async (req,res)=>{
  const db = await loadLeadsDB();
  const idx = db.leads.findIndex(l=>l.id===req.params.id);
  if(idx === -1) return res.status(404).json({ error:"Not found" });
  db.leads.splice(idx,1);
  await saveLeadsDB(db);
  res.json({ ok:true });
});

// =================== Invoices ===================
app.get("/api/invoices/:consumerId", async (req,res)=>{
  const db = await loadInvoicesDB();
  const list = db.invoices.filter(inv => inv.consumerId === req.params.consumerId);
  res.json({ ok:true, invoices: list });
});

app.post("/api/invoices", async (req,res)=>{
  const db = await loadInvoicesDB();
  const inv = {
    id: nanoid(10),
    consumerId: req.body.consumerId,
    desc: req.body.desc || "",
    amount: Number(req.body.amount) || 0,
    due: req.body.due || null,
    paid: !!req.body.paid,
    pdf: null,
  };

  let result;
  try {
    const company = req.body.company || {};
    const mainDb = await loadDB();
    const consumer = mainDb.consumers.find(c => c.id === inv.consumerId) || {};
    const html = renderInvoiceHtml(inv, company, consumer);
    result = await savePdf(html);
    let ext = path.extname(result.path);
    if (result.warning || ext !== ".pdf") {
      console.error("Invoice PDF generation failed", result.warning);
      ext = ".html";
    }
    const mime = ext === ".pdf" ? "application/pdf" : "text/html";

    const uploadsDir = consumerUploadsDir(inv.consumerId);
    const fid = nanoid(10);
    const storedName = `${fid}${ext}`;
    const dest = path.join(uploadsDir, storedName);
    await fs.promises.copyFile(result.path, dest);
    const stat = await fs.promises.stat(dest);
    await addFileMeta(inv.consumerId, {
      id: fid,
      originalName: `invoice_${inv.id}${ext}`,
      storedName,
      type: "invoice",
      size: stat.size,
      mimetype: mime,
      uploadedAt: new Date().toISOString(),
    });
    inv.pdf = storedName;
  } catch (err) {
    console.error("Failed to generate invoice PDF", err);
  }

  const payLink = req.body.payLink || `https://pay.example.com/${inv.id}`;
  await addEvent(inv.consumerId, "message", {
    from: "system",
    text: `Payment due for ${inv.desc} ($${inv.amount.toFixed(2)}). Pay here: ${payLink}`,
  });


  db.invoices.push(inv);
  await saveInvoicesDB(db);
  res.json({ ok:true, invoice: inv, warning: result?.warning });
});

app.put("/api/invoices/:id", async (req,res)=>{
  const db = await loadInvoicesDB();
  const inv = db.invoices.find(i=>i.id===req.params.id);
  if(!inv) return res.status(404).json({ ok:false, error:"Not found" });
  if(req.body.desc !== undefined) inv.desc = req.body.desc;
  if(req.body.amount !== undefined) inv.amount = Number(req.body.amount) || 0;
  if(req.body.due !== undefined) inv.due = req.body.due;
  if(req.body.paid !== undefined) inv.paid = !!req.body.paid;
  await saveInvoicesDB(db);
  res.json({ ok:true, invoice: inv });
});

// =================== Users ===================
app.post("/api/register", async (req,res)=>{
  const db = await loadUsersDB();
  if(db.users.find(u=>u.username===req.body.username)) return res.status(400).json({ ok:false, error:"User exists" });
  const user = normalizeUser({
    id: nanoid(10),
    username: req.body.username || "",
    name: req.body.name || "",
    password: bcrypt.hashSync(req.body.password || "", 10),
    role: "member",
    permissions: Array.isArray(req.body.permissions) ? req.body.permissions : []
  });
  db.users.push(user);
  await saveUsersDB(db);
  res.json({ ok:true, token: generateToken(user) });
});

app.post("/api/login", async (req,res)=>{
  logInfo("LOGIN_ATTEMPT", "Admin login attempt", { username: req.body.username });
  const db = await loadUsersDB();
  const user = db.users.find(u=>u.username===req.body.username);
  if(!user){
    logWarn("LOGIN_FAIL", "Admin login failed: user not found", { username: req.body.username });
    return res.status(401).json({ ok:false, error:"Invalid credentials" });
  }
  if(!bcrypt.compareSync(req.body.password || "", user.password)){
    logWarn("LOGIN_FAIL", "Admin login failed: wrong password", { username: req.body.username });
    return res.status(401).json({ ok:false, error:"Invalid credentials" });
  }
  logInfo("LOGIN_SUCCESS", "Admin login successful", { userId: user.id });
  res.json({ ok:true, token: generateToken(user) });
});

app.post("/api/client/login", async (req,res)=>{
  const db = await loadDB();
  let client = null;
  if(req.body.token){
    logInfo("CLIENT_LOGIN_ATTEMPT", "Client login with token", { tokenPrefix: req.body.token.slice(0,4) });
    client = db.consumers.find(c=>c.portalToken===req.body.token);
  } else if(req.body.email){
    logInfo("CLIENT_LOGIN_ATTEMPT", "Client login with email", { email: req.body.email });
    client = db.consumers.find(c=>c.email===req.body.email);
    if(!client || !client.password || !bcrypt.compareSync(req.body.password || "", client.password)){
      logWarn("CLIENT_LOGIN_FAIL", "Client login failed: invalid password", { email: req.body.email });
      return res.status(401).json({ ok:false, error:"Invalid credentials" });
    }
  } else {
    return res.status(400).json({ ok:false, error:"Missing credentials" });
  }
  if(!client){
    logWarn("CLIENT_LOGIN_FAIL", "Client login failed: not found", { email: req.body.email, tokenPrefix: req.body.token && req.body.token.slice(0,4) });
    return res.status(401).json({ ok:false, error:"Invalid credentials" });
  }
  const u = { id: client.id, username: client.email || client.name || "client", role: "client", permissions: [] };
  logInfo("CLIENT_LOGIN_SUCCESS", "Client login successful", { clientId: client.id });
  res.json({ ok:true, token: generateToken(u) });
});

app.post("/api/request-password-reset", async (req,res)=>{
  const db = await loadUsersDB();
  const user = db.users.find(u=>u.username===req.body.username);
  if(!user) return res.status(404).json({ ok:false, error:"Not found" });
  const token = nanoid(12);
  user.resetToken = token;
  await saveUsersDB(db);
  res.json({ ok:true, token });
});

app.post("/api/reset-password", async (req,res)=>{
  const db = await loadUsersDB();
  const user = db.users.find(u=>u.username===req.body.username && u.resetToken===req.body.token);
  if(!user) return res.status(400).json({ ok:false, error:"Invalid token" });
  user.password = bcrypt.hashSync(req.body.password || "", 10);
  delete user.resetToken;
  await saveUsersDB(db);
  res.json({ ok:true });
});

app.post("/api/users", optionalAuth, async (req,res)=>{
  const db = await loadUsersDB();
  if(db.users.length>0 && (!req.user || req.user.role !== "admin")) return res.status(403).json({ ok:false, error:"Forbidden" });
  const role = req.body.role || (db.users.length === 0 ? "admin" : "member");
  const user = normalizeUser({
    id: nanoid(10),
    username: req.body.username || "",
    name: req.body.name || "",
    password: bcrypt.hashSync(req.body.password || "", 10),
    role,
    permissions: Array.isArray(req.body.permissions) ? req.body.permissions : []
  });
  db.users.push(user);
  await saveUsersDB(db);
  res.json({ ok:true, user: { id: user.id, username: user.username, name: user.name, role: user.role, permissions: user.permissions } });

});

app.get("/api/users", authenticate, requireRole("admin"), async (_req,res)=>{
  const db = await loadUsersDB();
  res.json({ ok:true, users: db.users.map(u=>({ id:u.id, username:u.username, name:u.name, role:u.role, permissions: u.permissions || [] })) });
});

app.put("/api/users/:id", authenticate, requireRole("admin"), async (req,res)=>{
  const db = await loadUsersDB();
  const user = db.users.find(u=>u.id === req.params.id);
  if(!user) return res.status(404).json({ ok:false, error:"Not found" });
  if(typeof req.body.name === "string") user.name = req.body.name;
  if(typeof req.body.username === "string") user.username = req.body.username;
  if(req.body.password) user.password = bcrypt.hashSync(req.body.password,10);
  if(Array.isArray(req.body.permissions)) user.permissions = req.body.permissions;
  await saveUsersDB(db);
  res.json({ ok:true, user: { id:user.id, username:user.username, name:user.name, role:user.role, permissions:user.permissions || [] } });
});

app.get("/api/me", authenticate, (req,res)=>{
  if(!req.user){
    return res.status(401).json({ ok:false, error:"Unauthorized" });
  }
  res.json({ ok:true, user: { id: req.user.id, username: req.user.username, name: req.user.name, role: req.user.role, permissions: req.user.permissions || [] } });
});

app.post("/api/team-members", authenticate, requireRole("admin"), async (req,res)=>{
  const db = await loadUsersDB();
  const token = nanoid(12);
  const passwordPlain = req.body.password || nanoid(8);
  const password = bcrypt.hashSync(passwordPlain, 10);
  const member = {
    id: nanoid(10),
    username: req.body.username || "",
    name: req.body.name || "",
    token,
    password,
    role: "team",
    mustReset: true,
    permissions: []
  };
  db.users.push(member);
  await saveUsersDB(db);
  if(TEAM_TEMPLATE){
    const html = TEAM_TEMPLATE.replace(/\{\{token\}\}/g, token).replace(/\{\{name\}\}/g, member.name || member.username || "Team Member");
    try{ fs.writeFileSync(path.join(PUBLIC_DIR, `team-${token}.html`), html); }catch{}
  }
  res.json({ ok:true, member: { id: member.id, username: member.username, token, password: passwordPlain } });
});

app.post("/api/team/:token/login", async (req,res)=>{
  logInfo("TEAM_LOGIN_ATTEMPT", "Team member login attempt", { tokenPrefix: req.params.token.slice(0,4) });
  const db = await loadUsersDB();
  const member = db.users.find(u=>u.token===req.params.token);
  if(!member){
    logWarn("TEAM_LOGIN_FAIL", "Team member login failed: token not found", { tokenPrefix: req.params.token.slice(0,4) });
    return res.status(404).json({ ok:false, error:"Not found" });
  }
  if(!bcrypt.compareSync(req.body.password || "", member.password)){
    logWarn("TEAM_LOGIN_FAIL", "Team member login failed: wrong password", { memberId: member.id });
    return res.status(401).json({ ok:false, error:"Invalid password" });
  }
  logInfo("TEAM_LOGIN_SUCCESS", "Team member login successful", { memberId: member.id });
  res.json({ ok:true, token: generateToken(member), mustReset: member.mustReset });
});

app.post("/api/team/:token/reset", async (req,res)=>{
  const db = await loadUsersDB();
  const member = db.users.find(u=>u.token===req.params.token);
  if(!member) return res.status(404).json({ ok:false, error:"Not found" });
  member.password = bcrypt.hashSync(req.body.password || "", 10);
  member.mustReset = false;
  await saveUsersDB(db);
  res.json({ ok:true });
});

// =================== Contacts ===================
app.get("/api/contacts", authenticate, requirePermission("contacts"), async (req,res)=>{

  const db = await loadContactsDB();
  const contacts = db.contacts.filter(c=>c.userId===req.user.id);
  res.json({ ok:true, contacts });
});

app.post("/api/contacts", authenticate, requirePermission("contacts"), async (req,res)=>{

  const db = await loadContactsDB();
  const contact = { id: nanoid(10), userId: req.user.id, name: req.body.name || "", email: req.body.email || "", phone: req.body.phone || "", notes: req.body.notes || "" };
  db.contacts.push(contact);
  await saveContactsDB(db);
  res.json({ ok:true, contact });
});

app.put("/api/contacts/:id", authenticate, requirePermission("contacts"), async (req,res)=>{

  const db = await loadContactsDB();
  const contact = db.contacts.find(c=>c.id===req.params.id && c.userId===req.user.id);
  if(!contact) return res.status(404).json({ ok:false, error:"Not found" });
  Object.assign(contact, { name:req.body.name ?? contact.name, email:req.body.email ?? contact.email, phone:req.body.phone ?? contact.phone, notes:req.body.notes ?? contact.notes });
  await saveContactsDB(db);
  res.json({ ok:true, contact });
});

app.delete("/api/contacts/:id", authenticate, requirePermission("contacts"), async (req,res)=>{

  const db = await loadContactsDB();
  const idx = db.contacts.findIndex(c=>c.id===req.params.id && c.userId===req.user.id);
  if(idx===-1) return res.status(404).json({ ok:false, error:"Not found" });
  db.contacts.splice(idx,1);
  await saveContactsDB(db);
  res.json({ ok:true });
});

// =================== Tasks ===================
app.get("/api/tasks", authenticate, requirePermission("tasks"), async (req,res)=>{

  const db = await loadTasksDB();
  const tasks = db.tasks.filter(t=>t.userId===req.user.id);
  res.json({ ok:true, tasks });
});

app.post("/api/tasks", authenticate, requirePermission("tasks"), async (req,res)=>{

  const db = await loadTasksDB();
  const task = { id: nanoid(10), userId: req.user.id, desc: req.body.desc || "", due: req.body.due || null, completed: false, status: "pending" };
  db.tasks.push(task);
  await saveTasksDB(db);
  res.json({ ok:true, task });
});

app.put("/api/tasks/:id", authenticate, requirePermission("tasks"), async (req,res)=>{

  const db = await loadTasksDB();
  const task = db.tasks.find(t=>t.id===req.params.id && t.userId===req.user.id);
  if(!task) return res.status(404).json({ ok:false, error:"Not found" });
  Object.assign(task, { desc:req.body.desc ?? task.desc, due:req.body.due ?? task.due, completed:req.body.completed ?? task.completed });
  if(task.completed) task.status = "done";
  await saveTasksDB(db);
  res.json({ ok:true, task });
});

// =================== Reporting ===================
app.get("/api/reports/summary", authenticate, requirePermission("reports"), async (req,res)=>{

  const contacts = (await loadContactsDB()).contacts.filter(c=>c.userId===req.user.id).length;
  const tasks = (await loadTasksDB()).tasks.filter(t=>t.userId===req.user.id);
  const completedTasks = tasks.filter(t=>t.completed).length;
  res.json({ ok:true, summary:{ contacts, tasks:{ total: tasks.length, completed: completedTasks } } });

});

// =================== Messages ===================
app.get("/api/messages", async (_req, res) => {
  const db = await loadDB();
  const all = [];
  for (const c of db.consumers || []) {
    const cstate = await listConsumerState(c.id);
    const msgs = (cstate.events || [])
      .filter(e => e.type === "message")
      .map(m => ({ ...m, consumer: { id: c.id, name: c.name || "" } }));
    all.push(...msgs);
  }
  all.sort((a, b) => new Date(b.at) - new Date(a.at));
  res.json({ ok: true, messages: all });
});

app.get("/api/messages/:consumerId", async (req,res)=>{
  const cstate = await listConsumerState(req.params.consumerId);
  const msgs = (cstate.events || []).filter(e=>e.type === "message");
  res.json({ ok:true, messages: msgs });
});

app.post("/api/messages/:consumerId", optionalAuth, async (req,res)=>{
  const text = req.body.text || "";
  let from = req.body.from || "host";
  const payload = { from, text };
  if (req.user) {
    from = req.user.username;
    payload.from = from;
    payload.userId = req.user.id;
  }
  await addEvent(req.params.consumerId, "message", payload);
  res.json({ ok:true });
});

app.post("/api/consumers/:consumerId/events", async (req,res)=>{
  const { type, payload } = req.body || {};
  if(!type){
    return res.status(400).json({ ok:false, error:'type required' });
  }
  await addEvent(req.params.consumerId, type, payload || {});
  res.json({ ok:true });
});

// =================== Templates / Sequences / Contracts ===================
function defaultTemplates(){
  return [
    { id: "identity", requestType:"delete", ...modeCopy("identity", "delete", true) },
    { id: "breach",   requestType:"delete", ...modeCopy("breach", "delete", true) },
    { id: "assault",  requestType:"delete", ...modeCopy("assault", "delete", true) },
    { id: "correct",  requestType:"correct", ...modeCopy(null, "correct", true) },
    { id: "delete",   requestType:"delete", ...modeCopy(null, "delete", true) }
  ];
}
app.get("/api/templates/defaults", async (_req,res)=>{
  const db = await loadLettersDB();
  const ids = db.mainTemplates && db.mainTemplates.length ? db.mainTemplates : defaultTemplates().map(t=>t.id);
  const all = [...defaultTemplates(), ...(db.templates || [])];
  const map = Object.fromEntries(all.map(t=>[t.id, t]));
  const templates = ids.map(id => map[id]).filter(Boolean);
  res.json({ ok:true, templates });
});

app.post("/api/templates/defaults", async (req,res)=>{
  const { slotId, templateId } = req.body || {};
  const db = await loadLettersDB();
  db.mainTemplates = db.mainTemplates && db.mainTemplates.length ? db.mainTemplates : defaultTemplates().map(t=>t.id);
  const idx = db.mainTemplates.findIndex(id => id === slotId);
  if(idx !== -1){
    db.mainTemplates[idx] = templateId;
  }
  await saveLettersDB(db);
  const all = [...defaultTemplates(), ...(db.templates || [])];
  const map = Object.fromEntries(all.map(t=>[t.id, t]));
  const templates = db.mainTemplates.map(id => map[id]).filter(Boolean);
  res.json({ ok:true, templates });
});
app.get("/api/templates", async (_req,res)=>{
  const db = await loadLettersDB();
  if(!db.templates || db.templates.length === 0){
    db.templates = defaultTemplates();
    await saveLettersDB(db);
  }
  res.json({
    ok: true,
    templates: db.templates,
    sequences: db.sequences || [],
    contracts: db.contracts || []
  });
});

app.get("/api/sample-letters", (_req, res) => {
  res.json({ ok: true, templates: LETTER_TEMPLATES });
});

app.post("/api/templates", async (req,res)=>{
  const db = await loadLettersDB();
  db.templates = db.templates || [];
  const { id = nanoid(8), heading = "", intro = "", ask = "", afterIssues = "", evidence = "", requestType = "correct" } = req.body || {};
  const existing = db.templates.find(t => t.id === id);
  const tpl = { id, heading, intro, ask, afterIssues, evidence, requestType };
  if(existing){ Object.assign(existing, tpl); }
  else { db.templates.push(tpl); }
  await saveLettersDB(db);
  res.json({ ok:true, template: tpl });
});

app.post("/api/sequences", async (req,res)=>{
  const db = await loadLettersDB();
  db.sequences = db.sequences || [];
  const { id = nanoid(8), name = "", templates = [] } = req.body || {};
  const existing = db.sequences.find(s => s.id === id);
  const seq = { id, name, templates };
  if(existing){ Object.assign(existing, seq); }
  else { db.sequences.push(seq); }
  await saveLettersDB(db);
  res.json({ ok:true, sequence: seq });
});

app.post("/api/contracts", async (req,res)=>{
  const db = await loadLettersDB();
  const ct = { id: nanoid(8), name: req.body.name || "", body: req.body.body || "" };
  db.contracts = db.contracts || [];
  db.contracts.push(ct);
  await saveLettersDB(db);
  res.json({ ok:true, contract: ct });
});


// Upload HTML -> analyze -> save under consumer
app.post("/api/consumers/:id/upload", upload.single("file"), async (req,res)=>{
  const db=await loadDB();
  const consumer = db.consumers.find(c=>c.id===req.params.id);
  if(!consumer) return res.status(404).json({ ok:false, error:"Consumer not found" });
  if(!req.file) return res.status(400).json({ ok:false, error:"No file uploaded" });

  const errors = [];
  const diagnostics = {
    jsTradelineCount: 0,
    pythonViolationCount: 0,
    matchedTradelineCount: 0,
    basicRuleViolations: 0,
  };
  try{
    const htmlText = req.file.buffer.toString("utf-8");
    let analyzed = { tradelines: [] };

    try {
      const dom = new JSDOM(htmlText);
      const jsResult = parseCreditReportHTML(dom.window.document);
      analyzed.tradelines = jsResult.tradelines || [];
      if (jsResult.personalInfo) {
        analyzed.personalInfo = jsResult.personalInfo;
      }
      diagnostics.jsTradelineCount = analyzed.tradelines.length;
    } catch (e) {
      logError("JS_PARSER_FAILED", "JS parser failed", e);
      errors.push({ step: "js_parse", message: e.message, details: e.stack || String(e) });
    }

    const jsTradelinesBefore = analyzed.tradelines?.length || 0;
    let pythonStdout = "";
    let pythonStderr = "";
    let matchSummary = { matches: [], unmatchedJs: [], unmatchedPy: [] };
    let matchDetails = [];
    let pythonTradelines = [];

    try {
      const pyResult = await runPythonAnalyzer(htmlText);
      pythonStdout = pyResult?.stdout || "";
      pythonStderr = pyResult?.stderr || "";
      const py = pyResult?.data || {};
      pythonTradelines = Array.isArray(py?.tradelines) ? py.tradelines : [];
      diagnostics.pythonViolationCount = pythonTradelines.reduce((sum, tl) => sum + ((tl?.violations || []).length), 0);

      if (!analyzed.tradelines?.length && pythonTradelines.length) {
        analyzed.tradelines = pythonTradelines.map(tl => ({ ...tl, source: "python_only" }));
        matchSummary = {
          matches: [],
          unmatchedJs: [],
          unmatchedPy: pythonTradelines.map((tl, idx) => ({
            index: idx,
            creditor: tl?.meta?.creditor || "",
            accountNumbers: collectAccountNumbers(tl),
            keys: Array.from(buildTradelineKeySet(tl)),
          })),
        };
      } else if (pythonTradelines.length) {
        matchSummary = matchTradelines(analyzed.tradelines || [], pythonTradelines);
        diagnostics.matchedTradelineCount = matchSummary.matches.length;
        const matchMap = new Map(matchSummary.matches.map(m => [m.pyIndex, m]));
        matchDetails = [];

        pythonTradelines.forEach((tl, pyIndex) => {
          const mapping = matchMap.get(pyIndex);
          if (mapping) {
            const base = analyzed.tradelines[mapping.jsIndex] || (analyzed.tradelines[mapping.jsIndex] = {});
            const beforeCount = (base.violations || []).length;
            base.meta = deepMerge(base.meta, tl.meta);
            base.per_bureau = deepMerge(base.per_bureau, tl.per_bureau);
            if (tl.metrics) {
              base.metrics = deepMerge(base.metrics || {}, tl.metrics);
            }
            base.violations = [
              ...(base.violations || []),
              ...(tl.violations || []),
            ];
            base.violations_grouped = deepMerge(
              base.violations_grouped || {},
              tl.violations_grouped || {}
            );
            const afterCount = (base.violations || []).length;
            matchDetails.push({
              jsIndex: mapping.jsIndex,
              pyIndex,
              key: mapping.key,
              strategy: mapping.strategy,
              creditor: base?.meta?.creditor || tl?.meta?.creditor || "",
              addedViolations: Math.max(0, afterCount - beforeCount),
              totalViolations: afterCount,
            });
          } else {
            const clone = JSON.parse(JSON.stringify(tl));
            clone.source = "python_only";
            analyzed.tradelines.push(clone);
          }
        });
      }

      diagnostics.matchedTradelineCount = diagnostics.matchedTradelineCount || 0;

      const addedViolations = matchDetails.reduce((sum, item) => sum + (item.addedViolations || 0), 0);
      console.log("[Match Statistics]", {
        consumerId: consumer.id,
        jsTradelines: jsTradelinesBefore,
        pythonTradelines: pythonTradelines.length,
        matched: diagnostics.matchedTradelineCount,
        unmatchedJs: matchSummary.unmatchedJs.length,
        unmatchedPython: matchSummary.unmatchedPy.length,
        addedViolations,
      });
      if (matchDetails.length) {
        console.log("[Match Statistics] Details", matchDetails);
      }
      if (matchSummary.unmatchedJs.length) {
        console.log("[Unmatched Keys] JS sample", matchSummary.unmatchedJs.slice(0, 3));
      }
      if (matchSummary.unmatchedPy.length) {
        console.log("[Unmatched Keys] Python sample", matchSummary.unmatchedPy.slice(0, 3));
      }

      if (!analyzed.personalInfo && py?.personal_info) {
        analyzed.personalInfo = py.personal_info;
      }
    } catch (e) {
      logError("PYTHON_ANALYZER_ERROR", "Python analyzer failed", e);
      errors.push({ step: "python_analyzer", message: e.message, details: e.stack || String(e) });
    }

    try {
      const touched = runBasicRuleAudit(analyzed);
      diagnostics.basicRuleViolations = touched?.size || 0;
    } catch(e){
      logError("RULE_AUDIT_ERROR", "Basic rule audit failed", e);
      errors.push({ step: "rule_audit", message: e.message, details: e.stack || String(e) });
    }

    let scores = {};
    try{
      scores = extractCreditScores(htmlText);
      if (Object.keys(scores).length) {
        consumer.creditScore = { ...consumer.creditScore, ...scores };
      }
    }catch(e){
      logError("SCORE_EXTRACT_FAILED", "Failed to extract credit scores", e);
      errors.push({ step: "score_extract", message: e.message, details: e.stack || String(e) });
    }

    if (pythonStdout.trim()) {
      console.log("[Python Analyzer stdout]\n" + pythonStdout.trim());
    }
    if (pythonStderr.trim()) {
      console.log("[Python Analyzer stderr]\n" + pythonStderr.trim());
    }

    // compare bureau-reported personal info against consumer record
    const normalize = s => (s || "").toString().trim().toLowerCase();
    const mismatches = {};
    if (analyzed?.personalInfo && typeof analyzed.personalInfo === "object") {
      for (const [bureau, info] of Object.entries(analyzed.personalInfo)) {
        if (!info) continue;
        const diff = {};
        if (info.name && consumer.name && normalize(info.name) !== normalize(consumer.name)) {
          diff.name = info.name;
        }
        if (info.dob && consumer.dob && info.dob !== consumer.dob) {
          diff.dob = info.dob;
        }
        const addr = info.address || {};
        const addrFields = ["addr1", "addr2", "city", "state", "zip"];
        const addrMismatch = addrFields.some(f => addr[f] && consumer[f] && normalize(addr[f]) !== normalize(consumer[f]));
        if (addrMismatch) {
          diff.address = addr;
        }
        if (Object.keys(diff).length) {
          mismatches[bureau] = diff;
        }
      }
    }
    analyzed.personalInfoMismatches = mismatches;
    const rid = nanoid(8);
    // store original uploaded file so clients can access it from document center
    const uploadDir = consumerUploadsDir(consumer.id);
    const ext = (req.file.originalname.match(/\.[a-z0-9]+$/i)||[""])[0] || "";
    const storedName = `${rid}${ext}`;
    await fs.promises.writeFile(path.join(uploadDir, storedName), req.file.buffer);
    await addFileMeta(consumer.id, {
      id: rid,
      originalName: req.file.originalname,
      storedName,
      size: req.file.size,
      mimetype: req.file.mimetype,
      uploadedAt: new Date().toISOString(),
      personalInfoMismatches: mismatches,
    });
    consumer.reports.unshift({
      id: rid,
      uploadedAt: new Date().toISOString(),
      filename: req.file.originalname,
      size: req.file.size,
      summary: { tradelines: analyzed?.tradelines?.length || 0, personalInfoMismatches: mismatches },
      data: analyzed
    });
    await saveDB(db);
    await addEvent(consumer.id, "report_uploaded", {
      reportId: rid,
      filename: req.file.originalname,
      size: req.file.size
    });
    const totalViolations = (analyzed.tradelines || []).reduce((sum, tl) => sum + ((tl?.violations || []).length), 0);
    console.log("[Audit Success]", {
      consumerId: consumer.id,
      reportId: rid,
      tradelines: analyzed.tradelines?.length || 0,
      totalViolations,
      pythonViolations: diagnostics.pythonViolationCount,
      basicRuleTradelines: diagnostics.basicRuleViolations,
      errors: errors.length,
    });
    res.json({ ok:true, reportId: rid, creditScore: consumer.creditScore, errors, diagnostics });
  }catch(e){
    logError("UPLOAD_PROCESSING_FAILED", "Analyzer error", e);
    res.status(500).json({ ok:false, error: "Failed to process uploaded report", errors, diagnostics });
  }
});

app.get("/api/consumers/:id/reports", async (req,res)=>{
  const db=await loadDB();
  const c=db.consumers.find(x=>x.id===req.params.id);
  if(!c) return res.status(404).json({ ok:false, error:"Consumer not found" });
  res.json({ ok:true, reports: c.reports.map(r=>({ id:r.id, uploadedAt:r.uploadedAt, filename:r.filename, summary:r.summary })) });
});

app.get("/api/consumers/:id/report/:rid", async (req,res)=>{
  const db=await loadDB();
  const c=db.consumers.find(x=>x.id===req.params.id);
  if(!c) return res.status(404).json({ ok:false, error:"Consumer not found" });
  const r=c.reports.find(x=>x.id===req.params.rid);
  if(!r) return res.status(404).json({ ok:false, error:"Report not found" });
  res.json({ ok:true, report:r.data, consumer:{
    id:c.id,name:c.name,email:c.email,phone:c.phone,addr1:c.addr1,addr2:c.addr2,city:c.city,state:c.state,zip:c.zip,ssn_last4:c.ssn_last4,dob:c.dob
  }});
});

app.delete("/api/consumers/:id/report/:rid", async (req,res)=>{
  const db=await loadDB();
  const c=db.consumers.find(x=>x.id===req.params.id);
  if(!c) return res.status(404).json({ ok:false, error:"Consumer not found" });
  const i=c.reports.findIndex(x=>x.id===req.params.rid);
  if(i===-1) return res.status(404).json({ ok:false, error:"Report not found" });
  const removed = c.reports[i];
  c.reports.splice(i,1);
  await saveDB(db);
  await addEvent(c.id, "report_deleted", { reportId: removed?.id, filename: removed?.filename });
  res.json({ ok:true });
});

app.put("/api/consumers/:id/report/:rid/tradeline/:tidx", async (req,res)=>{
  const db=await loadDB();
  const c=db.consumers.find(x=>x.id===req.params.id);
  if(!c) return res.status(404).json({ ok:false, error:"Consumer not found" });
  const r=c.reports.find(x=>x.id===req.params.rid);
  if(!r) return res.status(404).json({ ok:false, error:"Report not found" });
  const idx = Number(req.params.tidx);
  if(isNaN(idx) || !r.data.tradelines?.[idx]) return res.status(404).json({ ok:false, error:"Tradeline not found" });
  const tl = r.data.tradelines[idx];
  const { creditor, per_bureau, manual_reason } = req.body || {};

  if(creditor !== undefined){
    tl.meta = tl.meta || {};
    tl.meta.creditor = creditor;
  }
  if(manual_reason !== undefined){
    tl.meta = tl.meta || {};
    tl.meta.manual_reason = manual_reason;
  }

  if(per_bureau){
    tl.per_bureau = tl.per_bureau || {};
    ["TransUnion","Experian","Equifax"].forEach(b=>{
      if(per_bureau[b]){
        tl.per_bureau[b] = { ...(tl.per_bureau[b] || {}), ...per_bureau[b] };
      }
    });
  }
  runBasicRuleAudit(r.data);
  await saveDB(db);
  res.json({ ok:true, tradeline: tl });
});

app.post("/api/consumers/:id/report/:rid/audit", async (req,res)=>{
  const db=await loadDB();
  const c=db.consumers.find(x=>x.id===req.params.id);
  if(!c) return res.status(404).json({ ok:false, error:"Consumer not found" });
  const r=c.reports.find(x=>x.id===req.params.rid);
  if(!r) return res.status(404).json({ ok:false, error:"Report not found" });

  const selections = Array.isArray(req.body?.selections) && req.body.selections.length
    ? req.body.selections
    : null;

  try{
    const normalized = normalizeReport(r.data, selections);

    let html;
    try {
      html = renderHtml(normalized, c.name);
    } catch (err) {
      logError("HTML_RENDER_ERROR", "Failed to render audit HTML", err, { consumerId: c.id, reportId: r.id });
      return res.status(500).json({ ok:false, error: "Failed to render audit HTML" });
    }

    let result;
    try {
      result = await savePdf(html);
    } catch (err) {
      logError("PDF_GENERATION_ERROR", "Failed to generate audit PDF", err, { consumerId: c.id, reportId: r.id });
      return res.status(500).json({ ok:false, error: "Failed to generate audit document" });
    }

    let ext = path.extname(result.path);
    if (result.warning || ext !== ".pdf") {
      console.error("Audit PDF generation failed", result.warning);
      ext = ".html";
    }
    const mime = ext === ".pdf" ? "application/pdf" : "text/html";

    // copy report into consumer uploads and register metadata
    try {
      const uploadsDir = consumerUploadsDir(c.id);
      const id = nanoid(10);
      const storedName = `${id}${ext}`;
      const safe = (c.name || "client").toLowerCase().replace(/[^a-z0-9]+/g, "_");
      const date = new Date().toISOString().slice(0,10);
      const originalName = `${safe}_${date}_audit${ext}`;
      const dest = path.join(uploadsDir, storedName);
      await fs.promises.copyFile(result.path, dest);
      const stat = await fs.promises.stat(dest);
      await addFileMeta(c.id, {
        id,
        originalName,
        storedName,
        type: "audit",
        size: stat.size,
        mimetype: mime,
        uploadedAt: new Date().toISOString(),
      });
    } catch(err) {
      logError("AUDIT_STORE_FAILED", "Failed to store audit file", err, { consumerId: c.id, reportId: r.id });
    }

    await addEvent(c.id, "audit_generated", { reportId: r.id, file: result.url });
    res.json({ ok:true, url: result.url, warning: result.warning });
  }catch(e){
    logError("AUDIT_PIPELINE_ERROR", "Audit generation failed", e, { consumerId: c.id, reportId: r.id });
    res.status(500).json({ ok:false, error: "Audit generation failed" });
  }
});

// Check consumer email against Have I Been Pwned
// Use POST so email isn't logged in query string
async function hibpLookup(email) {
  const apiKey = (await loadSettings()).hibpApiKey || process.env.HIBP_API_KEY;
  if (!apiKey) return { ok: false, status: 500, error: "HIBP API key not configured" };
  try {
    const hibpRes = await fetchFn(
      `https://haveibeenpwned.com/api/v3/breachedaccount/${encodeURIComponent(email)}?truncateResponse=false`,
      {
        headers: {
          "hibp-api-key": apiKey,
          "user-agent": "crm-app",
        },
      }
    );
    if (hibpRes.status === 404) {
      return { ok: true, breaches: [] };
    }
    if (!hibpRes.ok) {
      const text = await hibpRes.text().catch(() => "");
      return {
        ok: false,
        status: hibpRes.status,
        error: text || `HIBP request failed (status ${hibpRes.status})`,
      };
    }
    const data = await hibpRes.json();
    return { ok: true, breaches: data };
  } catch (e) {
    console.error("HIBP check failed", e);
    return { ok: false, status: 500, error: "HIBP request failed" };
  }
}

function escapeHtml(str) {
  return String(str || "").replace(/[&<>"']/g, c => ({
    "&": "&amp;",
    "<": "&lt;",
    ">": "&gt;",
    '"': "&quot;",
    "'": "&#39;",
  })[c]);
}

function renderBreachAuditHtml(consumer) {
  const list = (consumer.breaches || []).map(b => `<li>${escapeHtml(b)}</li>`).join("") || "<li>No breaches found.</li>";
  const dateStr = new Date().toLocaleString();
  return `<!DOCTYPE html><html><head><meta charset="utf-8"/><style>body{font-family:Arial, sans-serif;margin:20px;}h1{text-align:center;}ul{margin-top:10px;}</style></head><body><h1>${escapeHtml(consumer.name || "Consumer")}</h1><h2>Data Breach Audit</h2><p>Email: ${escapeHtml(consumer.email || "")}</p><ul>${list}</ul><footer><hr/><div style="font-size:0.8em;color:#555;margin-top:20px;">Generated ${escapeHtml(dateStr)}</div></footer></body></html>`;
}

async function handleDataBreach(email, consumerId, res) {
  const result = await hibpLookup(email);
  if (result.ok && consumerId) {
    try {
      const db = await loadDB();
      const c = db.consumers.find(x => x.id === consumerId);
      if (c) {
        c.breaches = (result.breaches || []).map(b => b.Name || b.name || "");
        await saveDB(db);
      }
    } catch (err) {
      console.error("Failed to store breach info", err);
    }
  }
  if (result.ok) return res.json(result);
  res.status(result.status || 500).json({ ok: false, error: result.error });
}

async function generateBreachAudit(consumer) {
  const html = renderBreachAuditHtml(consumer);
  const result = await savePdf(html);
  let ext = path.extname(result.path);
  if (result.warning || ext !== ".pdf") {
    ext = ".html";
  }
  const mime = ext === ".pdf" ? "application/pdf" : "text/html";
  try {
    const uploadsDir = consumerUploadsDir(consumer.id);
    const id = nanoid(10);
    const storedName = `${id}${ext}`;
    const safe = (consumer.name || "client").toLowerCase().replace(/[^a-z0-9]+/g, "_");
    const date = new Date().toISOString().slice(0, 10);
    const originalName = `${safe}_${date}_breach_audit${ext}`;
    const dest = path.join(uploadsDir, storedName);
    await fs.promises.copyFile(result.path, dest);
    const stat = await fs.promises.stat(dest);
    await addFileMeta(consumer.id, {
      id,
      originalName,
      storedName,
      type: "breach-audit",
      size: stat.size,
      mimetype: mime,
      uploadedAt: new Date().toISOString(),
    });
  } catch (err) {
    console.error("Failed to store breach audit file", err);
  }
  await addEvent(consumer.id, "breach_audit_generated", { file: result.url });
  return { ok: true, url: result.url, warning: result.warning };
}

async function handleConsumerBreachAudit(req, res) {
  const db = await loadDB();
  const consumer = db.consumers.find(x => x.id === req.params.id);
  if (!consumer) return res.status(404).json({ ok: false, error: "Consumer not found" });
  try {
    const result = await generateBreachAudit(consumer);
    res.json(result);
  } catch (e) {
    res.status(500).json({ ok: false, error: String(e) });
  }
}

app.post("/api/databreach", async (req, res) => {
  const email = String(req.body.email || "").trim();
  const consumerId = String(req.body.consumerId || "").trim();
  if (!email) return res.status(400).json({ ok: false, error: "Email required" });
  await handleDataBreach(email, consumerId, res);
});

app.get("/api/databreach", async (req, res) => {
  const email = String(req.query.email || "").trim();
  const consumerId = String(req.query.consumerId || "").trim();
  if (!email) return res.status(400).json({ ok: false, error: "Email required" });
  await handleDataBreach(email, consumerId, res);
});


app.post("/api/consumers/:id/databreach/audit", handleConsumerBreachAudit);




// =================== Letters & PDFs ===================
const LETTERS_DIR = path.join(__dirname, "letters");
fs.mkdirSync(LETTERS_DIR,{ recursive:true });

// in-memory jobs
const JOB_TTL_MS = 30*60*1000;
const jobs = new Map(); // jobId -> { letters, createdAt }
function putJobMem(jobId, letters){ jobs.set(jobId,{ letters, createdAt: Date.now() }); }
function getJobMem(jobId){
  const j = jobs.get(jobId);
  if(!j) return null;
  if(Date.now()-j.createdAt > JOB_TTL_MS){ jobs.delete(jobId); return null; }
  return j;
}
async function loadJobAny(jobId){
  let job = getJobMem(jobId);
  if(job) return job;
  const disk = await loadJobFromDisk(jobId);
  if(!disk) return null;
  const letters = disk.letters.map(item => ({
    ...item,
    html: fs.existsSync(item.htmlPath) ? fs.readFileSync(item.htmlPath, "utf-8") : "<html><body>Letter unavailable.</body></html>",
  }));
  putJobMem(jobId, letters);
  return getJobMem(jobId);
}
if (process.env.NODE_ENV !== "test") {
  setInterval(async ()=>{
    const now = Date.now();
    for(const [id,j] of jobs){
      if(now - j.createdAt > JOB_TTL_MS) jobs.delete(id);
    }
    const idx = await loadJobsIndex();
    let changed = false;
    for(const [id,meta] of Object.entries(idx.jobs || {})){
      if(now - (meta.createdAt || 0) > JOB_TTL_MS){
        const dir = path.join(LETTERS_DIR, meta.dir || id);
        try{ fs.rmSync(dir, { recursive:true, force:true }); }catch{}
        delete idx.jobs[id];
        changed = true;
      }
    }
    if(changed) await saveJobsIndex(idx);
  }, 5*60*1000);
}

// disk index helpers stored in SQLite
async function loadJobsIndex(){
  const idx = await readKey('letter_jobs_idx', null);
  return idx || { jobs:{} };
}
async function saveJobsIndex(idx){
  await writeKey('letter_jobs_idx', idx);
}

// Create job: memory + disk
async function persistJobToDisk(jobId, letters){
  console.log(`Persisting job ${jobId} with ${letters.length} letters to disk`);
  const idx = await loadJobsIndex();
  idx.jobs[jobId] = {
    createdAt: Date.now(),
    dir: jobId,
    letters: letters.map(L => ({
      filename: L.filename,
      bureau: L.bureau,
      creditor: L.creditor,
      useOcr: !!L.useOcr
    }))
  };
  await saveJobsIndex(idx);
  console.log(`Job ${jobId} saved to index`);
}

// Load job from disk (returns { letters: [{... , htmlPath}]})
async function loadJobFromDisk(jobId){
  console.log(`Loading job ${jobId} from disk`);
  const idx = await loadJobsIndex();
  const meta = idx.jobs?.[jobId];
  if(!meta){
    console.warn(`Job ${jobId} not found on disk`);
    return null;
  }
  const jobDir = meta.dir || jobId;
  const letters = (meta.letters || []).map(item => ({
    ...item,
    htmlPath: path.join(LETTERS_DIR, jobDir, item.filename),
  }));
  console.log(`Loaded job ${jobId} with ${letters.length} letters from disk`);
  return { letters, createdAt: meta.createdAt || Date.now(), dir: jobDir };
}

async function deleteJob(jobId){
  jobs.delete(jobId);
  const idx = await loadJobsIndex();
  const meta = idx.jobs?.[jobId];
  if(meta){
    const dir = path.join(LETTERS_DIR, meta.dir || jobId);
    try{ fs.rmSync(dir, { recursive:true, force:true }); }catch{}
    delete idx.jobs[jobId];
    await saveJobsIndex(idx);
  }
}

// Generate letters (from selections) -> memory + disk
app.post("/api/generate", authenticate, requirePermission("letters"), async (req,res)=>{

  try{
    const {
      consumerId,
      reportId,
      selections,
      requestType = 'correct',
      personalInfo,
      inquiries,
      collectors,
      useOcr,
    } = req.body;

    const db = await loadDB();
    const consumer = db.consumers.find(c=>c.id===consumerId);
    if(!consumer) return res.status(404).json({ ok:false, error:"Consumer not found" });
    const reportWrap = consumer.reports.find(r=>r.id===reportId);
    if(!reportWrap) return res.status(404).json({ ok:false, error:"Report not found" });

    const specialReasonMap = {
      identity: "identity theft",
      breach: "data breach",
      assault: "sexual assault",
    };
    for(const sel of selections || []){
      if(!sel) continue;
      if(sel.specialMode && !sel.specificDisputeReason && specialReasonMap[sel.specialMode]){
        sel.specificDisputeReason = specialReasonMap[sel.specialMode];
      }
    }

    const consumerForLetter = {
      name: consumer.name, email: consumer.email, phone: consumer.phone,
      addr1: consumer.addr1, addr2: consumer.addr2, city: consumer.city, state: consumer.state, zip: consumer.zip,
      ssn_last4: consumer.ssn_last4, dob: consumer.dob,
      breaches: consumer.breaches || []
    };
    for (const sel of selections || []) {
      if (!Array.isArray(sel.bureaus) || sel.bureaus.length === 0) {
        logWarn("MISSING_BUREAUS", "Rejecting selection without bureaus", sel);
        return res.status(400).json({ ok:false, error:"Selection missing bureaus" });
      }
    }

    const lettersDb = await loadLettersDB();
    const playbooks = await loadPlaybooks();
    const letters = generateLetters({ report: reportWrap.data, selections, consumer: consumerForLetter, requestType, templates: lettersDb.templates || [], playbooks });
    if (Array.isArray(personalInfo) && personalInfo.length) {
      letters.push(
        ...generatePersonalInfoLetters({
          consumer: consumerForLetter,
          mismatchedFields: personalInfo,
        })
      );
    }
    if (Array.isArray(inquiries) && inquiries.length) {
      letters.push(...generateInquiryLetters({ consumer: consumerForLetter, inquiries }));
    }
    if (Array.isArray(collectors) && collectors.length) {
      letters.push(...generateDebtCollectorLetters({ consumer: consumerForLetter, collectors }));
    }

    for (const L of letters) {
      L.useOcr = !!useOcr;
    }
    for (const L of letters) {
      const sel = (selections || []).find(s => s.tradelineIndex === L.tradelineIndex);
      if (sel && sel.useOcr !== undefined) L.useOcr = !!sel.useOcr;
    }

    console.log(`Generated ${letters.length} letters for consumer ${consumer.id}`);
    const jobId = crypto.randomBytes(8).toString("hex");

    const jobDir = path.join(LETTERS_DIR, jobId);
    fs.mkdirSync(jobDir, { recursive: true });
    for(const L of letters){
      fs.writeFileSync(path.join(jobDir, L.filename), L.html, "utf-8");
      console.log(`Saved letter ${L.filename}`);
    }

    putJobMem(jobId, letters);
    await persistJobToDisk(jobId, letters);
    recordLettersJob(req.user.id, consumer.id, jobId, letters);
    console.log(`Letters job ${jobId} recorded with ${letters.length} letters`);

    // log state
    let jobRequestType = requestType;
    if (selections && selections.length) {
      const firstSel = selections[0];
      const tpl = firstSel.templateId && (lettersDb.templates || []).find(t => t.id === firstSel.templateId);
      jobRequestType = firstSel.requestType || tpl?.requestType || requestType;
    }
    await addEvent(consumer.id, "letters_generated", {
      jobId, requestType: jobRequestType, count: letters.length,
      tradelines: Array.from(new Set((selections||[]).map(s=>s.tradelineIndex))).length,
      inquiries: Array.isArray(inquiries) ? inquiries.length : 0,
      collectors: Array.isArray(collectors) ? collectors.length : 0

    });

    for (const sel of selections || []) {
      const play = sel.playbook && playbooks[sel.playbook];
      if (!play) continue;

      const followUps = play.letters.slice(1); // skip the first letter
      for (const [idx, title] of followUps.entries()) {
        const due = new Date();
        due.setDate(due.getDate() + (idx + 1) * 30);

        await addReminder(consumer.id, {
          id: `rem_${Date.now()}_${Math.random().toString(16).slice(2)}`,
          due: due.toISOString(),
          payload: {
            tradelineIndex: sel.tradelineIndex,
            playbook: sel.playbook,
            step: title,
            stepNumber: idx + 2,
          },
        });
      }
    }

    res.json({ ok:true, redirect: `/letters?job=${jobId}` });
  }catch(e){
    console.error(e);
    res.status(500).json({ ok:false, error:String(e) });
  }
});

// List stored letter jobs
app.get("/api/letters", authenticate, requirePermission("letters"), async (req,res)=>{

  const ldb = await loadLettersDB();
  const cdb = await loadDB();
  const jobs = ldb.jobs.filter(j=>j.userId===req.user.id).map(j => ({
    jobId: j.jobId,
    consumerId: j.consumerId,
    consumerName: cdb.consumers.find(c=>c.id===j.consumerId)?.name || "",
    createdAt: j.createdAt,
    count: (j.letters || []).length
  }));
  console.log(`Listing ${jobs.length} letter jobs`);
  res.json({ ok:true, jobs });
});

app.delete("/api/letters/:jobId", authenticate, requirePermission("letters"), async (req,res)=>{
  const { jobId } = req.params;
  try{
    deleteJob(jobId);
    const ldb = await loadLettersDB();
    ldb.jobs = ldb.jobs.filter(j => !(j.jobId === jobId && j.userId === req.user.id));
    await saveLettersDB(ldb);
    res.json({ ok:true });
  }catch(e){
    res.status(500).json({ ok:false, error:String(e) });
  }
});

// List letters for a job
app.get("/api/letters/:jobId", authenticate, requirePermission("letters"), async (req,res)=>{

  const { jobId } = req.params;
  const result = await loadJobForUser(jobId, req.user.id);
  if(!result) return res.status(404).json({ ok:false, error:"Job not found or expired" });
  const { job } = result;
  const meta = job.letters.map((L,i)=>({ index:i, filename:L.filename, bureau:L.bureau, creditor:L.creditor, requestType:L.requestType, specificDisputeReason: L.specificDisputeReason }));

  console.log(`Job ${jobId} has ${meta.length} letters`);
  res.json({ ok:true, letters: meta });
});

// Serve letter HTML (preview embed)
app.get("/api/letters/:jobId/:idx.html", optionalAuth, async (req,res)=>{

  const { jobId, idx } = req.params;
  if(req.user && !hasPermission(req.user, "letters")){
    return res.status(403).json({ ok:false, error:"Forbidden" });
  }
  let job = null;
  if(req.user){
    const result = await loadJobForUser(jobId, req.user.id);
    if(result) job = result.job;
  } else {
    job = await loadJobAny(jobId);
  }
  if(!job) return res.status(404).send("Job not found or expired.");
  const L = job.letters[Number(idx)];
  if(!L) return res.status(404).send("Letter not found.");
  res.setHeader("Content-Type","text/html; charset=utf-8");
  res.send(L.html);
});

// Render letter PDF on-the-fly
app.get("/api/letters/:jobId/:idx.pdf", optionalAuth, async (req,res)=>{

  const { jobId, idx } = req.params;
  if(req.user && !hasPermission(req.user, "letters")){
    return res.status(403).json({ ok:false, error:"Forbidden" });
  }
  console.log(`Generating PDF for job ${jobId} letter ${idx}`);
  let job = null;
  if(req.user){
    const result = await loadJobForUser(jobId, req.user.id);
    if(result) job = result.job;
  } else {
    job = await loadJobAny(jobId);
  }
  if(!job) return res.status(404).send("Job not found or expired.");
  const L = job.letters[Number(idx)];
  if(!L) return res.status(404).send("Letter not found.");
  let html = L.html;
  let filenameBase = (L.filename||"letter").replace(/\.html?$/i,"");
  let useOcr = !!L.useOcr;

  if(!html || !html.trim()){
    logError("LETTER_HTML_MISSING", "No HTML content for PDF generation", null, { jobId, idx });
    return res.status(500).json({ ok:false, error:'No HTML content to render' });
  }

  if(useOcr){
    try{
      const pdfBuffer = await generateOcrPdf(html);

      res.setHeader("Content-Type","application/pdf");
      res.setHeader("Content-Disposition",`attachment; filename="${filenameBase}.pdf"`);
      console.log(`Generated OCR PDF for ${filenameBase} (${pdfBuffer.length} bytes)`);
      return res.send(pdfBuffer);
    }catch(e){
      console.error("OCR PDF error:", e);
      return res.status(500).json({ ok:false, error:'Failed to render OCR PDF.' });
    }
  }

  let browserInstance;

  try{
    browserInstance = await launchBrowser();
    const page = await browserInstance.newPage();
    const dataUrl = "data:text/html;charset=utf-8," + encodeURIComponent(html);
    await page.goto(dataUrl, { waitUntil:"load", timeout:60000 });
    await page.emulateMediaType("screen");
    try{ await page.waitForFunction(()=>document.readyState==="complete",{timeout:60000}); }catch{}
    try{ await page.evaluate(()=> (document.fonts && document.fonts.ready) || Promise.resolve()); }catch{}
    await page.evaluate(()=> new Promise(r=>setTimeout(r,80)));
    const pdf = await page.pdf({ format:"Letter", printBackground:true, margin:{top:"1in",right:"1in",bottom:"1in",left:"1in"} });
    await page.close();
    const pdfBuffer = ensureBuffer(pdf);
    if(!pdfBuffer || pdfBuffer.length === 0){
      throw new Error("Generated PDF is empty");
    }


    res.setHeader("Content-Type","application/pdf");
    res.setHeader("Content-Disposition",`attachment; filename="${filenameBase}.pdf"`);
    console.log(`Generated PDF for ${filenameBase} (${pdfBuffer.length} bytes)`);
    res.send(pdfBuffer);
  }catch(e){
    console.error("PDF error:", e);
    res.status(500).json({ ok:false, error:'Failed to render PDF.' });
  }finally{ try{ await browserInstance?.close(); }catch{} }

});

app.get("/api/letters/:jobId/all.zip", authenticate, requirePermission("letters"), async (req,res)=>{

  const { jobId } = req.params;
  const result = await loadJobForUser(jobId, req.user.id);
  if(!result) return res.status(404).json({ ok:false, error:"Job not found or expired" });
  const { job, meta } = result;

  res.setHeader("Content-Type","application/zip");
  res.setHeader("Content-Disposition",`attachment; filename="letters_${jobId}.zip"`);
  const archive = archiver('zip',{ zlib:{ level:9 } });
  archive.on('error', err => {
    logError('ARCHIVE_STREAM_ERROR', 'Archive stream error', err, { jobId });
    try{ res.status(500).json({ ok:false, errorCode:'ARCHIVE_STREAM_ERROR', message:'Zip error' }); }catch{}
  });

  // determine consumer for logging and file storage
  let fileStream, storedName, originalName, consumer, id;
  try{
    if(meta.consumerId){
      const db = await loadDB();
      consumer = db.consumers.find(c=>c.id === meta.consumerId);
    }
  }catch{}

  if(consumer){
    const pass = new PassThrough();
    archive.pipe(pass);
    pass.pipe(res);

    const dir = consumerUploadsDir(consumer.id);
    id = nanoid(10);
    storedName = `${id}.zip`;
    const safe = (consumer.name || 'client').toLowerCase().replace(/[^a-z0-9]+/g,'_');
    const date = new Date().toISOString().slice(0,10);
    originalName = `${safe}_${date}_letters.zip`;
    const fullPath = path.join(dir, storedName);
    fileStream = fs.createWriteStream(fullPath);
    pass.pipe(fileStream);
  } else {
    archive.pipe(res);
  }

  const needsBrowser = job.letters.some(l => !l.useOcr);
  let browserInstance;
  try{
    if (needsBrowser) browserInstance = await launchBrowser();

    for(let i=0;i<job.letters.length;i++){
      const L = job.letters[i];
      const name = (L.filename||`letter${i}`).replace(/\.html?$/i,"") + '.pdf';

      if (L.useOcr) {
        const pdfBuffer = await generateOcrPdf(L.html);

        try{ archive.append(pdfBuffer,{ name }); }catch(err){
          logError('ZIP_APPEND_FAILED', 'Failed to append PDF to archive', err, { jobId, letter: name });
          throw err;
        }
        continue;
      }

      const page = await browserInstance.newPage();
      const dataUrl = "data:text/html;charset=utf-8," + encodeURIComponent(L.html);
      await page.goto(dataUrl,{ waitUntil:"load", timeout:60000 });
      await page.emulateMediaType("screen");
      try{ await page.waitForFunction(()=>document.readyState==="complete",{timeout:60000}); }catch{}
      try{ await page.evaluate(()=> (document.fonts && document.fonts.ready) || Promise.resolve()); }catch{}
      await page.evaluate(()=> new Promise(r=>setTimeout(r,80)));
      const pdf = await page.pdf({ format:"Letter", printBackground:true, margin:{top:"1in",right:"1in",bottom:"1in",left:"1in"} });
      await page.close();
      const pdfBuffer = ensureBuffer(pdf);
      try{ archive.append(pdfBuffer,{ name }); }catch(err){
        logError('ZIP_APPEND_FAILED', 'Failed to append PDF to archive', err, { jobId, letter: name });
        throw err;
      }
    }
    await archive.finalize();

    if(fileStream && consumer){
      await new Promise(resolve => fileStream.on('close', resolve));
      try{
        const stat = await fs.promises.stat(path.join(consumerUploadsDir(consumer.id), storedName));
        await addFileMeta(consumer.id, {
          id,
          originalName,
          storedName,
          type: 'letters_zip',
          size: stat.size,
          mimetype: 'application/zip',
          uploadedAt: new Date().toISOString(),
        });
        await addEvent(consumer.id, 'letters_downloaded', { jobId, file: `/api/consumers/${consumer.id}/state/files/${storedName}` });
      }catch(err){ logError('ZIP_RECORD_FAILED', 'Failed to record zip', err, { jobId, consumerId: consumer.id }); }
    }
    logInfo('ZIP_BUILD_SUCCESS', 'Letters zip created', { jobId });
  }catch(e){
    logError('ZIP_BUILD_FAILED', 'Zip generation failed', e, { jobId });
    try{ res.status(500).json({ ok:false, errorCode:'ZIP_BUILD_FAILED', message:'Failed to create zip.' }); }catch{}
  }finally{
    try{ await browserInstance?.close(); }catch{}

  }
});

app.post("/api/letters/:jobId/mail", authenticate, requirePermission("letters"), async (req,res)=>{

  const { jobId } = req.params;
  const result = await loadJobForUser(jobId, req.user.id);
  if(!result) return res.status(404).json({ ok:false, error:"Job not found" });
  const consumerId = String(req.body?.consumerId || "").trim();
  const file = String(req.body?.file || "").trim();
  if(!consumerId) return res.status(400).json({ ok:false, error:"consumerId required" });
  if(!file) return res.status(400).json({ ok:false, error:"file required" });
  const db = await loadDB();
  const consumer = db.consumers.find(c=>c.id===consumerId);
  if(!consumer) return res.status(404).json({ ok:false, error:"Consumer not found" });

  const cstate = await listConsumerState(consumerId);
  const ev = cstate.events.find(e=>e.type==='letters_portal_sent' && e.payload?.jobId===jobId && e.payload?.file?.endsWith(`/state/files/${file}`));
  if(!ev) return res.status(404).json({ ok:false, error:"Letter not found" });
  const filePath = path.join(consumerUploadsDir(consumerId), file);
  try{
    const result = await sendCertifiedMail({
      filePath,
      toName: consumer.name,
      toAddress: consumer.addr1,
      toCity: consumer.city,
      toState: consumer.state,
      toZip: consumer.zip
    });
    await addEvent(consumerId, 'letters_mailed', { jobId, file: ev.payload.file, provider: 'simplecertifiedmail', result });
    res.json({ ok:true });
    logInfo('SCM_MAIL_SUCCESS', 'Sent letter via SimpleCertifiedMail', { jobId, consumerId, file });
  }catch(e){
    logError('SCM_MAIL_FAILED', 'Failed to mail via SimpleCertifiedMail', e, { jobId, consumerId, file });
    res.status(500).json({ ok:false, errorCode:'SCM_MAIL_FAILED', message:String(e) });
  }
});

app.post("/api/letters/:jobId/email", authenticate, requirePermission("letters"), async (req,res)=>{

  const { jobId } = req.params;
  const to = String(req.body?.to || "").trim();
  if(!to) return res.status(400).json({ ok:false, error:"Missing recipient" });
  if(!mailer) return res.status(500).json({ ok:false, error:"Email not configured" });
  const result = await loadJobForUser(jobId, req.user.id);
  if(!result) return res.status(404).json({ ok:false, error:"Job not found or expired" });
  const { job, meta } = result;

  // find consumer for logging
  let consumer = null;
  try{
    if(meta.consumerId){
      const db = await loadDB();
      consumer = db.consumers.find(c=>c.id === meta.consumerId) || null;
    }
  }catch{}

  const needsBrowser = job.letters.some(l => !l.useOcr);
  let browserInstance;
  try{
    if (needsBrowser) browserInstance = await launchBrowser();

    const attachments = [];
    for(let i=0;i<job.letters.length;i++){
      const L = job.letters[i];
      const html = L.html || (L.htmlPath ? fs.readFileSync(L.htmlPath, "utf-8") : fs.readFileSync(path.join(LETTERS_DIR, jobId, L.filename), "utf-8"));

      let pdfBuffer;
      if (L.useOcr) {
        pdfBuffer = await generateOcrPdf(html);

      } else {
        const page = await browserInstance.newPage();
        const dataUrl = "data:text/html;charset=utf-8," + encodeURIComponent(html);
        await page.goto(dataUrl,{ waitUntil:"load", timeout:60000 });
        await page.emulateMediaType("screen");
        try{ await page.waitForFunction(()=>document.readyState==="complete",{timeout:60000}); }catch{}
        try{ await page.evaluate(()=> (document.fonts && document.fonts.ready) || Promise.resolve()); }catch{}
        await page.evaluate(()=> new Promise(r=>setTimeout(r,80)));
        const pdf = await page.pdf({ format:"Letter", printBackground:true, margin:{top:"1in",right:"1in",bottom:"1in",left:"1in"} });
        await page.close();
        pdfBuffer = ensureBuffer(pdf);
      }

      const name = (L.filename || `letter${i}`).replace(/\.html?$/i,"") + '.pdf';
      attachments.push({ filename: name, content: pdfBuffer, contentType: 'application/pdf' });
    }

    await mailer.sendMail({
      from: process.env.SMTP_FROM || process.env.SMTP_USER,
      to,
      subject: `Letters ${jobId}`,
      text: `Attached letters for job ${jobId}`,
      attachments
    });

    if(consumer){
      try{ await addEvent(consumer.id, 'letters_emailed', { jobId, to, count: attachments.length }); }catch{}
    }

    res.json({ ok:true });
    logInfo('EMAIL_SEND_SUCCESS', 'Letters emailed', { jobId, to, count: attachments.length });
  }catch(e){
    logError('EMAIL_SEND_FAILED', 'Failed to email letters', e, { jobId, to });
    res.status(500).json({ ok:false, errorCode:'EMAIL_SEND_FAILED', message:String(e) });

  }finally{
    try{ await browserInstance?.close(); }catch{}

  }
});

app.post("/api/letters/:jobId/portal", authenticate, requirePermission("letters"), async (req,res)=>{

  const { jobId } = req.params;
  const result = await loadJobForUser(jobId, req.user.id);
  if(!result) return res.status(404).json({ ok:false, error:"Job not found or expired" });
  const { job, meta } = result;

  // locate consumer for storage
  let consumer = null;
  try{
    if(meta.consumerId){
      const db = await loadDB();
      consumer = db.consumers.find(c=>c.id === meta.consumerId) || null;
    }
  }catch{}
  if(!consumer) return res.status(400).json({ ok:false, error:"Consumer not found" });

  const needsBrowser = job.letters.some(l => !l.useOcr);
  let browserInstance;
  try{
    logInfo('PORTAL_UPLOAD_START', 'Building portal letters', { jobId, consumerId: consumer.id });

    if (needsBrowser) browserInstance = await launchBrowser();

    const dir = consumerUploadsDir(consumer.id);
    const safe = (consumer.name || 'client').toLowerCase().replace(/[^a-z0-9]+/g,'_');
    const date = new Date().toISOString().slice(0,10);

    for(let i=0;i<job.letters.length;i++){
      const L = job.letters[i];
      const html = L.html || (L.htmlPath ? fs.readFileSync(L.htmlPath, 'utf-8') : fs.readFileSync(path.join(LETTERS_DIR, jobId, L.filename), 'utf-8'));

      let pdfBuffer;
      if (L.useOcr) {
        pdfBuffer = await generateOcrPdf(html);
      } else {
        const page = await browserInstance.newPage();
        const dataUrl = "data:text/html;charset=utf-8," + encodeURIComponent(html);
        await page.goto(dataUrl,{ waitUntil:'load', timeout:60000 });
        await page.emulateMediaType('screen');
        try{ await page.waitForFunction(()=>document.readyState==='complete',{timeout:60000}); }catch{}
        try{ await page.evaluate(()=> (document.fonts && document.fonts.ready) || Promise.resolve()); }catch{}
        await page.evaluate(()=> new Promise(r=>setTimeout(r,80)));
        const pdf = await page.pdf({ format:'Letter', printBackground:true, margin:{top:'1in',right:'1in',bottom:'1in',left:'1in'} });
        await page.close();
        pdfBuffer = ensureBuffer(pdf);
      }

      const id = nanoid(10);
      const storedName = `${id}.pdf`;
      const base = (L.filename||`letter${i}`).replace(/\.html?$/i,"");
      const originalName = `${safe}_${date}_${base}.pdf`;
      const fullPath = path.join(dir, storedName);
      await fs.promises.writeFile(fullPath, pdfBuffer);
      const stat = await fs.promises.stat(fullPath);
      await addFileMeta(consumer.id, {
        id,
        originalName,
        storedName,
        type: 'letter_pdf',
        size: stat.size,
        mimetype: 'application/pdf',
        uploadedAt: new Date().toISOString(),
      });
      await addEvent(consumer.id, 'letters_portal_sent', { jobId, file: `/api/consumers/${consumer.id}/state/files/${storedName}` });
    }

    logInfo('PORTAL_UPLOAD_SUCCESS', 'Portal letters stored', { jobId, consumerId: consumer.id, count: job.letters.length });
    res.json({ ok:true, count: job.letters.length });
  }catch(e){
    logError('PORTAL_UPLOAD_FAILED', 'Letters portal upload failed', e, { jobId });
    res.status(500).json({ ok:false, errorCode:'PORTAL_UPLOAD_FAILED', message:String(e) });
  }finally{
    try{ await browserInstance?.close(); }catch{}
  }
});

app.get("/api/jobs/:jobId/letters", authenticate, requirePermission("letters"), (req, res) => {
  req.url = `/api/letters/${encodeURIComponent(req.params.jobId)}`;
  app._router.handle(req, res);
});
app.get("/api/jobs/:jobId/letters/:idx.html", authenticate, requirePermission("letters"), (req, res) => {
  req.url = `/api/letters/${encodeURIComponent(req.params.jobId)}/${req.params.idx}.html`;
  app._router.handle(req, res);
});
app.get("/api/jobs/:jobId/letters/:idx.pdf", authenticate, requirePermission("letters"), (req, res) => {

  req.url = `/api/letters/${encodeURIComponent(req.params.jobId)}/${req.params.idx}.pdf`;
  app._router.handle(req, res);
});

// =================== Consumer STATE (events + files) ===================
app.get("/api/consumers/:id/tracker", async (req,res)=>{
  const t = await listTracker(req.params.id);
  res.json(t);
});

app.get("/api/tracker/steps", async (_req, res) => {
  res.json({ ok: true, steps: await getTrackerSteps() });
});

app.put("/api/tracker/steps", async (req, res) => {
  const steps = Array.isArray(req.body?.steps) ? req.body.steps : [];
  await setTrackerSteps(steps);
  res.json({ ok: true });
});

app.post("/api/consumers/:id/tracker", async (req, res) => {
  const completed = req.body?.completed || {};
  for (const [step, done] of Object.entries(completed)) {
    await markTrackerStep(req.params.id, step, !!done);
  }
  await addEvent(req.params.id, "tracker_updated", { completed });
  res.json({ ok: true });

});

app.get("/api/consumers/:id/state", async (req,res)=>{
  const cstate = await listConsumerState(req.params.id);
  res.json({ ok:true, state: cstate });
});

// Upload an attachment (photo/proof/etc.)
const fileUpload = multer({ storage: multer.memoryStorage() });
app.post("/api/consumers/:id/state/upload", fileUpload.single("file"), async (req,res)=>{
  const db = await loadDB();
  const consumer = db.consumers.find(c=>c.id===req.params.id);
  if(!consumer) return res.status(404).json({ ok:false, error:"Consumer not found" });
  if(!req.file) return res.status(400).json({ ok:false, error:"No file uploaded" });

  const dir = consumerUploadsDir(consumer.id);
  const id = nanoid(10);
  const ext = (req.file.originalname.match(/\.[a-z0-9]+$/i)||[""])[0] || "";
  const type = (req.body.type || '').toLowerCase().replace(/[^a-z0-9]+/g, '_') || 'doc';
  const safeName = (consumer.name || 'client').toLowerCase().replace(/[^a-z0-9]+/g, '_');
  const date = new Date().toISOString().slice(0,10);
  const storedName = `${id}${ext}`;
  const originalName = `${safeName}_${date}_${type}${ext}`;
  const fullPath = path.join(dir, storedName);
  await fs.promises.writeFile(fullPath, req.file.buffer);

  const rec = {
    id,
    originalName,
    storedName,
    type,
    size: req.file.size,
    mimetype: req.file.mimetype,
    uploadedAt: new Date().toISOString()
  };
  await addFileMeta(consumer.id, rec);
  await addEvent(consumer.id, "file_uploaded", { id, name: originalName, size: req.file.size });

  res.json({ ok:true, file: { ...rec, url: `/api/consumers/${consumer.id}/state/files/${storedName}` } });
});

// Serve a consumer file
app.get("/api/consumers/:id/state/files/:stored", (req,res)=>{
  const dir = consumerUploadsDir(req.params.id);
  const full = path.join(dir, path.basename(req.params.stored));
  if (!fs.existsSync(full)) return res.status(404).send("File not found");
  res.sendFile(full);
});

const PORT = process.env.PORT || 3000;
if (process.env.NODE_ENV !== "test") {
  app.listen(PORT, () => {
    console.log(`CRM ready    http://localhost:${PORT}`);
    console.log(`DB file      ${DB_FILE}`);
    console.log(`Letters dir  ${LETTERS_DIR}`);
  });
}

export default app;



// End of server.js<|MERGE_RESOLUTION|>--- conflicted
+++ resolved
@@ -923,12 +923,6 @@
       return grouped.Basic;
     };
 
-<<<<<<< HEAD
-    const pushIntoBasic = violation => {
-      const basicGroup = ensureBasicGroup();
-      if (!basicGroup.some(v => v && v.id === violation.id)) {
-        basicGroup.push(violation);
-=======
     const add = (id, title) => {
       if (!violations.some(v => v && v.id === id)) {
         const entry = { id, title, source: "basic_rule_audit" };
@@ -937,7 +931,6 @@
         if (!basicGroup.some(v => v && v.id === id)) {
           basicGroup.push(entry);
         }
->>>>>>> f5bb880a
         touched.add(idx);
       } else {
         const basicGroup = ensureBasicGroup();
