--- conflicted
+++ resolved
@@ -605,10 +605,7 @@
   return `<!DOCTYPE html><html><head><meta charset="utf-8"/><style>body{font-family:Arial, sans-serif;margin:20px;}h1{text-align:center;}ul{margin-top:10px;}</style></head><body><h1>${escapeHtml(consumer.name || "Consumer")}</h1><h2>Data Breach Audit</h2><p>Email: ${escapeHtml(consumer.email || "")}</p><ul>${list}</ul><footer><hr/><div style="font-size:0.8em;color:#555;margin-top:20px;">Generated ${escapeHtml(dateStr)}</div></footer></body></html>`;
 }
 
-<<<<<<< HEAD
-=======
-
->>>>>>> 2dab893a
+
 async function handleDataBreach(email, consumerId, res) {
   const result = await hibpLookup(email);
   if (result.ok && consumerId) {
@@ -639,7 +636,6 @@
   const consumerId = String(req.query.consumerId || "").trim();
   if (!email) return res.status(400).json({ ok: false, error: "Email required" });
   await handleDataBreach(email, consumerId, res);
-<<<<<<< HEAD
 });
 
 app.post("/api/consumers/:id/databreach/audit", async (req, res) => {
@@ -681,8 +677,7 @@
   } catch (e) {
     res.status(500).json({ ok: false, error: String(e) });
   }
-=======
->>>>>>> 2dab893a
+
 });
 
 app.post("/api/consumers/:id/databreach/audit", async (req, res) => {
@@ -1110,7 +1105,6 @@
 
   // find consumer for logging
   let consumer = null;
-<<<<<<< HEAD
   try{
     const ldb = loadLettersDB();
     const meta = ldb.jobs.find(j=>j.jobId === jobId);
@@ -1122,19 +1116,7 @@
 
   let browser;
   try{
-=======
-  try{
-    const ldb = loadLettersDB();
-    const meta = ldb.jobs.find(j=>j.jobId === jobId);
-    if(meta?.consumerId){
-      const db = loadDB();
-      consumer = db.consumers.find(c=>c.id === meta.consumerId) || null;
-    }
-  }catch{}
-
-  let browser;
-  try{
->>>>>>> 2dab893a
+
     browser = await launchBrowser();
     const attachments = [];
     for(let i=0;i<job.letters.length;i++){
@@ -1171,7 +1153,6 @@
     res.status(500).json({ ok:false, error:String(e) });
   }finally{
     try{ await browser?.close(); }catch{}
-<<<<<<< HEAD
   }
 });
 
@@ -1245,8 +1226,7 @@
     res.status(500).json({ ok:false, error:String(e) });
   }finally{
     try{ await browser?.close(); }catch{}
-=======
->>>>>>> 2dab893a
+
   }
 });
 
