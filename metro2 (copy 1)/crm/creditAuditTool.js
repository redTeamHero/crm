--- conflicted
+++ resolved
@@ -61,7 +61,6 @@
 // Build HTML report with plain language and recommendations
 export function renderHtml(report, consumerName = "Consumer"){
   const rows = report.accounts.map(acc => {
-<<<<<<< HEAD
     const bureauSections = Object.entries(acc.bureaus).map(([b, info]) => {
       const detailRows = Object.entries(info || {}).map(([k,v]) => {
         const val = typeof v === 'object' ? JSON.stringify(v) : v;
@@ -72,7 +71,6 @@
     }).join('');
     const issues = acc.issues.map(i => `<li class="neg"><strong>${escapeHtml(i.title)}:</strong> ${escapeHtml(i.detail)}<br/>Action: ${escapeHtml(recommendAction(i.title))}</li>`).join('');
     return `<h2>${escapeHtml(acc.creditor)}</h2>${bureauSections}${issues ? `<p>Issues:</p><ul>${issues}</ul>` : '<p>No issues found.</p>'}`;
-=======
     const bureauRows = Object.entries(acc.bureaus).map(([b, info]) => {
       const statusText = friendlyStatus(info.status || '');
       const neg = statusText !== 'Open and active' && statusText !== 'Pays as agreed';
@@ -91,7 +89,6 @@
       </table>
       ${issues ? `<p>Issues:</p><ul>${issues}</ul>` : '<p>No issues found.</p>'}
     `;
->>>>>>> 7da5d36c
   }).join('\n');
   const dateStr = new Date(report.generatedAt).toLocaleString();
   return `<!DOCTYPE html>
@@ -100,19 +97,16 @@
   h1{text-align:center;}
   table{width:100%;margin-top:10px;border-collapse:collapse;}
   th,td{border:1px solid #ccc;}
-<<<<<<< HEAD
   .neg{background:#fee2e2;color:#b91c1c;}
   footer{margin-top:40px;font-size:0.8em;color:#555;}
   </style></head>
   <body>
   <h1>Credit Audit Report for ${escapeHtml(consumerName)}</h1>
-=======
   .neg{color:#b91c1c;}
   footer{margin-top:40px;font-size:0.8em;color:#555;}
   </style></head>
   <body>
   <h1>Credit Audit Report for ${consumerName}</h1>
->>>>>>> 7da5d36c
   <p>Generated: ${dateStr}</p>
   ${rows}
   <footer>
