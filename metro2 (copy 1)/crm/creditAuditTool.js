--- conflicted
+++ resolved
@@ -88,17 +88,13 @@
       return `<tr class="row${diff}"><th>${escapeHtml(label)}</th>${cells}</tr>`;
     }).join('');
 
-<<<<<<< HEAD
     const issues = (acc.issues || []).map(i => {
       const action = recommendAction(i.title);
       return `<li>${escapeHtml(i.title)} - ${escapeHtml(i.detail)} ${escapeHtml(action)}</li>`;
     }).join('');
     const issueBlock = issues ? `<p><strong>Audit Reasons:</strong></p><ul>${issues}</ul>` : "";
-=======
     const issues = (acc.issues || []).map(i => `<li>${escapeHtml(i.title)} - ${escapeHtml(i.detail)}</li>`).join('');
     const issueBlock = issues ? `<p><strong>Issues:</strong></p><ul>${issues}</ul>` : "";
->>>>>>> f69f0fc9
-
     return `
       <h2>${escapeHtml(acc.creditor)}</h2>
       <h3>Comparison (All Available Bureaus)</h3>
@@ -123,11 +119,8 @@
   footer{margin-top:40px;font-size:0.8em;color:#555;}
   </style></head>
   <body>
-<<<<<<< HEAD
   <h1>Credit Repair Audit</h1>
-=======
   <h1>Request for Correction of Inaccurate/Incomplete Information</h1>
->>>>>>> f69f0fc9
   <p>Generated for ${escapeHtml(consumerName)} on ${escapeHtml(dateStr)}</p>
   ${accountSections}
   <footer>
