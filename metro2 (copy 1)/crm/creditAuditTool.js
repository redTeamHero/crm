import fs from 'fs/promises';
import path from 'path';
import { fileURLToPath } from 'url';
import puppeteer from 'puppeteer';

// ----- Data Source -----
// Simulate pulling credit-report JSON from internal API/scrape
export async function fetchCreditReport(){
  const __dirname = path.dirname(fileURLToPath(import.meta.url));
  const reportPath = path.join(__dirname, 'data', 'report.json');
  const raw = await fs.readFile(reportPath, 'utf-8');
  return JSON.parse(raw);
}

function statuteRefs(title){
  const t = String(title || '').toLowerCase();
  if(t.includes('balance') || t.includes('past due')){
    return {
      fcra: '15 U.S.C. §1681s-2(a)(1)(A) - furnishers must report accurate balance information',
      fdcpa: '15 U.S.C. §1692e(2)(A) - prohibits false representation of the amount owed'
    };
  }
  if(t.includes('late') || t.includes('delinquent')){
    return {
      fcra: '15 U.S.C. §1681e(b) - agencies must ensure maximum possible accuracy of payment history',
      fdcpa: '15 U.S.C. §1692e(8) - bars communicating false credit information'
    };
  }
  return {
    fcra: '15 U.S.C. §1681s-2 - furnishers must provide accurate information and correct errors',
    fdcpa: '15 U.S.C. §1692e - prohibits false or misleading representations'
  };
}

// Normalize report into array of accounts with balances/statuses/issues
export function normalizeReport(raw, selections = null){
  const accounts = [];
  if(Array.isArray(selections) && selections.length){
    selections.forEach(sel=>{
      const tl = raw.tradelines?.[sel.tradelineIndex];
      if(!tl) return;
      const bureaus = {};
      (sel.bureaus||[]).forEach(b=>{
        if(tl.per_bureau?.[b]) bureaus[b] = tl.per_bureau[b];
      });
      const idxs = Array.isArray(sel.violationIdxs) && sel.violationIdxs.length ? sel.violationIdxs : null;
      const issues = (tl.violations||[])
        .filter((_,i)=> !idxs || idxs.includes(i))
<<<<<<< HEAD
        .map(v=>{
          const legal = statuteRefs(v.title);
          return {
            title: v.title,
            detail: v.detail,
            bureau: v.evidence?.bureau || 'All Bureaus',
            fcra: legal.fcra,
            fdcpa: legal.fdcpa
          };
        });
=======
        .map(v=>({
          title: v.title,
          detail: v.detail,
          bureau: v.evidence?.bureau || 'All Bureaus'
        }));
>>>>>>> 96a8ec2c
      accounts.push({ creditor: tl.meta?.creditor, bureaus, issues });
    });
  } else {
    raw.tradelines.forEach(tl=>{
      const bureaus = {};
      for(const [bureau, data] of Object.entries(tl.per_bureau||{})){
        bureaus[bureau] = data;
      }
<<<<<<< HEAD
      const issues = (tl.violations||[]).map(v=>{
        const legal = statuteRefs(v.title);
        return {
          title: v.title,
          detail: v.detail,
          bureau: v.evidence?.bureau || 'All Bureaus',
          fcra: legal.fcra,
          fdcpa: legal.fdcpa
        };
      });
=======
      const issues = (tl.violations||[]).map(v=>({
        title: v.title,
        detail: v.detail,
        bureau: v.evidence?.bureau || 'All Bureaus'
      }));
>>>>>>> 96a8ec2c
      accounts.push({ creditor: tl.meta?.creditor, bureaus, issues });
    });
  }
  return { generatedAt: new Date().toISOString(), accounts };
}

// ----- Consumer friendly translations -----
const STATUS_MAP = {
  'Collection/Chargeoff': 'Past due and sent to collections',
  'Charge-off': 'Past due, more than 120 days',
  'Derogatory': 'Negative status',
  'Pays as agreed': 'Pays as agreed',
  'Open': 'Open and active',
  'Closed': 'Closed'
};

function friendlyStatus(status){
  return STATUS_MAP[status] || status;
}

function recommendAction(issueTitle){
  return `Consider disputing "${issueTitle}" with the credit bureau or contacting the creditor for correction.`;
}

// Build HTML report mimicking uploaded audit structure with bureau comparison
export function renderHtml(report, consumerName = "Consumer"){
  const accountSections = report.accounts.map(acc => {
    const bureaus = Object.keys(acc.bureaus || {});
    const fields = [
      ["account_number", "Account #"],
      ["account_type", "Account Type"],
      ["payment_status", "Account Payment Status"],
      ["balance_raw", "Balance"],
      ["past_due_raw", "Past Due"],
      ["high_credit_raw", "High Credit"],
      ["date_opened_raw", "Date Opened"],
      ["last_reported_raw", "Last Reported"],
      ["date_last_payment_raw", "Date of Last Payment"],
      ["comments", "Comments"],
    ];

    const rows = fields.map(([field, label]) => {
      const values = bureaus.map(b => {
        const info = acc.bureaus[b] || {};
        return info[field] ?? "";
      });
      const diff = new Set(values.filter(v => v !== "")).size > 1 ? " diff" : "";
      const cells = values.map(v => {
        const neg = isNegative(field, v) ? ' class="neg"' : '';
        return `<td${neg}>${escapeHtml(v)}</td>`;
      }).join('');
      return `<tr class="row${diff}"><th>${escapeHtml(label)}</th>${cells}</tr>`;
    }).join('');

    const issueItems = (acc.issues || [])
      .sort((a,b)=> (a.bureau||'').localeCompare(b.bureau||''))
      .map(i => {
        if(!i || !i.title) return "";
        const action = recommendAction(i.title);
<<<<<<< HEAD
        return `<li><strong>${escapeHtml(i.bureau)}</strong>: ${escapeHtml(i.title)} - This violates Metro 2 standard because ${escapeHtml(i.detail || "")}. It also violates FCRA ${escapeHtml(i.fcra)} and FDCPA ${escapeHtml(i.fdcpa)}. ${escapeHtml(action)}</li>`;
=======
        return `<li><strong>${escapeHtml(i.bureau)}</strong>: ${escapeHtml(i.title)} - This violates Metro 2 standard because ${escapeHtml(i.detail || "")}. ${escapeHtml(action)}</li>`;
>>>>>>> 96a8ec2c
      }).filter(Boolean).join('');
    const issueBlock = issueItems ? `<p><strong>Audit Reasons:</strong></p><ul>${issueItems}</ul>` : "";
    return `
      <h2>${escapeHtml(acc.creditor)}</h2>
      <h3>Comparison (All Available Bureaus)</h3>
      <table>
        <thead><tr><th>Field</th>${bureaus.map(b=>`<th class="bureau">${escapeHtml(b)}</th>`).join('')}</tr></thead>
        <tbody>${rows}</tbody>
      </table>
      ${issueBlock}
    `;
  }).join("\n");

  const dateStr = new Date(report.generatedAt).toLocaleString();
  return `<!DOCTYPE html>
  <html><head><meta charset="utf-8"/><style>
  body{font-family:Arial, sans-serif;margin:20px;}
  h1{text-align:center;}
  table{width:100%;margin-top:10px;border-collapse:collapse;}
  th,td{border:1px solid #ccc;padding:4px;}
  th.bureau{text-align:center;background:#f5f5f5;}
  tr.diff td{background:#fff3cd;}
  .neg{background:#fee2e2;color:#b91c1c;}
  footer{margin-top:40px;font-size:0.8em;color:#555;}
  </style></head>
  <body>
  <h1>${escapeHtml(dateStr)}</h1>
  <h1>${escapeHtml(consumerName)}</h1>
  <h1>Credit Repair Audit</h1>
  <h1>Your First Steps To Financial Freedom!</h1>
  ${accountSections}
  <footer>
    <hr/>
    <p>This report is for informational purposes only and is not legal advice.</p>
  </footer>
  </body></html>`;
}

// Escape special characters for safe HTML output
function escapeHtml(s){
  return String(s || "").replace(/[&<>"']/g, (c) => ({
    '&': '&amp;',
    '<': '&lt;',
    '>': '&gt;',
    '"': '&quot;',
    "'": '&#39;',
  }[c]));
}

function isNegative(k,v){
  const val = String(v||'').toLowerCase();
  if(k.toLowerCase().includes('past') && parseFloat(val.replace(/[^0-9.-]/g,''))>0) return true;
  return ['collection','late','charge','delinquent','derog'].some(w=> val.includes(w));
}

// Save HTML as PDF under public/reports and return shareable link
export async function savePdf(html){
  if(!html || !html.trim()){
    throw new Error("No HTML content provided");
  }
  const __dirname = path.dirname(fileURLToPath(import.meta.url));
  const outDir = path.join(__dirname, 'public', 'reports');
  await fs.mkdir(outDir, { recursive: true });
  const filename = `credit-repair-audit-${Date.now()}.pdf`;
  const outPath = path.join(outDir, filename);

  try{
    const execPath = await detectChromium();
    console.log("Launching Chromium for PDF generation", execPath || "(default)");
    const browser = await puppeteer.launch({
      headless:true,
      args:["--no-sandbox","--disable-setuid-sandbox","--disable-dev-shm-usage"],
      executablePath: execPath || undefined
    });
    const page = await browser.newPage();
    await page.setContent(html, { waitUntil: 'load' });
    await page.pdf({ path: outPath, format:'Letter', printBackground:true, margin:{top:'1in',bottom:'1in',left:'1in',right:'1in'} });
    await browser.close();
    console.log("PDF generated at", outPath);
    return { path: outPath, url: `/reports/${filename}` };
  }catch(err){
    console.error("PDF generation failed, saving HTML instead:", err.message);
    const htmlPath = outPath.replace(/\.pdf$/, '.html');
    await fs.writeFile(htmlPath, html, 'utf-8');
    console.log("HTML fallback saved to", htmlPath);
    return { path: htmlPath, url: `/reports/${path.basename(htmlPath)}`, warning: err.message };
  }
}

async function detectChromium(){
  if(process.env.PUPPETEER_EXECUTABLE_PATH) return process.env.PUPPETEER_EXECUTABLE_PATH;
  for(const p of ['/usr/bin/chromium','/usr/bin/chromium-browser','/snap/bin/chromium','/usr/bin/google-chrome','/usr/bin/google-chrome-stable']){
    try{ await fs.access(p); return p; }catch{}
  }
  return null;
}

// CLI usage
if(fileURLToPath(import.meta.url) === path.resolve(process.argv[1])){
  const raw = await fetchCreditReport();
  const normalized = normalizeReport(raw);
  const html = renderHtml(normalized);
  const result = await savePdf(html);
  if(result.warning){
    console.log('PDF generation failed:', result.warning);
    console.log('HTML saved to', result.path);
  }else{
    console.log('PDF saved to', result.path);
  }
  console.log('Shareable link (when served):', result.url);
}<|MERGE_RESOLUTION|>--- conflicted
+++ resolved
@@ -46,7 +46,6 @@
       const idxs = Array.isArray(sel.violationIdxs) && sel.violationIdxs.length ? sel.violationIdxs : null;
       const issues = (tl.violations||[])
         .filter((_,i)=> !idxs || idxs.includes(i))
-<<<<<<< HEAD
         .map(v=>{
           const legal = statuteRefs(v.title);
           return {
@@ -57,13 +56,7 @@
             fdcpa: legal.fdcpa
           };
         });
-=======
-        .map(v=>({
-          title: v.title,
-          detail: v.detail,
-          bureau: v.evidence?.bureau || 'All Bureaus'
-        }));
->>>>>>> 96a8ec2c
+
       accounts.push({ creditor: tl.meta?.creditor, bureaus, issues });
     });
   } else {
@@ -72,7 +65,6 @@
       for(const [bureau, data] of Object.entries(tl.per_bureau||{})){
         bureaus[bureau] = data;
       }
-<<<<<<< HEAD
       const issues = (tl.violations||[]).map(v=>{
         const legal = statuteRefs(v.title);
         return {
@@ -83,13 +75,7 @@
           fdcpa: legal.fdcpa
         };
       });
-=======
-      const issues = (tl.violations||[]).map(v=>({
-        title: v.title,
-        detail: v.detail,
-        bureau: v.evidence?.bureau || 'All Bureaus'
-      }));
->>>>>>> 96a8ec2c
+
       accounts.push({ creditor: tl.meta?.creditor, bureaus, issues });
     });
   }
@@ -149,11 +135,8 @@
       .map(i => {
         if(!i || !i.title) return "";
         const action = recommendAction(i.title);
-<<<<<<< HEAD
         return `<li><strong>${escapeHtml(i.bureau)}</strong>: ${escapeHtml(i.title)} - This violates Metro 2 standard because ${escapeHtml(i.detail || "")}. It also violates FCRA ${escapeHtml(i.fcra)} and FDCPA ${escapeHtml(i.fdcpa)}. ${escapeHtml(action)}</li>`;
-=======
-        return `<li><strong>${escapeHtml(i.bureau)}</strong>: ${escapeHtml(i.title)} - This violates Metro 2 standard because ${escapeHtml(i.detail || "")}. ${escapeHtml(action)}</li>`;
->>>>>>> 96a8ec2c
+
       }).filter(Boolean).join('');
     const issueBlock = issueItems ? `<p><strong>Audit Reasons:</strong></p><ul>${issueItems}</ul>` : "";
     return `
