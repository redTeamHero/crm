--- conflicted
+++ resolved
@@ -24,7 +24,6 @@
   }
 }
 
-<<<<<<< HEAD
 const __dirname = path.dirname(fileURLToPath(import.meta.url));
 const METRO2_VIOLATIONS_PATH = path.join(
   __dirname,
@@ -35,6 +34,3 @@
 export async function loadMetro2Violations() {
   return readJson(METRO2_VIOLATIONS_PATH, {});
 }
-=======
-export { loadMetro2Violations };
->>>>>>> d75b0471
