--- conflicted
+++ resolved
@@ -13,10 +13,7 @@
     .replace(/<\/?ng-[^>]*>/gi,'')
     // drop generic <ng> elements like <ng>...</ng>
     .replace(/<\/?ng[^->][^>]*>/gi,'')
-<<<<<<< HEAD
-=======
 
->>>>>>> 067f7680
     // remove ng-* attributes on regular elements
     .replace(/\sng-[a-z-]+="[^"]*"/gi,'')
     // strip the ng-binding class but retain other classes
