import puppeteer from 'puppeteer';
import fs from 'fs';
import { spawnSync } from 'child_process';

function stripAngularMarkup(markup){
  if(!markup) return markup;
  return markup
    // remove Angular-specific HTML comments like <!-- ngRepeat: ... -->
    .replace(/<!--[^>]*ng[^>]*-->/gi,'')
<<<<<<< HEAD
    // unwrap any <td class="ng-binding"> so nested cells don't break layout
    .replace(/<td[^>]*class="[^"]*ng-binding[^"]*"[^>]*>([\s\S]*?)<\/td>/gi,'$1')
    // drop <ng-*> elements while keeping their inner content
    .replace(/<\/?ng-[^>]*>/gi,'')
    // drop generic <ng> elements like <ng>...</ng>
    .replace(/<\/?ng[^->][^>]*>/gi,'')
=======
    // drop <ng-*> elements while keeping their inner content
    .replace(/<\/?ng-[^>]*>/gi,'')
>>>>>>> 12648a1b
    // remove ng-* attributes on regular elements
    .replace(/\sng-[a-z-]+="[^"]*"/gi,'')
    // strip the ng-binding class but retain other classes
    .replace(/class="([^"]*)ng-binding([^"]*)"/gi,(m,pre,post)=>{
      const classes = `${pre} ${post}`.trim().replace(/\s+/g,' ');
      return classes ? `class="${classes}"` : '';
    });
}

export async function detectChromium(){
  if(process.env.PUPPETEER_EXECUTABLE_PATH) return process.env.PUPPETEER_EXECUTABLE_PATH;
  const candidates = [
    '/usr/bin/chromium',
    '/usr/bin/chromium-browser',
    '/snap/bin/chromium',
    '/usr/bin/google-chrome',
    '/usr/bin/google-chrome-stable'
  ];
  for(const p of candidates){
    try{
      await fs.promises.access(p, fs.constants.X_OK);
      const check = spawnSync(p, ['--version'], { stdio: 'ignore' });
      if(check.status === 0) return p;
    }catch{}
  }
  return null;
}

export async function launchBrowser(options = {}){
  const defaultArgs = ['--no-sandbox','--disable-setuid-sandbox','--disable-dev-shm-usage','--disable-gpu','--no-zygote','--single-process'];
  const opts = {
    headless: true,
    args: defaultArgs,
    ...options,
  };
  opts.args = [...defaultArgs, ...(options.args || [])];
  if(!opts.executablePath){
    const execPath = await detectChromium();
    if(execPath) opts.executablePath = execPath;
  }
  return puppeteer.launch(opts);
}

export async function htmlToPdfBuffer(html){
  if(!html || !html.trim()) throw new Error('No HTML content provided');
  html = stripAngularMarkup(html);
  let browser;
  try{
    try{
      browser = await launchBrowser();
    }catch(err){
      throw new Error(
        `Chromium failed to launch. Install system deps (e.g. libatk1.0-0, libx11) or set PUPPETEER_EXECUTABLE_PATH.\nOriginal error: ${err.message}`
      );
    }
    const page = await browser.newPage();
    // Using setContent instead of navigating to a data URL ensures the
    // uploaded HTML is parsed directly. When navigating to a data URL,
    // Puppeteer sometimes produces a blank PDF because the page never
    // properly finishes loading. setContent reliably renders the provided
    // markup and allows relative asset URLs to resolve.
    await page.setContent(html,{ waitUntil:'load', timeout:60000 });
    await page.emulateMediaType('screen');
    try{ await page.waitForFunction(()=>document.readyState==='complete',{timeout:60000}); }catch{}
    try{ await page.evaluate(()=> (document.fonts && document.fonts.ready) || Promise.resolve()); }catch{}
    await page.evaluate(()=> new Promise(r=>setTimeout(r,80)));
    const pdf = await page.pdf({ format:'Letter', printBackground:true, margin:{top:'1in',right:'1in',bottom:'1in',left:'1in'} });
    await page.close();
    const pdfBuffer = Buffer.isBuffer(pdf) ? pdf : Buffer.from(pdf);
    if(!pdfBuffer || pdfBuffer.length === 0){
      throw new Error('Generated PDF is empty');
    }
    return pdfBuffer;
  }finally{
    try{ await browser?.close(); }catch{}
  }
}<|MERGE_RESOLUTION|>--- conflicted
+++ resolved
@@ -7,17 +7,13 @@
   return markup
     // remove Angular-specific HTML comments like <!-- ngRepeat: ... -->
     .replace(/<!--[^>]*ng[^>]*-->/gi,'')
-<<<<<<< HEAD
     // unwrap any <td class="ng-binding"> so nested cells don't break layout
     .replace(/<td[^>]*class="[^"]*ng-binding[^"]*"[^>]*>([\s\S]*?)<\/td>/gi,'$1')
     // drop <ng-*> elements while keeping their inner content
     .replace(/<\/?ng-[^>]*>/gi,'')
     // drop generic <ng> elements like <ng>...</ng>
     .replace(/<\/?ng[^->][^>]*>/gi,'')
-=======
-    // drop <ng-*> elements while keeping their inner content
-    .replace(/<\/?ng-[^>]*>/gi,'')
->>>>>>> 12648a1b
+
     // remove ng-* attributes on regular elements
     .replace(/\sng-[a-z-]+="[^"]*"/gi,'')
     // strip the ng-binding class but retain other classes
