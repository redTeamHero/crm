// pullTradelineData.js
// Purpose: fetch a credit report HTML page, parse it in JS, then enrich each tradeline
// with violations produced by a Python Metro 2 audit script. Designed for Node ESM.
//
// Requires: jsdom, a local Python file metro2_audit_multi.py on PATH or alongside this file.

import { JSDOM } from 'jsdom';
import parseCreditReportHTML from './parser.js';
import fs from 'node:fs/promises';
import path from 'node:path';
import { fileURLToPath } from 'node:url';
import { spawn } from 'node:child_process';
import os from 'node:os';

const ALL_BUREAUS = ['TransUnion', 'Experian', 'Equifax'];
const UNKNOWN_CREDITOR_PLACEHOLDER = 'Unknown Creditor';

const PLACEHOLDER_CREDITOR_NAMES = new Set([
  '',
  'unknown',
  'unknown creditor',
  'unknowncreditor',
  'n/a',
  'na',
  'not available',
  'not provided',
  'not reported',
  'no creditor',
  'no creditor name provided',
  'unspecified',
  'none',
]);

// Fields we try to fill by copying from another bureau when missing
const ENRICH_FIELDS = [
  'account_number',
  'account_type',
  'account_status',
  'payment_status',
  'monthly_payment',
  'balance',
  'credit_limit',
  'high_credit',
  'past_due',
  'date_opened',
  'last_reported',
  'date_last_payment',
  'comments',
];

/**
 * Lightly fill missing per-bureau fields by borrowing values from other bureaus
 * (or an override map you supply per creditor). This helps downstream rules that
 * need a value present on each bureau’s cell.
 */
function enrichTradeline(tl, override = {}) {
  for (const bureau of ALL_BUREAUS) {
    const pb = (tl.per_bureau[bureau] ||= {});
    for (const field of ENRICH_FIELDS) {
      // If field missing/empty, try override first, else copy from another bureau that has it
      if (pb[field] == null || pb[field] === '') {
        if (override[field] != null) {
          pb[field] = override[field];
          continue;
        }
        for (const b2 of ALL_BUREAUS) {
          const v = tl.per_bureau?.[b2]?.[field];
          if (v != null && v !== '') {
            pb[field] = v;
            break;
          }
        }
      }
    }
  }
  return tl;
}

/**
 * Create a stable key for aligning JS and Python tradelines.
 * We combine creditor + all known account numbers across bureaus.
 * If nothing exists, we fall back to creditor only (less reliable but better than index matching).
 */
function canonicalizeCreditorKey(name) {
  let normalized = (name || '').trim().toLowerCase().replace(/\s+/g, ' ');
  if (!normalized) return 'unknown';

  const stripped = normalized.replace(/\s*creditor$/, '').trim();
  const candidates = [normalized, stripped];
  for (const candidate of candidates) {
    const cleaned = candidate.replace(/[^a-z0-9\s]/g, '').trim();
    if (PLACEHOLDER_CREDITOR_NAMES.has(cleaned)) {
      return 'unknown';
    }
  }

  return stripped || normalized;
}

function makeTLKey(tl) {
  const creditor = canonicalizeCreditorKey(tl?.meta?.creditor || UNKNOWN_CREDITOR_PLACEHOLDER);
  const acctNums = Array.from(
    new Set(
      ALL_BUREAUS
        .map((b) => tl?.per_bureau?.[b]?.account_number || '')
        .filter(Boolean)
        .map((s) => s.trim().toLowerCase())
    )
  );
  return `${creditor}::${acctNums.sort().join('|')}`;
}

/**
 * Map Python audit results to JS tradelines by key instead of by array index.
 * Expects the Python JSON to have the same shape you’re already reading:
 * { tradelines: [{ meta:{creditor,...}, per_bureau:{...}, violations, violations_grouped }, ...] }
 */
<<<<<<< HEAD
function stableStringify(value) {
  if (Array.isArray(value)) {
    return `[${value.map((item) => stableStringify(item)).join(',')}]`;
  }
  if (value && typeof value === 'object') {
    const entries = Object.entries(value)
      .filter(([, v]) => v !== undefined)
      .map(([key, val]) => [key, stableStringify(val)])
      .sort(([a], [b]) => (a < b ? -1 : a > b ? 1 : 0));
    return `{${entries.map(([key, val]) => `${JSON.stringify(key)}:${val}`).join(',')}}`;
  }
  return JSON.stringify(value);
}

function normalizeViolation(item) {
  if (!item || typeof item !== 'object') return item;
  if (Array.isArray(item)) return item.map((entry) => normalizeViolation(entry));

  const { source, ...rest } = item;
  const normalized = {};
  for (const [key, value] of Object.entries(rest)) {
    normalized[key] = normalizeViolation(value);
  }
  return normalized;
}

=======
>>>>>>> ff0f1b1c
function mergeViolationLists(existing = [], incoming = []) {
  const merged = [];
  const seen = new Set();
  [...(Array.isArray(existing) ? existing : []), ...(Array.isArray(incoming) ? incoming : [])]
    .forEach((item) => {
      if (!item || typeof item !== 'object') return;
<<<<<<< HEAD
      const key = stableStringify(normalizeViolation(item));
=======
      const keyParts = [item.id && `id:${item.id}`, item.code && `code:${item.code}`];
      if (!keyParts.some(Boolean)) {
        keyParts.push(`hash:${JSON.stringify(item)}`);
      }
      const key = keyParts.filter(Boolean).join('|');
>>>>>>> ff0f1b1c
      if (seen.has(key)) return;
      seen.add(key);
      merged.push(item);
    });
  return merged;
}

function mergeGroupedViolations(existing = {}, incoming = {}) {
  const result = { ...existing };
  Object.entries(incoming || {}).forEach(([group, list]) => {
    const prev = Array.isArray(result[group]) ? result[group] : [];
    result[group] = mergeViolationLists(prev, list);
  });
  return result;
}

function mapAuditedViolations(report, audit) {
  if (!audit?.tradelines || !report?.tradelines) return;

  // Build a lookup from Python results
  const pyMap = new Map();
  for (const pyTL of audit.tradelines) {
    const key = makeTLKey(pyTL);
    if (!pyMap.has(key)) pyMap.set(key, []);
    pyMap.get(key).push(pyTL); // allow duplicates; we’ll shift() as we assign
  }

  for (const tl of report.tradelines) {
    const key = makeTLKey(tl);
    const bucket = pyMap.get(key);
    const match = bucket?.length ? bucket.shift() : null;

    if (!match) continue;

    // If we found a matching Python tradeline, merge its violations with any pre-existing ones
    tl.violations = mergeViolationLists(tl.violations, match.violations);
    tl.violations_grouped = mergeGroupedViolations(tl.violations_grouped, match.violations_grouped);
  }
}

/**
 * Fetch helper: protects against obviously wrong content and oversized responses.
 */
async function fetchHtmlWithGuards(url, fetchImpl, maxBytes = 8 * 1024 * 1024 /* 8MB */) {
  const res = await fetchImpl(url, { redirect: 'follow' });
  if (!res.ok) {
    throw new Error(`Failed to fetch report: ${res.status} ${res.statusText}`);
  }

  // Content-Type sanity check (best-effort; some servers lie)
  const ctype = res.headers.get('content-type') || '';
  if (!/text\/html|application\/xhtml\+xml/i.test(ctype)) {
    // Not fatal; just a warning. You can choose to throw instead.
    console.warn(`Warning: Unexpected Content-Type "${ctype}". Attempting to parse as HTML.`);
  }

  // Size guard: stream and enforce cap
  const reader = res.body?.getReader?.();
  if (!reader) {
    // Some fetch impls buffer anyway
    const text = await res.text();
    if (text.length > maxBytes) {
      throw new Error(`Report too large (${text.length} bytes > ${maxBytes}).`);
    }
    return text;
  }

  let received = 0;
  const chunks = [];
  while (true) {
    const { value, done } = await reader.read();
    if (done) break;
    received += value.byteLength;
    if (received > maxBytes) {
      reader.cancel().catch(() => {});
      throw new Error(`Report too large (> ${maxBytes} bytes).`);
    }
    chunks.push(value);
  }
  // Merge Uint8Arrays to string
  const buf = new Uint8Array(received);
  let offset = 0;
  for (const chunk of chunks) {
    buf.set(chunk, offset);
    offset += chunk.byteLength;
  }
  return new TextDecoder('utf-8', { fatal: false }).decode(buf);
}

/**
 * Main entry: pulls HTML, parses tradelines/inquiries, enriches missing fields,
 * runs the Python audit, and merges violations back onto the JS objects.
 *
 * @param {Object} opts
 * @param {string} opts.apiUrl - URL that returns the report HTML
 * @param {Function} [opts.fetchImpl=fetch] - Custom fetch impl (useful for testing)
 * @param {Object} [opts.overrides={}] - Optional map { creditorName: { field:value } }
 * @param {Function} [opts.auditImpl=runMetro2Audit] - For testing, pass a fake auditor
 */
async function pullTradelineData({ apiUrl, fetchImpl = fetch, overrides = {}, auditImpl = runMetro2Audit }) {
  // 1) Fetch HTML (with a few safety checks to avoid surprises)
  const html = await fetchHtmlWithGuards(apiUrl, fetchImpl);

  // 2) Parse in JS via jsdom (browser DOM in Node)
  const dom = new JSDOM(html);
  let report;
  try {
    report = parseCreditReportHTML(dom.window.document);
  } finally {
    // Free resources
    dom.window.close();
  }

  // 3) Enrich each tradeline (fill per-bureau holes + collect account numbers)
  for (const tl of report.tradelines || []) {
    const ov = overrides[tl.meta?.creditor] || {};
    enrichTradeline(tl, ov);

    // Ensure meta.account_numbers exists and is filled for convenience
    tl.meta = tl.meta || {};
    tl.meta.account_numbers = tl.meta.account_numbers || {};
    for (const b of ALL_BUREAUS) {
      const acct = tl.per_bureau?.[b]?.account_number;
      if (acct && !tl.meta.account_numbers[b]) {
        tl.meta.account_numbers[b] = acct;
      }
    }
  }

  // 4) Run Python audit (optional) and merge violations in a key-stable way
  try {
    const audit = auditImpl ? await auditImpl(html) : null;
    if (audit) mapAuditedViolations(report, audit);
  } catch (err) {
    // We log a warning, but we don’t fail the whole pipeline
    console.warn('metro2_audit_multi.py failed:', err?.message || err);
  }

  return report;
}

export { enrichTradeline, mergeViolationLists, mergeGroupedViolations, mapAuditedViolations };
export default pullTradelineData;

/**
 * Spawn Python to run metro2_audit_multi.py with temp input/output files.
 * Adds:
 *  - cross-platform python executable detection
 *  - timeout (default 60s)
 *  - stderr capture for easier debugging
 *  - robust temp cleanup
 */
async function runMetro2Audit(html, { timeoutMs = 60_000 } = {}) {
  const __dirname = path.dirname(fileURLToPath(import.meta.url));

  // Pick a python executable that works on the host OS
  const pythonCandidates = process.platform === 'win32'
    ? ['python', 'python3'] // Windows typically "python"
    : ['python3', 'python']; // *nix typically "python3" first

  let pythonExe = null;
  for (const cand of pythonCandidates) {
    try {
      await new Promise((resolve, reject) => {
        const p = spawn(cand, ['--version']);
        p.on('error', reject);
        p.on('close', (code) => (code === 0 ? resolve() : resolve())); // don't block on non-zero
      });
      pythonExe = cand;
      break;
    } catch {
      // try next
    }
  }
  if (!pythonExe) {
    throw new Error('No Python executable found on PATH (tried python3, python).');
  }

  // Use a per-run unique prefix in the system temp directory
  const prefix = `tl-${Date.now()}-${Math.random().toString(36).slice(2)}`;
  const tmpHtml = path.join(os.tmpdir(), `${prefix}.html`);
  const tmpJson = path.join(os.tmpdir(), `${prefix}.json`);

  // Write HTML to temp file for the Python script
  await fs.writeFile(tmpHtml, html, 'utf-8');

  const scriptPath = path.join(__dirname, 'metro2_audit_multi.py');

  // Run Python with a timeout + capture stderr for debugging
  await new Promise((resolve, reject) => {
    const py = spawn(
      pythonExe,
      [scriptPath, '-i', tmpHtml, '-o', tmpJson],
      { stdio: ['ignore', 'ignore', 'pipe'] } // capture stderr only
    );

    let killed = false;
    const timer = setTimeout(() => {
      killed = true;
      py.kill('SIGKILL');
    }, timeoutMs);

    let stderr = '';
    py.stderr.on('data', (buf) => {
      stderr += buf.toString();
    });

    py.on('error', (err) => {
      clearTimeout(timer);
      reject(err);
    });
    py.on('close', (code) => {
      clearTimeout(timer);
      if (killed) {
        reject(new Error(`metro2_audit_multi.py timed out after ${timeoutMs}ms`));
      } else if (code !== 0) {
        reject(new Error(`metro2_audit_multi.py exited with code ${code}${stderr ? `\nstderr:\n${stderr}` : ''}`));
      } else {
        resolve();
      }
    });
  });

  try {
    const raw = await fs.readFile(tmpJson, 'utf-8');
    return JSON.parse(raw);
  } finally {
    // Best-effort cleanup
    await Promise.allSettled([
      fs.unlink(tmpHtml),
      fs.unlink(tmpJson),
    ]);
  }
}<|MERGE_RESOLUTION|>--- conflicted
+++ resolved
@@ -115,7 +115,6 @@
  * Expects the Python JSON to have the same shape you’re already reading:
  * { tradelines: [{ meta:{creditor,...}, per_bureau:{...}, violations, violations_grouped }, ...] }
  */
-<<<<<<< HEAD
 function stableStringify(value) {
   if (Array.isArray(value)) {
     return `[${value.map((item) => stableStringify(item)).join(',')}]`;
@@ -142,23 +141,18 @@
   return normalized;
 }
 
-=======
->>>>>>> ff0f1b1c
 function mergeViolationLists(existing = [], incoming = []) {
   const merged = [];
   const seen = new Set();
   [...(Array.isArray(existing) ? existing : []), ...(Array.isArray(incoming) ? incoming : [])]
     .forEach((item) => {
       if (!item || typeof item !== 'object') return;
-<<<<<<< HEAD
       const key = stableStringify(normalizeViolation(item));
-=======
       const keyParts = [item.id && `id:${item.id}`, item.code && `code:${item.code}`];
       if (!keyParts.some(Boolean)) {
         keyParts.push(`hash:${JSON.stringify(item)}`);
       }
       const key = keyParts.filter(Boolean).join('|');
->>>>>>> ff0f1b1c
       if (seen.has(key)) return;
       seen.add(key);
       merged.push(item);
