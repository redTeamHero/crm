// pullTradelineData.js
// Purpose: fetch a credit report HTML page, parse it in JS, then enrich each tradeline
// with violations produced by a Python Metro 2 audit script. Designed for Node ESM.
//
// Requires: jsdom, a local Python file metro2_audit_multi.py on PATH or alongside this file.

import { JSDOM } from 'jsdom';
import parseCreditReportHTML from './parser.js';
import fs from 'node:fs/promises';
import path from 'node:path';
import { fileURLToPath } from 'node:url';
import { spawn } from 'node:child_process';
import os from 'node:os';

const ALL_BUREAUS = ['TransUnion', 'Experian', 'Equifax'];
const UNKNOWN_CREDITOR_PLACEHOLDER = 'Unknown Creditor';

const PLACEHOLDER_CREDITOR_NAMES = new Set([
  '',
  'unknown',
  'unknown creditor',
  'unknowncreditor',
  'n/a',
  'na',
  'not available',
  'not provided',
  'not reported',
  'no creditor',
  'no creditor name provided',
  'unspecified',
  'none',
]);

// Fields we try to fill by copying from another bureau when missing
const ENRICH_FIELDS = [
  'account_number',
  'account_type',
  'account_status',
  'payment_status',
  'monthly_payment',
  'balance',
  'credit_limit',
  'high_credit',
  'past_due',
  'date_opened',
  'last_reported',
  'date_last_payment',
  'comments',
];

/**
 * Lightly fill missing per-bureau fields by borrowing values from other bureaus
 * (or an override map you supply per creditor). This helps downstream rules that
 * need a value present on each bureau’s cell.
 */
function enrichTradeline(tl, override = {}) {
  for (const bureau of ALL_BUREAUS) {
    const pb = (tl.per_bureau[bureau] ||= {});
    for (const field of ENRICH_FIELDS) {
      // If field missing/empty, try override first, else copy from another bureau that has it
      if (pb[field] == null || pb[field] === '') {
        if (override[field] != null) {
          pb[field] = override[field];
          continue;
        }
        for (const b2 of ALL_BUREAUS) {
          const v = tl.per_bureau?.[b2]?.[field];
          if (v != null && v !== '') {
            pb[field] = v;
            break;
          }
        }
      }
    }
  }
  return tl;
}

/**
 * Create a stable key for aligning JS and Python tradelines.
 * We combine creditor + all known account numbers across bureaus.
 * If nothing exists, we fall back to creditor only (less reliable but better than index matching).
 */
function canonicalizeCreditorKey(name) {
  let normalized = (name || '').trim().toLowerCase().replace(/\s+/g, ' ');
  if (!normalized) return 'unknown';

  const stripped = normalized.replace(/\s*creditor$/, '').trim();
  const candidates = [normalized, stripped];
  for (const candidate of candidates) {
    const cleaned = candidate.replace(/[^a-z0-9\s]/g, '').trim();
    if (PLACEHOLDER_CREDITOR_NAMES.has(cleaned)) {
      return 'unknown';
    }
  }

  return stripped || normalized;
}

function makeTLKey(tl) {
  const creditor = canonicalizeCreditorKey(tl?.meta?.creditor || UNKNOWN_CREDITOR_PLACEHOLDER);
  const acctNums = Array.from(
    new Set(
      ALL_BUREAUS
        .map((b) => tl?.per_bureau?.[b]?.account_number || '')
        .filter(Boolean)
        .map((s) => s.trim().toLowerCase())
    )
  );
  return `${creditor}::${acctNums.sort().join('|')}`;
}

/**
 * Map Python audit results to JS tradelines by key instead of by array index.
 * Expects the Python JSON to have the same shape you’re already reading:
 * { tradelines: [{ meta:{creditor,...}, per_bureau:{...}, violations, violations_grouped }, ...] }
 */
function stableStringify(value) {
  if (Array.isArray(value)) {
    return `[${value.map((item) => stableStringify(item)).join(',')}]`;
  }
  if (value && typeof value === 'object') {
    const entries = Object.entries(value)
      .filter(([, v]) => v !== undefined)
      .map(([key, val]) => [key, stableStringify(val)])
      .sort(([a], [b]) => (a < b ? -1 : a > b ? 1 : 0));
    return `{${entries.map(([key, val]) => `${JSON.stringify(key)}:${val}`).join(',')}}`;
  }
  return JSON.stringify(value);
}

function normalizeViolation(item) {
  if (!item || typeof item !== 'object') return item;
  if (Array.isArray(item)) return item.map((entry) => normalizeViolation(entry));

  const { source, ...rest } = item;
  const normalized = {};
  for (const [key, value] of Object.entries(rest)) {
    normalized[key] = normalizeViolation(value);
  }
  return normalized;
}

function mergeViolationLists(existing = [], incoming = []) {
  const merged = [];
  const seen = new Set();
<<<<<<< HEAD
  [...(Array.isArray(existing) ? existing : []), ...(Array.isArray(incoming) ? incoming : [])]
    .forEach((item) => {
      if (!item || typeof item !== 'object') return;
      const key = stableStringify(normalizeViolation(item));
      if (seen.has(key)) return;
      seen.add(key);
      merged.push(item);
    });
=======

  [...(Array.isArray(existing) ? existing : []), ...(Array.isArray(incoming) ? incoming : [])]
    .forEach((item) => {
      if (!item || typeof item !== 'object') return;

      const normKey = stableStringify(normalizeViolation(item)); // renamed
      const keyParts = [item.id && `id:${item.id}`, item.code && `code:${item.code}`];
      if (!keyParts.some(Boolean)) {
        keyParts.push(`hash:${JSON.stringify(item)}`);
      }
      const uniqueKey = keyParts.filter(Boolean).join('|'); // renamed
      const finalKey = uniqueKey || normKey; // use uniqueKey if exists, else normKey

      if (seen.has(finalKey)) return;
      seen.add(finalKey);
      merged.push(item);
    });

>>>>>>> 7eec992f
  return merged;
}

function mergeGroupedViolations(existing = {}, incoming = {}) {
  const result = { ...existing };
  Object.entries(incoming || {}).forEach(([group, list]) => {
    const prev = Array.isArray(result[group]) ? result[group] : [];
    result[group] = mergeViolationLists(prev, list);
  });
  return result;
}

function mapAuditedViolations(report, audit) {
  if (!audit?.tradelines || !report?.tradelines) return;

  // Build a lookup from Python results
  const pyMap = new Map();
  for (const pyTL of audit.tradelines) {
    const key = makeTLKey(pyTL);
    if (!pyMap.has(key)) pyMap.set(key, []);
    pyMap.get(key).push(pyTL); // allow duplicates; we’ll shift() as we assign
  }

  for (const tl of report.tradelines) {
    const key = makeTLKey(tl);
    const bucket = pyMap.get(key);
    const match = bucket?.length ? bucket.shift() : null;

    if (!match) continue;

    // If we found a matching Python tradeline, merge its violations with any pre-existing ones
    tl.violations = mergeViolationLists(tl.violations, match.violations);
    tl.violations_grouped = mergeGroupedViolations(tl.violations_grouped, match.violations_grouped);
  }
}

/**
 * Fetch helper: protects against obviously wrong content and oversized responses.
 */
async function fetchHtmlWithGuards(url, fetchImpl, maxBytes = 8 * 1024 * 1024 /* 8MB */) {
  const res = await fetchImpl(url, { redirect: 'follow' });
  if (!res.ok) {
    throw new Error(`Failed to fetch report: ${res.status} ${res.statusText}`);
  }

  // Content-Type sanity check (best-effort; some servers lie)
  const ctype = res.headers.get('content-type') || '';
  if (!/text\/html|application\/xhtml\+xml/i.test(ctype)) {
    // Not fatal; just a warning. You can choose to throw instead.
    console.warn(`Warning: Unexpected Content-Type "${ctype}". Attempting to parse as HTML.`);
  }

  // Size guard: stream and enforce cap
  const reader = res.body?.getReader?.();
  if (!reader) {
    // Some fetch impls buffer anyway
    const text = await res.text();
    if (text.length > maxBytes) {
      throw new Error(`Report too large (${text.length} bytes > ${maxBytes}).`);
    }
    return text;
  }

  let received = 0;
  const chunks = [];
  while (true) {
    const { value, done } = await reader.read();
    if (done) break;
    received += value.byteLength;
    if (received > maxBytes) {
      reader.cancel().catch(() => {});
      throw new Error(`Report too large (> ${maxBytes} bytes).`);
    }
    chunks.push(value);
  }
  // Merge Uint8Arrays to string
  const buf = new Uint8Array(received);
  let offset = 0;
  for (const chunk of chunks) {
    buf.set(chunk, offset);
    offset += chunk.byteLength;
  }
  return new TextDecoder('utf-8', { fatal: false }).decode(buf);
}

/**
 * Main entry: pulls HTML, parses tradelines/inquiries, enriches missing fields,
 * runs the Python audit, and merges violations back onto the JS objects.
 *
 * @param {Object} opts
 * @param {string} opts.apiUrl - URL that returns the report HTML
 * @param {Function} [opts.fetchImpl=fetch] - Custom fetch impl (useful for testing)
 * @param {Object} [opts.overrides={}] - Optional map { creditorName: { field:value } }
 * @param {Function} [opts.auditImpl=runMetro2Audit] - For testing, pass a fake auditor
 */
async function pullTradelineData({ apiUrl, fetchImpl = fetch, overrides = {}, auditImpl = runMetro2Audit }) {
  // 1) Fetch HTML (with a few safety checks to avoid surprises)
  const html = await fetchHtmlWithGuards(apiUrl, fetchImpl);

  // 2) Parse in JS via jsdom (browser DOM in Node)
  const dom = new JSDOM(html);
  let report;
  try {
    report = parseCreditReportHTML(dom.window.document);
  } finally {
    // Free resources
    dom.window.close();
  }

  // 3) Enrich each tradeline (fill per-bureau holes + collect account numbers)
  for (const tl of report.tradelines || []) {
    const ov = overrides[tl.meta?.creditor] || {};
    enrichTradeline(tl, ov);

    // Ensure meta.account_numbers exists and is filled for convenience
    tl.meta = tl.meta || {};
    tl.meta.account_numbers = tl.meta.account_numbers || {};
    for (const b of ALL_BUREAUS) {
      const acct = tl.per_bureau?.[b]?.account_number;
      if (acct && !tl.meta.account_numbers[b]) {
        tl.meta.account_numbers[b] = acct;
      }
    }
  }

  // 4) Run Python audit (optional) and merge violations in a key-stable way
  try {
    const audit = auditImpl ? await auditImpl(html) : null;
    if (audit) mapAuditedViolations(report, audit);
  } catch (err) {
    // We log a warning, but we don’t fail the whole pipeline
    console.warn('metro2_audit_multi.py failed:', err?.message || err);
  }

  return report;
}

export { enrichTradeline, mergeViolationLists, mergeGroupedViolations, mapAuditedViolations };
export default pullTradelineData;

/**
 * Spawn Python to run metro2_audit_multi.py with temp input/output files.
 * Adds:
 *  - cross-platform python executable detection
 *  - timeout (default 60s)
 *  - stderr capture for easier debugging
 *  - robust temp cleanup
 */
async function runMetro2Audit(html, { timeoutMs = 60_000 } = {}) {
  const __dirname = path.dirname(fileURLToPath(import.meta.url));

  // Pick a python executable that works on the host OS
  const pythonCandidates = process.platform === 'win32'
    ? ['python', 'python3'] // Windows typically "python"
    : ['python3', 'python']; // *nix typically "python3" first

  let pythonExe = null;
  for (const cand of pythonCandidates) {
    try {
      await new Promise((resolve, reject) => {
        const p = spawn(cand, ['--version']);
        p.on('error', reject);
        p.on('close', (code) => (code === 0 ? resolve() : resolve())); // don't block on non-zero
      });
      pythonExe = cand;
      break;
    } catch {
      // try next
    }
  }
  if (!pythonExe) {
    throw new Error('No Python executable found on PATH (tried python3, python).');
  }

  // Use a per-run unique prefix in the system temp directory
  const prefix = `tl-${Date.now()}-${Math.random().toString(36).slice(2)}`;
  const tmpHtml = path.join(os.tmpdir(), `${prefix}.html`);
  const tmpJson = path.join(os.tmpdir(), `${prefix}.json`);

  // Write HTML to temp file for the Python script
  await fs.writeFile(tmpHtml, html, 'utf-8');

  const scriptPath = path.join(__dirname, 'metro2_audit_multi.py');

  // Run Python with a timeout + capture stderr for debugging
  await new Promise((resolve, reject) => {
    const py = spawn(
      pythonExe,
      [scriptPath, '-i', tmpHtml, '-o', tmpJson],
      { stdio: ['ignore', 'ignore', 'pipe'] } // capture stderr only
    );

    let killed = false;
    const timer = setTimeout(() => {
      killed = true;
      py.kill('SIGKILL');
    }, timeoutMs);

    let stderr = '';
    py.stderr.on('data', (buf) => {
      stderr += buf.toString();
    });

    py.on('error', (err) => {
      clearTimeout(timer);
      reject(err);
    });
    py.on('close', (code) => {
      clearTimeout(timer);
      if (killed) {
        reject(new Error(`metro2_audit_multi.py timed out after ${timeoutMs}ms`));
      } else if (code !== 0) {
        reject(new Error(`metro2_audit_multi.py exited with code ${code}${stderr ? `\nstderr:\n${stderr}` : ''}`));
      } else {
        resolve();
      }
    });
  });

  try {
    const raw = await fs.readFile(tmpJson, 'utf-8');
    return JSON.parse(raw);
  } finally {
    // Best-effort cleanup
    await Promise.allSettled([
      fs.unlink(tmpHtml),
      fs.unlink(tmpJson),
    ]);
  }
}<|MERGE_RESOLUTION|>--- conflicted
+++ resolved
@@ -144,16 +144,6 @@
 function mergeViolationLists(existing = [], incoming = []) {
   const merged = [];
   const seen = new Set();
-<<<<<<< HEAD
-  [...(Array.isArray(existing) ? existing : []), ...(Array.isArray(incoming) ? incoming : [])]
-    .forEach((item) => {
-      if (!item || typeof item !== 'object') return;
-      const key = stableStringify(normalizeViolation(item));
-      if (seen.has(key)) return;
-      seen.add(key);
-      merged.push(item);
-    });
-=======
 
   [...(Array.isArray(existing) ? existing : []), ...(Array.isArray(incoming) ? incoming : [])]
     .forEach((item) => {
@@ -172,7 +162,6 @@
       merged.push(item);
     });
 
->>>>>>> 7eec992f
   return merged;
 }
 
