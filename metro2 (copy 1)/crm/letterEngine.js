// letterEngine.js

import { PLAYBOOKS } from './playbook.js';

const BUREAU_ADDR = {
  TransUnion: {
    name: "TransUnion Consumer Solutions",
    addr1: "P.O. Box 2000",
    addr2: "Chester, PA 19016-2000",
  },
  Experian: {
    name: "Experian",
    addr1: "P.O. Box 4500",
    addr2: "Allen, TX 75013",
  },
  Equifax: {
    name: "Equifax Information Services LLC",
    addr1: "P.O. Box 740256",
    addr2: "Atlanta, GA 30374-0256",
  },
};

const ALL_BUREAUS = ["TransUnion", "Experian", "Equifax"];

// Helpers
function todayISO() {
  return new Date().toLocaleDateString(undefined, {
    year: "numeric",
    month: "long",
    day: "numeric",
  });
}

function futureISO(offsetDays) {
  const d = new Date();
  d.setDate(d.getDate() + offsetDays);
  return d.toLocaleDateString(undefined, {
    year: "numeric",
    month: "long",
    day: "numeric",
  });
}
function safe(val, fallback = "") {
  return val == null ? fallback : String(val);
}
function fieldVal(pb, key) {
  return safe(pb?.[`${key}_raw`] ?? pb?.[key], "");
}
function hasAnyData(pb) {
  if (!pb) return false;
  const keys = [
<<<<<<< HEAD
    "account_number","account_status","payment_status","balance","credit_limit",
    "high_credit","past_due","date_opened","last_reported","date_last_payment","comments",
  ];
  return keys.some((k) => fieldVal(pb, k).trim() !== "");
}

function isNegative(pb) {
  if (!pb) return false;
  const NEG_WORDS = [
    "collection",
    "charge-off",
    "charge off",
    "late",
    "delinquent",
    "derog",
  ];
  const fields = ["payment_status", "account_status", "comments"];
  return fields.some((k) => {
    const v = fieldVal(pb, k).toLowerCase();
    return NEG_WORDS.some((w) => v.includes(w));
  });
}

// Restricted pastel palette for OCR disruption
const OCR_COLORS = [
  "#ffb347", // pastel orange
  "#ffd1dc", // pale pink
  "#90ee90", // light green
=======
    "account_number",
    "account_status",
    "payment_status",
    "balance",
    "credit_limit",
    "high_credit",
    "past_due",
    "date_opened",
    "last_reported",
    "date_last_payment",
    "comments",
  ];
  return keys.some((k) => fieldVal(pb, k).trim() !== "");
}

function isNegative(pb) {
  if (!pb) return false;
  const NEG_WORDS = [
    "collection",
    "charge-off",
    "charge off",
    "late",
    "delinquent",
    "derog",
  ];
  const fields = ["payment_status", "account_status", "comments"];
  return fields.some((k) => {
    const v = fieldVal(pb, k).toLowerCase();
    return NEG_WORDS.some((w) => v.includes(w));
  });
}

// Light pastel palette to hinder basic OCR while remaining human-readable
const OCR_COLORS = [
  "#ffffe0", // light yellow
  "#add8e6", // light blue
  "#90ee90", // light green
  "#ffd1dc", // pale pink
  "#ffb347", // pastel orange
>>>>>>> 4ac7d550
];

function colorize(text) {
  if (!text) return "";
  const letters = Array.from(text);
  return letters
    .map((ch, idx) => {
      if (/\s/.test(ch)) return ch;
      if (idx === 0) {
        return `<span style="color:#0000ff">${ch}</span>`;
      }
      if (Math.random() < 0.5) {
        const color = OCR_COLORS[Math.floor(Math.random() * OCR_COLORS.length)];
        return `<span style="color:${color}">${ch}</span>`;
      }
      return ch; // default body color (blue)
    })
    .join("");
}

// Conflict detection (trimmed)
const EVIDENCE_KEY_TO_FIELD = {
  balance_by_bureau: "balance",
  past_due_by_bureau: "past_due",
  credit_limit_by_bureau: "credit_limit",
  high_credit_by_bureau: "high_credit",
  monthly_payment_by_bureau: "monthly_payment",
  payment_status_by_bureau: "payment_status",
  account_status_by_bureau: "account_status",
  date_opened_by_bureau: "date_opened",
  last_reported_by_bureau: "last_reported",
  date_last_payment_by_bureau: "date_last_payment",
};

function buildConflictMap(violations = []) {
  const conflictMap = {};
  const errorMap = {};
  const ensureBureauSet = (b) => (errorMap[b] ??= new Set());

  for (const v of violations) {
    const ev = v.evidence || {};
    for (const [evKey, field] of Object.entries(EVIDENCE_KEY_TO_FIELD)) {
      if (!ev[evKey]) continue;
      const map = ev[evKey];
      const entries = Object.entries(map).filter(([, value]) =>
        value !== null && value !== "" && value !== undefined
      );
      if (entries.length <= 1) continue;

      const count = {};
      for (const [, value] of entries) {
        const key = JSON.stringify(value);
        count[key] = (count[key] || 0) + 1;
      }
      const [majorityKey, majorityCount] =
        Object.entries(count).sort((a, b) => b[1] - a[1])[0] || [];
      conflictMap[field] ??= {};
      if (majorityKey && majorityCount > 1) {
        for (const [bureau, value] of entries) {
          const key = JSON.stringify(value);
          conflictMap[field][bureau] = key !== majorityKey ? "conflict" : "ok";
        }
      } else {
        for (const [bureau] of entries) {
          conflictMap[field][bureau] = "conflict";
        }
      }
    }
  }

  for (const v of violations) {
    const t = (v.title || "").toLowerCase();
    const ev = v.evidence || {};
    const b = ev.bureau;
    if (!b) continue;

    if (t.includes("past-due reported with 'current'") || t.includes("late status but no past-due")) {
      ensureBureauSet(b).add("past_due"); ensureBureauSet(b).add("payment_status");
    }
    if (t.includes("open account with zero credit limit") || t.includes("last reported precedes date opened")) {
      ensureBureauSet(b).add("credit_limit"); ensureBureauSet(b).add("high_credit"); ensureBureauSet(b).add("dates");
    }
  }

  return { conflictMap, errorMap };
}

// Comparison & detail builders
function cellStyle({ conflict, error }) {
  if (error) return "background:#fef2f2; border:1px solid #ef4444;";
  if (conflict) return "background:#fff7ed; border:1px solid #f59e0b;";
  return "border:1px solid #e5e7eb;";
}

function renderRow(label, available, tl, conflictMap, errorMap, renderersByField) {
  const tds = available
    .map((b) => {
      const pb = tl.per_bureau[b] ||= {};
      let conflict = false, error = false;
      for (const f of renderersByField.fields) {
        if (conflictMap[f]?.[b] === "conflict") conflict = true;
        if (errorMap[b]?.has(f)) error = true;
      }
      return `<td style="padding:8px; ${cellStyle({ conflict, error })}; word-break:break-word;">
        ${renderersByField.renderCell(pb, b)}
      </td>`;
    })
    .join("");

  return `
    <tr>
      <td style="padding:8px; border:1px solid #e5e7eb; background:#f9fafb; font-weight:600; white-space:nowrap">
        ${label}
      </td>${tds}
    </tr>`;
}

function buildComparisonTableHTML(tl, comparisonBureaus, conflictMap, errorMap) {
  const available = (comparisonBureaus || ALL_BUREAUS).filter((b) => hasAnyData(tl.per_bureau[b]));
  if (!available.length) return "<p>No bureau data available for comparison.</p>";

  const rows = [
    renderRow("Creditor", available, tl, conflictMap, errorMap, {
      fields: [], renderCell: () => safe(tl.meta.creditor, "Unknown"),
    }),
    renderRow("Account #", available, tl, conflictMap, errorMap, {
      fields: ["account_number"],
      renderCell: (pb) => safe(pb.account_number, "—"),
    }),
<<<<<<< HEAD
    renderRow("Account Status / Payment Status", available, tl, conflictMap, errorMap, {
      fields: ["account_status", "payment_status"],
      renderCell: (pb) => `${safe(pb.account_status, "—")} / ${safe(pb.payment_status, "—")}`,
    }),
=======
    renderRow("Account Status / Payment Status", available, tl, conflictMap, errorMap, {
      fields: ["account_status", "payment_status"],
      renderCell: (pb) => `${safe(pb.account_status, "—")} / ${safe(pb.payment_status, "—")}`,
    }),
>>>>>>> 4ac7d550
    renderRow("Balance / Past Due", available, tl, conflictMap, errorMap, {
      fields: ["balance", "past_due"],
      renderCell: (pb) => `${fieldVal(pb, "balance") || "—"} / ${fieldVal(pb, "past_due") || "—"}`,
    }),
    renderRow("Credit Limit / High Credit", available, tl, conflictMap, errorMap, {
      fields: ["credit_limit", "high_credit"],
      renderCell: (pb) => `${fieldVal(pb, "credit_limit") || "—"} / ${fieldVal(pb, "high_credit") || "—"}`,
    }),
    renderRow("Dates", available, tl, conflictMap, errorMap, {
      fields: ["date_opened", "last_reported", "date_last_payment"],
      renderCell: (pb) =>
        `Opened: ${fieldVal(pb, "date_opened") || "—"} | Last Reported: ${fieldVal(pb, "last_reported") || "—"} | Last Payment: ${fieldVal(pb, "date_last_payment") || "—"}`,
    }),
<<<<<<< HEAD
    renderRow("Comments", available, tl, conflictMap, errorMap, {
      fields: ["comments"],
      renderCell: (pb) => safe(pb.comments, "—"),
    }),
  ];
=======
    renderRow("Comments", available, tl, conflictMap, errorMap, {
      fields: ["comments"],
      renderCell: (pb) => safe(pb.comments, "—"),
    }),
  ];
>>>>>>> 4ac7d550

  const header = available
    .map((b) => `<th style="padding:8px; border:1px solid #e5e7eb; background:#f3f4f6; text-align:left;">${b}</th>`)
    .join("");

  const legend = `
    <div style="margin-top:6px; font-size:12px; color:#6b7280">
      <span style="display:inline-block;width:12px;height:12px;background:#fff7ed;border:1px solid #f59e0b;vertical-align:middle;"></span>&nbsp;Mismatch
      &nbsp;&nbsp;
      <span style="display:inline-block;width:12px;height:12px;background:#fef2f2;border:1px solid #ef4444;vertical-align:middle;"></span>&nbsp;Contradiction
    </div>`;

  return `
    <table style="width:100%;border-collapse:collapse;font-size:14px;margin-top:8px;">
      <thead><tr><th style="padding:8px;border:1px solid #e5e7eb;background:#f3f4f6;"></th>${header}</tr></thead>
      <tbody>${rows.join("")}</tbody>
    </table>${legend}`;
}

// Letter-specific block
function buildTradelineBlockHTML(tl, bureau) {
<<<<<<< HEAD
  const pb = tl.per_bureau[bureau] ||= {};
  const creds = {
    acct: safe(pb.account_number, "N/A"),
    status: safe(pb.account_status, "N/A"),
    payStatus: safe(pb.payment_status, "N/A"),
=======
  const pb = tl.per_bureau[bureau] ||= {};
  const creds = {
    acct: safe(pb.account_number, "N/A"),
    status: safe(pb.account_status, "N/A"),
    payStatus: safe(pb.payment_status, "N/A"),
>>>>>>> 4ac7d550
    bal: fieldVal(pb, "balance") || "N/A",
    cl: fieldVal(pb, "credit_limit") || "N/A",
    hc: fieldVal(pb, "high_credit") || "N/A",
    pd: fieldVal(pb, "past_due") || "N/A",
    opened: fieldVal(pb, "date_opened") || "N/A",
    lastRpt: fieldVal(pb, "last_reported") || "N/A",
    lastPay: fieldVal(pb, "date_last_payment") || "N/A",
<<<<<<< HEAD
    comments: safe(pb.comments, ""),
  };
=======
    comments: safe(pb.comments, ""),
  };
>>>>>>> 4ac7d550

  return `
    <table style="width:100%;border-collapse:collapse;font-size:14px;margin-top:8px;">
      <tbody>
        <tr><td style="padding:6px;border:1px solid #e5e7eb;background:#f9fafb;">Creditor</td><td style="padding:6px;border:1px solid #e5e7eb;">${safe(tl.meta.creditor, "Unknown")}</td></tr>
        <tr><td style="padding:6px;border:1px solid #e5e7eb;background:#f9fafb;">Acct # (${bureau})</td><td style="padding:6px;border:1px solid #e5e7eb;">${creds.acct}</td></tr>
        <tr><td style="padding:6px;border:1px solid #e5e7eb;background:#f9fafb;">Status/Payment</td><td style="padding:6px;border:1px solid #e5e7eb;">${creds.status} / ${creds.payStatus}</td></tr>
        <tr><td style="padding:6px;border:1px solid #e5e7eb;background:#f9fafb;">Balance / Past Due</td><td style="padding:6px;border:1px solid #e5e7eb;">${creds.bal} / ${creds.pd}</td></tr>
        <tr><td style="padding:6px;border:1px solid #e5e7eb;background:#f9fafb;">Credit Limit / High Credit</td><td style="padding:6px;border:1px solid #e5e7eb;">${creds.cl} / ${creds.hc}</td></tr>
        <tr><td style="padding:6px;border:1px solid #e5e7eb;background:#f9fafb;">Dates</td><td style="padding:6px;border:1px solid #e5e7eb;">Opened: ${creds.opened} | Last Reported: ${creds.lastRpt} | Last Payment: ${creds.lastPay}</td></tr>
        ${creds.comments ? `<tr><td style="padding:6px;border:1px solid #e5e7eb;background:#f9fafb;">Comments</td><td style="padding:6px;border:1px solid #e5e7eb;">${creds.comments}</td></tr>` : ""}
      </tbody>
    </table>`;
}

// Evidence / violations
function isByBureauMap(obj) {
  if (!obj || typeof obj !== "object") return false;
  return Object.keys(obj).some(k => ["TransUnion","Experian","Equifax"].includes(k));
}

function renderByBureauTable(title, map) {
  const rows = Object.entries(map)
    .filter(([k]) => ["TransUnion","Experian","Equifax"].includes(k))
    .map(([k, v]) => `<tr><td style="padding:6px;border:1px solid #e5e7eb;background:#f9fafb;width:160px;">${k}</td><td style="padding:6px;border:1px solid #e5e7eb;word-break:break-word;">${safe(v, "—")}</td></tr>`)
    .join("");
  return `
    <div style="margin:8px 0;">
      <div style="font-weight:600;margin-bottom:4px;">${safe(title.replace(/_/g, " "))}</div>
      <table style="width:100%;border-collapse:collapse;font-size:12px;"><tbody>${rows}</tbody></table>
    </div>`;
}

function renderGenericEvidence(ev) {
  const keys = Object.keys(ev || {});
  return keys.length
    ? `<div style="font-size:12px;color:#6b7280;margin-top:4px;">Additional supporting details available upon request.</div>`
    : "";
}

function renderEvidenceHTML(evidence) {
  if (!evidence || typeof evidence !== "object") return "";
  return Object.entries(evidence)
    .map(([k, v]) =>
      isByBureauMap(v) ? renderByBureauTable(k, v) : renderGenericEvidence({ [k]: v })
    ).join("");
}

function buildViolationListHTML(violations, selectedIds) {
  if (!violations?.length) return "<p>No specific violations were selected.</p>";
  const items = violations
    .filter((_, idx) => selectedIds.includes(idx))
    .map((v) => {
      const evHTML = renderEvidenceHTML(v.evidence);
      return `
        <li style="margin-bottom:12px;">
          <strong>${safe(v.category)} – ${safe(v.title)}</strong>
          ${v.detail ? `<div style="margin-top:4px;">${colorize(safe(v.detail))}</div>` : ""}
          ${evHTML ? `<div style="margin-top:6px;">${evHTML}</div>` : ""}
        </li>`;
    }).join("");
  return `<ol style="margin:0;padding-left:18px;">${items}</ol>`;
}

// Mode-based copy
function modeCopy(modeKey, requestType) {
  if (modeKey === "identity") {
    return {
      heading: "Identity Theft Block Request (FCRA §605B)",
      intro: `I am a victim of identity theft...`,
      ask: `Please block or remove the item...`,
      afterIssues: `Enclosures may include...`,
    };
  }
  if (modeKey === "breach") {
    return {
      heading: "Data Breach–Related Reinvestigation Request",
      intro: `My identifiers may have been exposed in a data breach...`,
      ask: requestType === "delete"
        ? `If you cannot verify the accuracy... delete the item.`
        : `If you identify any inaccuracy... provide me an updated report.`,
      afterIssues: `Please document the method of verification...`,
    };
  }
  if (modeKey === "assault") {
    return {
      heading: "Safety & Confidentiality Handling – Special Circumstances",
      intro: `Due to safety concerns...`,
      ask: requestType === "delete"
        ? `If the information cannot be verified… remove it.`
        : `If the information is inaccurate… correct it.`,
      afterIssues: `Please avoid disclosing unnecessary personal contact details.`,
    };
  }
  return {
    heading: requestType === "delete"
      ? "Request for Deletion of Inaccurate/Unverifiable Information"
      : "Request for Correction of Inaccurate/Incomplete Information",
    intro: `I am disputing the reporting of the tradeline below...`,
    ask: requestType === "delete"
      ? "Please delete the inaccurate/unverifiable information pursuant to the FCRA."
      : "Please correct the inaccurate/incomplete reporting pursuant to the FCRA.",
    afterIssues: "",
  };
}

// Build letter HTML and filename
function buildLetterHTML({
  consumer,
  bureau,
  tl,
  selectedViolationIdxs,
  requestType,
  comparisonBureaus,
  modeKey,
  dateOverride,
}) {
  const dateStr = dateOverride || todayISO();
  const bureauMeta = BUREAU_ADDR[bureau];
<<<<<<< HEAD
  const { conflictMap, errorMap } = buildConflictMap(tl.violations || []);
  const compTable = buildComparisonTableHTML(
    tl,
    comparisonBureaus,
    conflictMap,
    errorMap
  );
  const tlBlock = buildTradelineBlockHTML(tl, bureau);
  const chosenList = buildViolationListHTML(tl.violations, selectedViolationIdxs);
  const mc = modeCopy(modeKey, requestType);

  const intro = mc.intro;
  const ask = mc.ask;
  const afterIssuesPara = mc.afterIssues ? `<p>${mc.afterIssues}</p>` : "";
  const verifyLine =
    "Please provide the method of verification... if you cannot verify... delete the item and send me an updated report.";
  const signOff = `Sincerely,<br>${safe(consumer.name)}`;

  const letterBody = `
<!DOCTYPE html>
<html>
<head>
  <meta charset="utf-8">
  <title>${bureau} – ${mc.heading}</title>
  <style>
    @media print { @page { margin: 1in; } }
    body { font-family: ui-sans-serif, system-ui, Segoe UI, Roboto, Arial; color:#0000ff; }
    h1, h2, strong { color:#000; }
    * { word-break:break-word; }
    .card{ border:1px solid #e5e7eb; border-radius:12px; padding:18px; }
    .muted{ color:#6b7280; }
    h1{ font-size:20px; margin-bottom:8px; }
    h2{ font-size:16px; margin-top:22px; margin-bottom:8px; }
    table { table-layout: fixed; width:100%; border-collapse:collapse; }
    td, th { word-break:break-word; padding:8px; border:1px solid #e5e7eb; }
  </style>
</head>
<body>
  <div style="display:flex; gap:24px; margin-bottom:16px;">
    <div class="card" style="flex:1;">
      <strong>${safe(consumer.name)}</strong><br>
      ${safe(consumer.addr1)}${consumer.addr2 ? "<br>"+safe(consumer.addr2) : ""}<br>
      ${consumer.city}, ${consumer.state} ${consumer.zip}<br>
      ${consumer.phone ? "Phone: "+safe(consumer.phone)+"<br>" : ""}
      ${consumer.email ? "Email: "+safe(consumer.email)+"<br>" : ""}
      ${consumer.ssn_last4 ? "SSN (last 4): "+safe(consumer.ssn_last4)+"<br>" : ""}
      ${consumer.dob ? "DOB: "+safe(consumer.dob) : ""}
    </div>
    <div class="card" style="flex:1;">
      <strong>${bureauMeta.name}</strong><br>
      ${bureauMeta.addr1}<br>${bureauMeta.addr2}
    </div>
  </div>
  <div class="muted" style="margin-bottom:12px;">${dateStr}</div>
  <h1>${mc.heading}</h1>
  <p>${intro}</p>
  <p>${ask}</p>
  <h2>Comparison (All Available Bureaus)</h2>
  ${compTable}
  <h2>Bureau‑Specific Details (${bureau})</h2>
  ${tlBlock}
  <h2>Specific Issues (Selected)</h2>
  ${chosenList}
  ${afterIssuesPara}
  <p>${verifyLine}</p>
  <p>${signOff}</p>
</body>
</html>`.trim();

  const fnSafeCred = safe(tl.meta.creditor, "Unknown")
    .replace(/[^a-z0-9]+/gi, "_")
    .replace(/^_+|_+$/g, "");
=======
  const { conflictMap, errorMap } = buildConflictMap(tl.violations || []);
  const compTable = buildComparisonTableHTML(
    tl,
    comparisonBureaus,
    conflictMap,
    errorMap
  );
  const tlBlock = buildTradelineBlockHTML(tl, bureau);
  const chosenList = buildViolationListHTML(tl.violations, selectedViolationIdxs);
  const mc = modeCopy(modeKey, requestType);

  const intro = colorize(mc.intro);
  const ask = colorize(mc.ask);
  const afterIssuesPara = mc.afterIssues ? `<p>${colorize(mc.afterIssues)}</p>` : "";
  const verifyLine = colorize(
    "Please provide the method of verification... if you cannot verify... delete the item and send me an updated report."
  );
  const signOff = `${colorize("Sincerely,")}<br>${colorize(safe(consumer.name))}`;

  const letterBody = `
<!DOCTYPE html>
<html>
<head>
  <meta charset="utf-8">
  <title>${bureau} – ${mc.heading}</title>
    <style>
      @media print { @page { margin: 1in; } }
      body { font-family: ui-sans-serif, system-ui, Segoe UI, Roboto, Arial; color:#0000ff; }
      * { word-break:break-word; }
      .card{ border:1px solid #e5e7eb; border-radius:12px; padding:18px; }
      .muted{ color:#6b7280; }
      h1{ font-size:20px; margin-bottom:8px; }
      h2{ font-size:16px; margin-top:22px; margin-bottom:8px; }
      table { table-layout: fixed; width:100%; border-collapse:collapse; }
      td, th { word-break:break-word; padding:8px; border:1px solid #e5e7eb; }
    </style>
  </head>
  <body>
    <div style="display:flex; gap:24px; margin-bottom:16px;">
      <div class="card" style="flex:1;">
        <strong>${safe(consumer.name)}</strong><br>
        ${safe(consumer.addr1)}${consumer.addr2 ? "<br>"+safe(consumer.addr2) : ""}<br>
        ${consumer.city}, ${consumer.state} ${consumer.zip}<br>
        ${consumer.phone ? "Phone: "+safe(consumer.phone)+"<br>" : ""}
        ${consumer.email ? "Email: "+safe(consumer.email)+"<br>" : ""}
        ${consumer.ssn_last4 ? "SSN (last 4): "+safe(consumer.ssn_last4)+"<br>" : ""}
        ${consumer.dob ? "DOB: "+safe(consumer.dob) : ""}
      </div>
      <div class="card" style="flex:1;">
        <strong>${bureauMeta.name}</strong><br>
        ${bureauMeta.addr1}<br>${bureauMeta.addr2}
      </div>
    </div>
    <div class="muted" style="margin-bottom:12px;">${dateStr}</div>
    <h1>${colorize(mc.heading)}</h1>
    <p>${intro}</p>
    <p>${ask}</p>
    <h2>Comparison (All Available Bureaus)</h2>
    ${compTable}
    <h2>Bureau‑Specific Details (${bureau})</h2>
    ${tlBlock}
    <h2>Specific Issues (Selected)</h2>
    ${chosenList}
    ${afterIssuesPara}
    <p>${verifyLine}</p>
    <p>${signOff}</p>
  </body>
  </html>`.trim();

  const fnSafeCred = safe(tl.meta.creditor, "Unknown")
    .replace(/[^a-z0-9]+/gi, "_")
    .replace(/^_+|_+$/g, "");
>>>>>>> 4ac7d550

  const modeSuffix = modeKey ? `_${modeKey}` : "";
  const filename = `${bureau}_${fnSafeCred}${modeSuffix}_dispute_${new Date().toISOString().slice(0, 10)}.html`;

  return { filename, html: letterBody };
}

function generateLetters({ report, selections, consumer, requestType = "correct" }) {
  const SPECIAL_ONE_BUREAU = new Set(["identity", "breach", "assault"]);
  const letters = [];

  for (const sel of selections || []) {
    const tl = report.tradelines?.[sel.tradelineIndex];
    if (!tl) continue;

    const bureausPresent = Object.entries(tl.per_bureau || {})
      .filter(([_, pb]) => hasAnyData(pb))
      .map(([b]) => b);
    if (
      bureausPresent.length === 1 &&
      isNegative(tl.per_bureau[bureausPresent[0]])
    ) {
      tl.violations = tl.violations || [];
      const exists = tl.violations.some(
        (v) => (v.title || "").toLowerCase() === "incomplete file and misleading"
      );
      if (!exists) {
        tl.violations.push({
          title: "Incomplete file and misleading",
          detail: "Negative item reported by only one bureau",
        });
        sel.violationIdxs = [
          ...(sel.violationIdxs || []),
          tl.violations.length - 1,
        ];
      }
    }

    const isSpecial = SPECIAL_ONE_BUREAU.has(sel.specialMode);
    const comparisonBureaus = isSpecial ? [sel.bureaus[0]] : ALL_BUREAUS;
    const play = sel.playbook && PLAYBOOKS[sel.playbook];
    const steps = play ? play.letters : [null];

    steps.forEach((stepTitle, stepIdx) => {
      const dateOverride = play ? futureISO(stepIdx * 30) : undefined;
      for (const bureau of sel.bureaus || []) {
        if (!ALL_BUREAUS.includes(bureau)) continue;

        let letter = buildLetterHTML({
          consumer,
          bureau,
          tl,
          selectedViolationIdxs: sel.violationIdxs || [],
          requestType,
          comparisonBureaus,
          modeKey: sel.specialMode || null,
          dateOverride,
        });
        let filename = letter.filename;
        if (play) {
          const safeStep = (stepTitle || `step${stepIdx + 1}`)
            .toLowerCase()
            .replace(/[^a-z0-9]+/g, "_")
            .replace(/^_+|_+$/g, "");
          filename = filename.replace("_dispute_", `_${safeStep}_`);
        }
        letters.push({
          bureau,
          tradelineIndex: sel.tradelineIndex,
          creditor: tl.meta.creditor,
          ...letter,
          filename,
        });
      }
    });
  }

  return letters;
}

export { generateLetters };

<|MERGE_RESOLUTION|>--- conflicted
+++ resolved
@@ -1,683 +1,669 @@
-// letterEngine.js
-
-import { PLAYBOOKS } from './playbook.js';
-
-const BUREAU_ADDR = {
-  TransUnion: {
-    name: "TransUnion Consumer Solutions",
-    addr1: "P.O. Box 2000",
-    addr2: "Chester, PA 19016-2000",
-  },
-  Experian: {
-    name: "Experian",
-    addr1: "P.O. Box 4500",
-    addr2: "Allen, TX 75013",
-  },
-  Equifax: {
-    name: "Equifax Information Services LLC",
-    addr1: "P.O. Box 740256",
-    addr2: "Atlanta, GA 30374-0256",
-  },
-};
-
-const ALL_BUREAUS = ["TransUnion", "Experian", "Equifax"];
-
-// Helpers
-function todayISO() {
-  return new Date().toLocaleDateString(undefined, {
-    year: "numeric",
-    month: "long",
-    day: "numeric",
-  });
-}
-
-function futureISO(offsetDays) {
-  const d = new Date();
-  d.setDate(d.getDate() + offsetDays);
-  return d.toLocaleDateString(undefined, {
-    year: "numeric",
-    month: "long",
-    day: "numeric",
-  });
-}
-function safe(val, fallback = "") {
-  return val == null ? fallback : String(val);
-}
-function fieldVal(pb, key) {
-  return safe(pb?.[`${key}_raw`] ?? pb?.[key], "");
-}
-function hasAnyData(pb) {
-  if (!pb) return false;
-  const keys = [
-<<<<<<< HEAD
-    "account_number","account_status","payment_status","balance","credit_limit",
-    "high_credit","past_due","date_opened","last_reported","date_last_payment","comments",
-  ];
-  return keys.some((k) => fieldVal(pb, k).trim() !== "");
-}
-
-function isNegative(pb) {
-  if (!pb) return false;
-  const NEG_WORDS = [
-    "collection",
-    "charge-off",
-    "charge off",
-    "late",
-    "delinquent",
-    "derog",
-  ];
-  const fields = ["payment_status", "account_status", "comments"];
-  return fields.some((k) => {
-    const v = fieldVal(pb, k).toLowerCase();
-    return NEG_WORDS.some((w) => v.includes(w));
-  });
-}
-
-// Restricted pastel palette for OCR disruption
-const OCR_COLORS = [
-  "#ffb347", // pastel orange
-  "#ffd1dc", // pale pink
-  "#90ee90", // light green
-=======
-    "account_number",
-    "account_status",
-    "payment_status",
-    "balance",
-    "credit_limit",
-    "high_credit",
-    "past_due",
-    "date_opened",
-    "last_reported",
-    "date_last_payment",
-    "comments",
-  ];
-  return keys.some((k) => fieldVal(pb, k).trim() !== "");
-}
-
-function isNegative(pb) {
-  if (!pb) return false;
-  const NEG_WORDS = [
-    "collection",
-    "charge-off",
-    "charge off",
-    "late",
-    "delinquent",
-    "derog",
-  ];
-  const fields = ["payment_status", "account_status", "comments"];
-  return fields.some((k) => {
-    const v = fieldVal(pb, k).toLowerCase();
-    return NEG_WORDS.some((w) => v.includes(w));
-  });
-}
-
-// Light pastel palette to hinder basic OCR while remaining human-readable
-const OCR_COLORS = [
-  "#ffffe0", // light yellow
-  "#add8e6", // light blue
-  "#90ee90", // light green
-  "#ffd1dc", // pale pink
-  "#ffb347", // pastel orange
->>>>>>> 4ac7d550
-];
-
-function colorize(text) {
-  if (!text) return "";
-  const letters = Array.from(text);
-  return letters
-    .map((ch, idx) => {
-      if (/\s/.test(ch)) return ch;
-      if (idx === 0) {
-        return `<span style="color:#0000ff">${ch}</span>`;
-      }
-      if (Math.random() < 0.5) {
-        const color = OCR_COLORS[Math.floor(Math.random() * OCR_COLORS.length)];
-        return `<span style="color:${color}">${ch}</span>`;
-      }
-      return ch; // default body color (blue)
-    })
-    .join("");
-}
-
-// Conflict detection (trimmed)
-const EVIDENCE_KEY_TO_FIELD = {
-  balance_by_bureau: "balance",
-  past_due_by_bureau: "past_due",
-  credit_limit_by_bureau: "credit_limit",
-  high_credit_by_bureau: "high_credit",
-  monthly_payment_by_bureau: "monthly_payment",
-  payment_status_by_bureau: "payment_status",
-  account_status_by_bureau: "account_status",
-  date_opened_by_bureau: "date_opened",
-  last_reported_by_bureau: "last_reported",
-  date_last_payment_by_bureau: "date_last_payment",
-};
-
-function buildConflictMap(violations = []) {
-  const conflictMap = {};
-  const errorMap = {};
-  const ensureBureauSet = (b) => (errorMap[b] ??= new Set());
-
-  for (const v of violations) {
-    const ev = v.evidence || {};
-    for (const [evKey, field] of Object.entries(EVIDENCE_KEY_TO_FIELD)) {
-      if (!ev[evKey]) continue;
-      const map = ev[evKey];
-      const entries = Object.entries(map).filter(([, value]) =>
-        value !== null && value !== "" && value !== undefined
-      );
-      if (entries.length <= 1) continue;
-
-      const count = {};
-      for (const [, value] of entries) {
-        const key = JSON.stringify(value);
-        count[key] = (count[key] || 0) + 1;
-      }
-      const [majorityKey, majorityCount] =
-        Object.entries(count).sort((a, b) => b[1] - a[1])[0] || [];
-      conflictMap[field] ??= {};
-      if (majorityKey && majorityCount > 1) {
-        for (const [bureau, value] of entries) {
-          const key = JSON.stringify(value);
-          conflictMap[field][bureau] = key !== majorityKey ? "conflict" : "ok";
-        }
-      } else {
-        for (const [bureau] of entries) {
-          conflictMap[field][bureau] = "conflict";
-        }
-      }
-    }
-  }
-
-  for (const v of violations) {
-    const t = (v.title || "").toLowerCase();
-    const ev = v.evidence || {};
-    const b = ev.bureau;
-    if (!b) continue;
-
-    if (t.includes("past-due reported with 'current'") || t.includes("late status but no past-due")) {
-      ensureBureauSet(b).add("past_due"); ensureBureauSet(b).add("payment_status");
-    }
-    if (t.includes("open account with zero credit limit") || t.includes("last reported precedes date opened")) {
-      ensureBureauSet(b).add("credit_limit"); ensureBureauSet(b).add("high_credit"); ensureBureauSet(b).add("dates");
-    }
-  }
-
-  return { conflictMap, errorMap };
-}
-
-// Comparison & detail builders
-function cellStyle({ conflict, error }) {
-  if (error) return "background:#fef2f2; border:1px solid #ef4444;";
-  if (conflict) return "background:#fff7ed; border:1px solid #f59e0b;";
-  return "border:1px solid #e5e7eb;";
-}
-
-function renderRow(label, available, tl, conflictMap, errorMap, renderersByField) {
-  const tds = available
-    .map((b) => {
-      const pb = tl.per_bureau[b] ||= {};
-      let conflict = false, error = false;
-      for (const f of renderersByField.fields) {
-        if (conflictMap[f]?.[b] === "conflict") conflict = true;
-        if (errorMap[b]?.has(f)) error = true;
-      }
-      return `<td style="padding:8px; ${cellStyle({ conflict, error })}; word-break:break-word;">
-        ${renderersByField.renderCell(pb, b)}
-      </td>`;
-    })
-    .join("");
-
-  return `
-    <tr>
-      <td style="padding:8px; border:1px solid #e5e7eb; background:#f9fafb; font-weight:600; white-space:nowrap">
-        ${label}
-      </td>${tds}
-    </tr>`;
-}
-
-function buildComparisonTableHTML(tl, comparisonBureaus, conflictMap, errorMap) {
-  const available = (comparisonBureaus || ALL_BUREAUS).filter((b) => hasAnyData(tl.per_bureau[b]));
-  if (!available.length) return "<p>No bureau data available for comparison.</p>";
-
-  const rows = [
-    renderRow("Creditor", available, tl, conflictMap, errorMap, {
-      fields: [], renderCell: () => safe(tl.meta.creditor, "Unknown"),
-    }),
-    renderRow("Account #", available, tl, conflictMap, errorMap, {
-      fields: ["account_number"],
-      renderCell: (pb) => safe(pb.account_number, "—"),
-    }),
-<<<<<<< HEAD
-    renderRow("Account Status / Payment Status", available, tl, conflictMap, errorMap, {
-      fields: ["account_status", "payment_status"],
-      renderCell: (pb) => `${safe(pb.account_status, "—")} / ${safe(pb.payment_status, "—")}`,
-    }),
-=======
-    renderRow("Account Status / Payment Status", available, tl, conflictMap, errorMap, {
-      fields: ["account_status", "payment_status"],
-      renderCell: (pb) => `${safe(pb.account_status, "—")} / ${safe(pb.payment_status, "—")}`,
-    }),
->>>>>>> 4ac7d550
-    renderRow("Balance / Past Due", available, tl, conflictMap, errorMap, {
-      fields: ["balance", "past_due"],
-      renderCell: (pb) => `${fieldVal(pb, "balance") || "—"} / ${fieldVal(pb, "past_due") || "—"}`,
-    }),
-    renderRow("Credit Limit / High Credit", available, tl, conflictMap, errorMap, {
-      fields: ["credit_limit", "high_credit"],
-      renderCell: (pb) => `${fieldVal(pb, "credit_limit") || "—"} / ${fieldVal(pb, "high_credit") || "—"}`,
-    }),
-    renderRow("Dates", available, tl, conflictMap, errorMap, {
-      fields: ["date_opened", "last_reported", "date_last_payment"],
-      renderCell: (pb) =>
-        `Opened: ${fieldVal(pb, "date_opened") || "—"} | Last Reported: ${fieldVal(pb, "last_reported") || "—"} | Last Payment: ${fieldVal(pb, "date_last_payment") || "—"}`,
-    }),
-<<<<<<< HEAD
-    renderRow("Comments", available, tl, conflictMap, errorMap, {
-      fields: ["comments"],
-      renderCell: (pb) => safe(pb.comments, "—"),
-    }),
-  ];
-=======
-    renderRow("Comments", available, tl, conflictMap, errorMap, {
-      fields: ["comments"],
-      renderCell: (pb) => safe(pb.comments, "—"),
-    }),
-  ];
->>>>>>> 4ac7d550
-
-  const header = available
-    .map((b) => `<th style="padding:8px; border:1px solid #e5e7eb; background:#f3f4f6; text-align:left;">${b}</th>`)
-    .join("");
-
-  const legend = `
-    <div style="margin-top:6px; font-size:12px; color:#6b7280">
-      <span style="display:inline-block;width:12px;height:12px;background:#fff7ed;border:1px solid #f59e0b;vertical-align:middle;"></span>&nbsp;Mismatch
-      &nbsp;&nbsp;
-      <span style="display:inline-block;width:12px;height:12px;background:#fef2f2;border:1px solid #ef4444;vertical-align:middle;"></span>&nbsp;Contradiction
-    </div>`;
-
-  return `
-    <table style="width:100%;border-collapse:collapse;font-size:14px;margin-top:8px;">
-      <thead><tr><th style="padding:8px;border:1px solid #e5e7eb;background:#f3f4f6;"></th>${header}</tr></thead>
-      <tbody>${rows.join("")}</tbody>
-    </table>${legend}`;
-}
-
-// Letter-specific block
-function buildTradelineBlockHTML(tl, bureau) {
-<<<<<<< HEAD
-  const pb = tl.per_bureau[bureau] ||= {};
-  const creds = {
-    acct: safe(pb.account_number, "N/A"),
-    status: safe(pb.account_status, "N/A"),
-    payStatus: safe(pb.payment_status, "N/A"),
-=======
-  const pb = tl.per_bureau[bureau] ||= {};
-  const creds = {
-    acct: safe(pb.account_number, "N/A"),
-    status: safe(pb.account_status, "N/A"),
-    payStatus: safe(pb.payment_status, "N/A"),
->>>>>>> 4ac7d550
-    bal: fieldVal(pb, "balance") || "N/A",
-    cl: fieldVal(pb, "credit_limit") || "N/A",
-    hc: fieldVal(pb, "high_credit") || "N/A",
-    pd: fieldVal(pb, "past_due") || "N/A",
-    opened: fieldVal(pb, "date_opened") || "N/A",
-    lastRpt: fieldVal(pb, "last_reported") || "N/A",
-    lastPay: fieldVal(pb, "date_last_payment") || "N/A",
-<<<<<<< HEAD
-    comments: safe(pb.comments, ""),
-  };
-=======
-    comments: safe(pb.comments, ""),
-  };
->>>>>>> 4ac7d550
-
-  return `
-    <table style="width:100%;border-collapse:collapse;font-size:14px;margin-top:8px;">
-      <tbody>
-        <tr><td style="padding:6px;border:1px solid #e5e7eb;background:#f9fafb;">Creditor</td><td style="padding:6px;border:1px solid #e5e7eb;">${safe(tl.meta.creditor, "Unknown")}</td></tr>
-        <tr><td style="padding:6px;border:1px solid #e5e7eb;background:#f9fafb;">Acct # (${bureau})</td><td style="padding:6px;border:1px solid #e5e7eb;">${creds.acct}</td></tr>
-        <tr><td style="padding:6px;border:1px solid #e5e7eb;background:#f9fafb;">Status/Payment</td><td style="padding:6px;border:1px solid #e5e7eb;">${creds.status} / ${creds.payStatus}</td></tr>
-        <tr><td style="padding:6px;border:1px solid #e5e7eb;background:#f9fafb;">Balance / Past Due</td><td style="padding:6px;border:1px solid #e5e7eb;">${creds.bal} / ${creds.pd}</td></tr>
-        <tr><td style="padding:6px;border:1px solid #e5e7eb;background:#f9fafb;">Credit Limit / High Credit</td><td style="padding:6px;border:1px solid #e5e7eb;">${creds.cl} / ${creds.hc}</td></tr>
-        <tr><td style="padding:6px;border:1px solid #e5e7eb;background:#f9fafb;">Dates</td><td style="padding:6px;border:1px solid #e5e7eb;">Opened: ${creds.opened} | Last Reported: ${creds.lastRpt} | Last Payment: ${creds.lastPay}</td></tr>
-        ${creds.comments ? `<tr><td style="padding:6px;border:1px solid #e5e7eb;background:#f9fafb;">Comments</td><td style="padding:6px;border:1px solid #e5e7eb;">${creds.comments}</td></tr>` : ""}
-      </tbody>
-    </table>`;
-}
-
-// Evidence / violations
-function isByBureauMap(obj) {
-  if (!obj || typeof obj !== "object") return false;
-  return Object.keys(obj).some(k => ["TransUnion","Experian","Equifax"].includes(k));
-}
-
-function renderByBureauTable(title, map) {
-  const rows = Object.entries(map)
-    .filter(([k]) => ["TransUnion","Experian","Equifax"].includes(k))
-    .map(([k, v]) => `<tr><td style="padding:6px;border:1px solid #e5e7eb;background:#f9fafb;width:160px;">${k}</td><td style="padding:6px;border:1px solid #e5e7eb;word-break:break-word;">${safe(v, "—")}</td></tr>`)
-    .join("");
-  return `
-    <div style="margin:8px 0;">
-      <div style="font-weight:600;margin-bottom:4px;">${safe(title.replace(/_/g, " "))}</div>
-      <table style="width:100%;border-collapse:collapse;font-size:12px;"><tbody>${rows}</tbody></table>
-    </div>`;
-}
-
-function renderGenericEvidence(ev) {
-  const keys = Object.keys(ev || {});
-  return keys.length
-    ? `<div style="font-size:12px;color:#6b7280;margin-top:4px;">Additional supporting details available upon request.</div>`
-    : "";
-}
-
-function renderEvidenceHTML(evidence) {
-  if (!evidence || typeof evidence !== "object") return "";
-  return Object.entries(evidence)
-    .map(([k, v]) =>
-      isByBureauMap(v) ? renderByBureauTable(k, v) : renderGenericEvidence({ [k]: v })
-    ).join("");
-}
-
-function buildViolationListHTML(violations, selectedIds) {
-  if (!violations?.length) return "<p>No specific violations were selected.</p>";
-  const items = violations
-    .filter((_, idx) => selectedIds.includes(idx))
-    .map((v) => {
-      const evHTML = renderEvidenceHTML(v.evidence);
-      return `
-        <li style="margin-bottom:12px;">
-          <strong>${safe(v.category)} – ${safe(v.title)}</strong>
-          ${v.detail ? `<div style="margin-top:4px;">${colorize(safe(v.detail))}</div>` : ""}
-          ${evHTML ? `<div style="margin-top:6px;">${evHTML}</div>` : ""}
-        </li>`;
-    }).join("");
-  return `<ol style="margin:0;padding-left:18px;">${items}</ol>`;
-}
-
-// Mode-based copy
-function modeCopy(modeKey, requestType) {
-  if (modeKey === "identity") {
-    return {
-      heading: "Identity Theft Block Request (FCRA §605B)",
-      intro: `I am a victim of identity theft...`,
-      ask: `Please block or remove the item...`,
-      afterIssues: `Enclosures may include...`,
-    };
-  }
-  if (modeKey === "breach") {
-    return {
-      heading: "Data Breach–Related Reinvestigation Request",
-      intro: `My identifiers may have been exposed in a data breach...`,
-      ask: requestType === "delete"
-        ? `If you cannot verify the accuracy... delete the item.`
-        : `If you identify any inaccuracy... provide me an updated report.`,
-      afterIssues: `Please document the method of verification...`,
-    };
-  }
-  if (modeKey === "assault") {
-    return {
-      heading: "Safety & Confidentiality Handling – Special Circumstances",
-      intro: `Due to safety concerns...`,
-      ask: requestType === "delete"
-        ? `If the information cannot be verified… remove it.`
-        : `If the information is inaccurate… correct it.`,
-      afterIssues: `Please avoid disclosing unnecessary personal contact details.`,
-    };
-  }
-  return {
-    heading: requestType === "delete"
-      ? "Request for Deletion of Inaccurate/Unverifiable Information"
-      : "Request for Correction of Inaccurate/Incomplete Information",
-    intro: `I am disputing the reporting of the tradeline below...`,
-    ask: requestType === "delete"
-      ? "Please delete the inaccurate/unverifiable information pursuant to the FCRA."
-      : "Please correct the inaccurate/incomplete reporting pursuant to the FCRA.",
-    afterIssues: "",
-  };
-}
-
-// Build letter HTML and filename
-function buildLetterHTML({
-  consumer,
-  bureau,
-  tl,
-  selectedViolationIdxs,
-  requestType,
-  comparisonBureaus,
-  modeKey,
-  dateOverride,
-}) {
-  const dateStr = dateOverride || todayISO();
-  const bureauMeta = BUREAU_ADDR[bureau];
-<<<<<<< HEAD
-  const { conflictMap, errorMap } = buildConflictMap(tl.violations || []);
-  const compTable = buildComparisonTableHTML(
-    tl,
-    comparisonBureaus,
-    conflictMap,
-    errorMap
-  );
-  const tlBlock = buildTradelineBlockHTML(tl, bureau);
-  const chosenList = buildViolationListHTML(tl.violations, selectedViolationIdxs);
-  const mc = modeCopy(modeKey, requestType);
-
-  const intro = mc.intro;
-  const ask = mc.ask;
-  const afterIssuesPara = mc.afterIssues ? `<p>${mc.afterIssues}</p>` : "";
-  const verifyLine =
-    "Please provide the method of verification... if you cannot verify... delete the item and send me an updated report.";
-  const signOff = `Sincerely,<br>${safe(consumer.name)}`;
-
-  const letterBody = `
-<!DOCTYPE html>
-<html>
-<head>
-  <meta charset="utf-8">
-  <title>${bureau} – ${mc.heading}</title>
-  <style>
-    @media print { @page { margin: 1in; } }
-    body { font-family: ui-sans-serif, system-ui, Segoe UI, Roboto, Arial; color:#0000ff; }
-    h1, h2, strong { color:#000; }
-    * { word-break:break-word; }
-    .card{ border:1px solid #e5e7eb; border-radius:12px; padding:18px; }
-    .muted{ color:#6b7280; }
-    h1{ font-size:20px; margin-bottom:8px; }
-    h2{ font-size:16px; margin-top:22px; margin-bottom:8px; }
-    table { table-layout: fixed; width:100%; border-collapse:collapse; }
-    td, th { word-break:break-word; padding:8px; border:1px solid #e5e7eb; }
-  </style>
-</head>
-<body>
-  <div style="display:flex; gap:24px; margin-bottom:16px;">
-    <div class="card" style="flex:1;">
-      <strong>${safe(consumer.name)}</strong><br>
-      ${safe(consumer.addr1)}${consumer.addr2 ? "<br>"+safe(consumer.addr2) : ""}<br>
-      ${consumer.city}, ${consumer.state} ${consumer.zip}<br>
-      ${consumer.phone ? "Phone: "+safe(consumer.phone)+"<br>" : ""}
-      ${consumer.email ? "Email: "+safe(consumer.email)+"<br>" : ""}
-      ${consumer.ssn_last4 ? "SSN (last 4): "+safe(consumer.ssn_last4)+"<br>" : ""}
-      ${consumer.dob ? "DOB: "+safe(consumer.dob) : ""}
-    </div>
-    <div class="card" style="flex:1;">
-      <strong>${bureauMeta.name}</strong><br>
-      ${bureauMeta.addr1}<br>${bureauMeta.addr2}
-    </div>
-  </div>
-  <div class="muted" style="margin-bottom:12px;">${dateStr}</div>
-  <h1>${mc.heading}</h1>
-  <p>${intro}</p>
-  <p>${ask}</p>
-  <h2>Comparison (All Available Bureaus)</h2>
-  ${compTable}
-  <h2>Bureau‑Specific Details (${bureau})</h2>
-  ${tlBlock}
-  <h2>Specific Issues (Selected)</h2>
-  ${chosenList}
-  ${afterIssuesPara}
-  <p>${verifyLine}</p>
-  <p>${signOff}</p>
-</body>
-</html>`.trim();
-
-  const fnSafeCred = safe(tl.meta.creditor, "Unknown")
-    .replace(/[^a-z0-9]+/gi, "_")
-    .replace(/^_+|_+$/g, "");
-=======
-  const { conflictMap, errorMap } = buildConflictMap(tl.violations || []);
-  const compTable = buildComparisonTableHTML(
-    tl,
-    comparisonBureaus,
-    conflictMap,
-    errorMap
-  );
-  const tlBlock = buildTradelineBlockHTML(tl, bureau);
-  const chosenList = buildViolationListHTML(tl.violations, selectedViolationIdxs);
-  const mc = modeCopy(modeKey, requestType);
-
-  const intro = colorize(mc.intro);
-  const ask = colorize(mc.ask);
-  const afterIssuesPara = mc.afterIssues ? `<p>${colorize(mc.afterIssues)}</p>` : "";
-  const verifyLine = colorize(
-    "Please provide the method of verification... if you cannot verify... delete the item and send me an updated report."
-  );
-  const signOff = `${colorize("Sincerely,")}<br>${colorize(safe(consumer.name))}`;
-
-  const letterBody = `
-<!DOCTYPE html>
-<html>
-<head>
-  <meta charset="utf-8">
-  <title>${bureau} – ${mc.heading}</title>
-    <style>
-      @media print { @page { margin: 1in; } }
-      body { font-family: ui-sans-serif, system-ui, Segoe UI, Roboto, Arial; color:#0000ff; }
-      * { word-break:break-word; }
-      .card{ border:1px solid #e5e7eb; border-radius:12px; padding:18px; }
-      .muted{ color:#6b7280; }
-      h1{ font-size:20px; margin-bottom:8px; }
-      h2{ font-size:16px; margin-top:22px; margin-bottom:8px; }
-      table { table-layout: fixed; width:100%; border-collapse:collapse; }
-      td, th { word-break:break-word; padding:8px; border:1px solid #e5e7eb; }
-    </style>
-  </head>
-  <body>
-    <div style="display:flex; gap:24px; margin-bottom:16px;">
-      <div class="card" style="flex:1;">
-        <strong>${safe(consumer.name)}</strong><br>
-        ${safe(consumer.addr1)}${consumer.addr2 ? "<br>"+safe(consumer.addr2) : ""}<br>
-        ${consumer.city}, ${consumer.state} ${consumer.zip}<br>
-        ${consumer.phone ? "Phone: "+safe(consumer.phone)+"<br>" : ""}
-        ${consumer.email ? "Email: "+safe(consumer.email)+"<br>" : ""}
-        ${consumer.ssn_last4 ? "SSN (last 4): "+safe(consumer.ssn_last4)+"<br>" : ""}
-        ${consumer.dob ? "DOB: "+safe(consumer.dob) : ""}
-      </div>
-      <div class="card" style="flex:1;">
-        <strong>${bureauMeta.name}</strong><br>
-        ${bureauMeta.addr1}<br>${bureauMeta.addr2}
-      </div>
-    </div>
-    <div class="muted" style="margin-bottom:12px;">${dateStr}</div>
-    <h1>${colorize(mc.heading)}</h1>
-    <p>${intro}</p>
-    <p>${ask}</p>
-    <h2>Comparison (All Available Bureaus)</h2>
-    ${compTable}
-    <h2>Bureau‑Specific Details (${bureau})</h2>
-    ${tlBlock}
-    <h2>Specific Issues (Selected)</h2>
-    ${chosenList}
-    ${afterIssuesPara}
-    <p>${verifyLine}</p>
-    <p>${signOff}</p>
-  </body>
-  </html>`.trim();
-
-  const fnSafeCred = safe(tl.meta.creditor, "Unknown")
-    .replace(/[^a-z0-9]+/gi, "_")
-    .replace(/^_+|_+$/g, "");
->>>>>>> 4ac7d550
-
-  const modeSuffix = modeKey ? `_${modeKey}` : "";
-  const filename = `${bureau}_${fnSafeCred}${modeSuffix}_dispute_${new Date().toISOString().slice(0, 10)}.html`;
-
-  return { filename, html: letterBody };
-}
-
-function generateLetters({ report, selections, consumer, requestType = "correct" }) {
-  const SPECIAL_ONE_BUREAU = new Set(["identity", "breach", "assault"]);
-  const letters = [];
-
-  for (const sel of selections || []) {
-    const tl = report.tradelines?.[sel.tradelineIndex];
-    if (!tl) continue;
-
-    const bureausPresent = Object.entries(tl.per_bureau || {})
-      .filter(([_, pb]) => hasAnyData(pb))
-      .map(([b]) => b);
-    if (
-      bureausPresent.length === 1 &&
-      isNegative(tl.per_bureau[bureausPresent[0]])
-    ) {
-      tl.violations = tl.violations || [];
-      const exists = tl.violations.some(
-        (v) => (v.title || "").toLowerCase() === "incomplete file and misleading"
-      );
-      if (!exists) {
-        tl.violations.push({
-          title: "Incomplete file and misleading",
-          detail: "Negative item reported by only one bureau",
-        });
-        sel.violationIdxs = [
-          ...(sel.violationIdxs || []),
-          tl.violations.length - 1,
-        ];
-      }
-    }
-
-    const isSpecial = SPECIAL_ONE_BUREAU.has(sel.specialMode);
-    const comparisonBureaus = isSpecial ? [sel.bureaus[0]] : ALL_BUREAUS;
-    const play = sel.playbook && PLAYBOOKS[sel.playbook];
-    const steps = play ? play.letters : [null];
-
-    steps.forEach((stepTitle, stepIdx) => {
-      const dateOverride = play ? futureISO(stepIdx * 30) : undefined;
-      for (const bureau of sel.bureaus || []) {
-        if (!ALL_BUREAUS.includes(bureau)) continue;
-
-        let letter = buildLetterHTML({
-          consumer,
-          bureau,
-          tl,
-          selectedViolationIdxs: sel.violationIdxs || [],
-          requestType,
-          comparisonBureaus,
-          modeKey: sel.specialMode || null,
-          dateOverride,
-        });
-        let filename = letter.filename;
-        if (play) {
-          const safeStep = (stepTitle || `step${stepIdx + 1}`)
-            .toLowerCase()
-            .replace(/[^a-z0-9]+/g, "_")
-            .replace(/^_+|_+$/g, "");
-          filename = filename.replace("_dispute_", `_${safeStep}_`);
-        }
-        letters.push({
-          bureau,
-          tradelineIndex: sel.tradelineIndex,
-          creditor: tl.meta.creditor,
-          ...letter,
-          filename,
-        });
-      }
-    });
-  }
-
-  return letters;
-}
-
-export { generateLetters };
-
+// letterEngine.js
+
+import { PLAYBOOKS } from './playbook.js';
+
+const BUREAU_ADDR = {
+  TransUnion: {
+    name: "TransUnion Consumer Solutions",
+    addr1: "P.O. Box 2000",
+    addr2: "Chester, PA 19016-2000",
+  },
+  Experian: {
+    name: "Experian",
+    addr1: "P.O. Box 4500",
+    addr2: "Allen, TX 75013",
+  },
+  Equifax: {
+    name: "Equifax Information Services LLC",
+    addr1: "P.O. Box 740256",
+    addr2: "Atlanta, GA 30374-0256",
+  },
+};
+
+const ALL_BUREAUS = ["TransUnion", "Experian", "Equifax"];
+
+// Helpers
+function todayISO() {
+  return new Date().toLocaleDateString(undefined, {
+    year: "numeric",
+    month: "long",
+    day: "numeric",
+  });
+}
+
+function futureISO(offsetDays) {
+  const d = new Date();
+  d.setDate(d.getDate() + offsetDays);
+  return d.toLocaleDateString(undefined, {
+    year: "numeric",
+    month: "long",
+    day: "numeric",
+  });
+}
+function safe(val, fallback = "") {
+  return val == null ? fallback : String(val);
+}
+function fieldVal(pb, key) {
+  return safe(pb?.[`${key}_raw`] ?? pb?.[key], "");
+}
+function hasAnyData(pb) {
+  if (!pb) return false;
+  const keys = [
+    "account_number","account_status","payment_status","balance","credit_limit",
+    "high_credit","past_due","date_opened","last_reported","date_last_payment","comments",
+  ];
+  return keys.some((k) => fieldVal(pb, k).trim() !== "");
+}
+
+function isNegative(pb) {
+  if (!pb) return false;
+  const NEG_WORDS = [
+    "collection",
+    "charge-off",
+    "charge off",
+    "late",
+    "delinquent",
+    "derog",
+  ];
+  const fields = ["payment_status", "account_status", "comments"];
+  return fields.some((k) => {
+    const v = fieldVal(pb, k).toLowerCase();
+    return NEG_WORDS.some((w) => v.includes(w));
+  });
+}
+
+// Restricted pastel palette for OCR disruption
+const OCR_COLORS = [
+  "#ffb347", // pastel orange
+  "#ffd1dc", // pale pink
+  "#90ee90", // light green
+    "account_number",
+    "account_status",
+    "payment_status",
+    "balance",
+    "credit_limit",
+    "high_credit",
+    "past_due",
+    "date_opened",
+    "last_reported",
+    "date_last_payment",
+    "comments",
+  ];
+  return keys.some((k) => fieldVal(pb, k).trim() !== "");
+}
+
+function isNegative(pb) {
+  if (!pb) return false;
+  const NEG_WORDS = [
+    "collection",
+    "charge-off",
+    "charge off",
+    "late",
+    "delinquent",
+    "derog",
+  ];
+  const fields = ["payment_status", "account_status", "comments"];
+  return fields.some((k) => {
+    const v = fieldVal(pb, k).toLowerCase();
+    return NEG_WORDS.some((w) => v.includes(w));
+  });
+}
+
+// Light pastel palette to hinder basic OCR while remaining human-readable
+const OCR_COLORS = [
+  "#ffffe0", // light yellow
+  "#add8e6", // light blue
+  "#90ee90", // light green
+  "#ffd1dc", // pale pink
+  "#ffb347", // pastel orange
+];
+
+function colorize(text) {
+  if (!text) return "";
+  const letters = Array.from(text);
+  return letters
+    .map((ch, idx) => {
+      if (/\s/.test(ch)) return ch;
+      if (idx === 0) {
+        return `<span style="color:#0000ff">${ch}</span>`;
+      }
+      if (Math.random() < 0.5) {
+        const color = OCR_COLORS[Math.floor(Math.random() * OCR_COLORS.length)];
+        return `<span style="color:${color}">${ch}</span>`;
+      }
+      return ch; // default body color (blue)
+    })
+    .join("");
+}
+
+// Conflict detection (trimmed)
+const EVIDENCE_KEY_TO_FIELD = {
+  balance_by_bureau: "balance",
+  past_due_by_bureau: "past_due",
+  credit_limit_by_bureau: "credit_limit",
+  high_credit_by_bureau: "high_credit",
+  monthly_payment_by_bureau: "monthly_payment",
+  payment_status_by_bureau: "payment_status",
+  account_status_by_bureau: "account_status",
+  date_opened_by_bureau: "date_opened",
+  last_reported_by_bureau: "last_reported",
+  date_last_payment_by_bureau: "date_last_payment",
+};
+
+function buildConflictMap(violations = []) {
+  const conflictMap = {};
+  const errorMap = {};
+  const ensureBureauSet = (b) => (errorMap[b] ??= new Set());
+
+  for (const v of violations) {
+    const ev = v.evidence || {};
+    for (const [evKey, field] of Object.entries(EVIDENCE_KEY_TO_FIELD)) {
+      if (!ev[evKey]) continue;
+      const map = ev[evKey];
+      const entries = Object.entries(map).filter(([, value]) =>
+        value !== null && value !== "" && value !== undefined
+      );
+      if (entries.length <= 1) continue;
+
+      const count = {};
+      for (const [, value] of entries) {
+        const key = JSON.stringify(value);
+        count[key] = (count[key] || 0) + 1;
+      }
+      const [majorityKey, majorityCount] =
+        Object.entries(count).sort((a, b) => b[1] - a[1])[0] || [];
+      conflictMap[field] ??= {};
+      if (majorityKey && majorityCount > 1) {
+        for (const [bureau, value] of entries) {
+          const key = JSON.stringify(value);
+          conflictMap[field][bureau] = key !== majorityKey ? "conflict" : "ok";
+        }
+      } else {
+        for (const [bureau] of entries) {
+          conflictMap[field][bureau] = "conflict";
+        }
+      }
+    }
+  }
+
+  for (const v of violations) {
+    const t = (v.title || "").toLowerCase();
+    const ev = v.evidence || {};
+    const b = ev.bureau;
+    if (!b) continue;
+
+    if (t.includes("past-due reported with 'current'") || t.includes("late status but no past-due")) {
+      ensureBureauSet(b).add("past_due"); ensureBureauSet(b).add("payment_status");
+    }
+    if (t.includes("open account with zero credit limit") || t.includes("last reported precedes date opened")) {
+      ensureBureauSet(b).add("credit_limit"); ensureBureauSet(b).add("high_credit"); ensureBureauSet(b).add("dates");
+    }
+  }
+
+  return { conflictMap, errorMap };
+}
+
+// Comparison & detail builders
+function cellStyle({ conflict, error }) {
+  if (error) return "background:#fef2f2; border:1px solid #ef4444;";
+  if (conflict) return "background:#fff7ed; border:1px solid #f59e0b;";
+  return "border:1px solid #e5e7eb;";
+}
+
+function renderRow(label, available, tl, conflictMap, errorMap, renderersByField) {
+  const tds = available
+    .map((b) => {
+      const pb = tl.per_bureau[b] ||= {};
+      let conflict = false, error = false;
+      for (const f of renderersByField.fields) {
+        if (conflictMap[f]?.[b] === "conflict") conflict = true;
+        if (errorMap[b]?.has(f)) error = true;
+      }
+      return `<td style="padding:8px; ${cellStyle({ conflict, error })}; word-break:break-word;">
+        ${renderersByField.renderCell(pb, b)}
+      </td>`;
+    })
+    .join("");
+
+  return `
+    <tr>
+      <td style="padding:8px; border:1px solid #e5e7eb; background:#f9fafb; font-weight:600; white-space:nowrap">
+        ${label}
+      </td>${tds}
+    </tr>`;
+}
+
+function buildComparisonTableHTML(tl, comparisonBureaus, conflictMap, errorMap) {
+  const available = (comparisonBureaus || ALL_BUREAUS).filter((b) => hasAnyData(tl.per_bureau[b]));
+  if (!available.length) return "<p>No bureau data available for comparison.</p>";
+
+  const rows = [
+    renderRow("Creditor", available, tl, conflictMap, errorMap, {
+      fields: [], renderCell: () => safe(tl.meta.creditor, "Unknown"),
+    }),
+    renderRow("Account #", available, tl, conflictMap, errorMap, {
+      fields: ["account_number"],
+      renderCell: (pb) => safe(pb.account_number, "—"),
+    }),
+    renderRow("Account Status / Payment Status", available, tl, conflictMap, errorMap, {
+      fields: ["account_status", "payment_status"],
+      renderCell: (pb) => `${safe(pb.account_status, "—")} / ${safe(pb.payment_status, "—")}`,
+    }),
+
+    renderRow("Account Status / Payment Status", available, tl, conflictMap, errorMap, {
+      fields: ["account_status", "payment_status"],
+      renderCell: (pb) => `${safe(pb.account_status, "—")} / ${safe(pb.payment_status, "—")}`,
+    }),
+    renderRow("Balance / Past Due", available, tl, conflictMap, errorMap, {
+      fields: ["balance", "past_due"],
+      renderCell: (pb) => `${fieldVal(pb, "balance") || "—"} / ${fieldVal(pb, "past_due") || "—"}`,
+    }),
+    renderRow("Credit Limit / High Credit", available, tl, conflictMap, errorMap, {
+      fields: ["credit_limit", "high_credit"],
+      renderCell: (pb) => `${fieldVal(pb, "credit_limit") || "—"} / ${fieldVal(pb, "high_credit") || "—"}`,
+    }),
+    renderRow("Dates", available, tl, conflictMap, errorMap, {
+      fields: ["date_opened", "last_reported", "date_last_payment"],
+      renderCell: (pb) =>
+        `Opened: ${fieldVal(pb, "date_opened") || "—"} | Last Reported: ${fieldVal(pb, "last_reported") || "—"} | Last Payment: ${fieldVal(pb, "date_last_payment") || "—"}`,
+    }),
+    renderRow("Comments", available, tl, conflictMap, errorMap, {
+      fields: ["comments"],
+      renderCell: (pb) => safe(pb.comments, "—"),
+    }),
+  ];
+
+    renderRow("Comments", available, tl, conflictMap, errorMap, {
+      fields: ["comments"],
+      renderCell: (pb) => safe(pb.comments, "—"),
+    }),
+  ];
+
+  const header = available
+    .map((b) => `<th style="padding:8px; border:1px solid #e5e7eb; background:#f3f4f6; text-align:left;">${b}</th>`)
+    .join("");
+
+  const legend = `
+    <div style="margin-top:6px; font-size:12px; color:#6b7280">
+      <span style="display:inline-block;width:12px;height:12px;background:#fff7ed;border:1px solid #f59e0b;vertical-align:middle;"></span>&nbsp;Mismatch
+      &nbsp;&nbsp;
+      <span style="display:inline-block;width:12px;height:12px;background:#fef2f2;border:1px solid #ef4444;vertical-align:middle;"></span>&nbsp;Contradiction
+    </div>`;
+
+  return `
+    <table style="width:100%;border-collapse:collapse;font-size:14px;margin-top:8px;">
+      <thead><tr><th style="padding:8px;border:1px solid #e5e7eb;background:#f3f4f6;"></th>${header}</tr></thead>
+      <tbody>${rows.join("")}</tbody>
+    </table>${legend}`;
+}
+
+// Letter-specific block
+function buildTradelineBlockHTML(tl, bureau) {
+  const pb = tl.per_bureau[bureau] ||= {};
+  const creds = {
+    acct: safe(pb.account_number, "N/A"),
+    status: safe(pb.account_status, "N/A"),
+    payStatus: safe(pb.payment_status, "N/A"),
+
+  const pb = tl.per_bureau[bureau] ||= {};
+  const creds = {
+    acct: safe(pb.account_number, "N/A"),
+    status: safe(pb.account_status, "N/A"),
+    payStatus: safe(pb.payment_status, "N/A"),
+    bal: fieldVal(pb, "balance") || "N/A",
+    cl: fieldVal(pb, "credit_limit") || "N/A",
+    hc: fieldVal(pb, "high_credit") || "N/A",
+    pd: fieldVal(pb, "past_due") || "N/A",
+    opened: fieldVal(pb, "date_opened") || "N/A",
+    lastRpt: fieldVal(pb, "last_reported") || "N/A",
+    lastPay: fieldVal(pb, "date_last_payment") || "N/A",
+    comments: safe(pb.comments, ""),
+  };
+    comments: safe(pb.comments, ""),
+  };
+
+  return `
+    <table style="width:100%;border-collapse:collapse;font-size:14px;margin-top:8px;">
+      <tbody>
+        <tr><td style="padding:6px;border:1px solid #e5e7eb;background:#f9fafb;">Creditor</td><td style="padding:6px;border:1px solid #e5e7eb;">${safe(tl.meta.creditor, "Unknown")}</td></tr>
+        <tr><td style="padding:6px;border:1px solid #e5e7eb;background:#f9fafb;">Acct # (${bureau})</td><td style="padding:6px;border:1px solid #e5e7eb;">${creds.acct}</td></tr>
+        <tr><td style="padding:6px;border:1px solid #e5e7eb;background:#f9fafb;">Status/Payment</td><td style="padding:6px;border:1px solid #e5e7eb;">${creds.status} / ${creds.payStatus}</td></tr>
+        <tr><td style="padding:6px;border:1px solid #e5e7eb;background:#f9fafb;">Balance / Past Due</td><td style="padding:6px;border:1px solid #e5e7eb;">${creds.bal} / ${creds.pd}</td></tr>
+        <tr><td style="padding:6px;border:1px solid #e5e7eb;background:#f9fafb;">Credit Limit / High Credit</td><td style="padding:6px;border:1px solid #e5e7eb;">${creds.cl} / ${creds.hc}</td></tr>
+        <tr><td style="padding:6px;border:1px solid #e5e7eb;background:#f9fafb;">Dates</td><td style="padding:6px;border:1px solid #e5e7eb;">Opened: ${creds.opened} | Last Reported: ${creds.lastRpt} | Last Payment: ${creds.lastPay}</td></tr>
+        ${creds.comments ? `<tr><td style="padding:6px;border:1px solid #e5e7eb;background:#f9fafb;">Comments</td><td style="padding:6px;border:1px solid #e5e7eb;">${creds.comments}</td></tr>` : ""}
+      </tbody>
+    </table>`;
+}
+
+// Evidence / violations
+function isByBureauMap(obj) {
+  if (!obj || typeof obj !== "object") return false;
+  return Object.keys(obj).some(k => ["TransUnion","Experian","Equifax"].includes(k));
+}
+
+function renderByBureauTable(title, map) {
+  const rows = Object.entries(map)
+    .filter(([k]) => ["TransUnion","Experian","Equifax"].includes(k))
+    .map(([k, v]) => `<tr><td style="padding:6px;border:1px solid #e5e7eb;background:#f9fafb;width:160px;">${k}</td><td style="padding:6px;border:1px solid #e5e7eb;word-break:break-word;">${safe(v, "—")}</td></tr>`)
+    .join("");
+  return `
+    <div style="margin:8px 0;">
+      <div style="font-weight:600;margin-bottom:4px;">${safe(title.replace(/_/g, " "))}</div>
+      <table style="width:100%;border-collapse:collapse;font-size:12px;"><tbody>${rows}</tbody></table>
+    </div>`;
+}
+
+function renderGenericEvidence(ev) {
+  const keys = Object.keys(ev || {});
+  return keys.length
+    ? `<div style="font-size:12px;color:#6b7280;margin-top:4px;">Additional supporting details available upon request.</div>`
+    : "";
+}
+
+function renderEvidenceHTML(evidence) {
+  if (!evidence || typeof evidence !== "object") return "";
+  return Object.entries(evidence)
+    .map(([k, v]) =>
+      isByBureauMap(v) ? renderByBureauTable(k, v) : renderGenericEvidence({ [k]: v })
+    ).join("");
+}
+
+function buildViolationListHTML(violations, selectedIds) {
+  if (!violations?.length) return "<p>No specific violations were selected.</p>";
+  const items = violations
+    .filter((_, idx) => selectedIds.includes(idx))
+    .map((v) => {
+      const evHTML = renderEvidenceHTML(v.evidence);
+      return `
+        <li style="margin-bottom:12px;">
+          <strong>${safe(v.category)} – ${safe(v.title)}</strong>
+          ${v.detail ? `<div style="margin-top:4px;">${colorize(safe(v.detail))}</div>` : ""}
+          ${evHTML ? `<div style="margin-top:6px;">${evHTML}</div>` : ""}
+        </li>`;
+    }).join("");
+  return `<ol style="margin:0;padding-left:18px;">${items}</ol>`;
+}
+
+// Mode-based copy
+function modeCopy(modeKey, requestType) {
+  if (modeKey === "identity") {
+    return {
+      heading: "Identity Theft Block Request (FCRA §605B)",
+      intro: `I am a victim of identity theft...`,
+      ask: `Please block or remove the item...`,
+      afterIssues: `Enclosures may include...`,
+    };
+  }
+  if (modeKey === "breach") {
+    return {
+      heading: "Data Breach–Related Reinvestigation Request",
+      intro: `My identifiers may have been exposed in a data breach...`,
+      ask: requestType === "delete"
+        ? `If you cannot verify the accuracy... delete the item.`
+        : `If you identify any inaccuracy... provide me an updated report.`,
+      afterIssues: `Please document the method of verification...`,
+    };
+  }
+  if (modeKey === "assault") {
+    return {
+      heading: "Safety & Confidentiality Handling – Special Circumstances",
+      intro: `Due to safety concerns...`,
+      ask: requestType === "delete"
+        ? `If the information cannot be verified… remove it.`
+        : `If the information is inaccurate… correct it.`,
+      afterIssues: `Please avoid disclosing unnecessary personal contact details.`,
+    };
+  }
+  return {
+    heading: requestType === "delete"
+      ? "Request for Deletion of Inaccurate/Unverifiable Information"
+      : "Request for Correction of Inaccurate/Incomplete Information",
+    intro: `I am disputing the reporting of the tradeline below...`,
+    ask: requestType === "delete"
+      ? "Please delete the inaccurate/unverifiable information pursuant to the FCRA."
+      : "Please correct the inaccurate/incomplete reporting pursuant to the FCRA.",
+    afterIssues: "",
+  };
+}
+
+// Build letter HTML and filename
+function buildLetterHTML({
+  consumer,
+  bureau,
+  tl,
+  selectedViolationIdxs,
+  requestType,
+  comparisonBureaus,
+  modeKey,
+  dateOverride,
+}) {
+  const dateStr = dateOverride || todayISO();
+  const bureauMeta = BUREAU_ADDR[bureau];
+  const { conflictMap, errorMap } = buildConflictMap(tl.violations || []);
+  const compTable = buildComparisonTableHTML(
+    tl,
+    comparisonBureaus,
+    conflictMap,
+    errorMap
+  );
+  const tlBlock = buildTradelineBlockHTML(tl, bureau);
+  const chosenList = buildViolationListHTML(tl.violations, selectedViolationIdxs);
+  const mc = modeCopy(modeKey, requestType);
+
+  const intro = mc.intro;
+  const ask = mc.ask;
+  const afterIssuesPara = mc.afterIssues ? `<p>${mc.afterIssues}</p>` : "";
+  const verifyLine =
+    "Please provide the method of verification... if you cannot verify... delete the item and send me an updated report.";
+  const signOff = `Sincerely,<br>${safe(consumer.name)}`;
+
+  const letterBody = `
+<!DOCTYPE html>
+<html>
+<head>
+  <meta charset="utf-8">
+  <title>${bureau} – ${mc.heading}</title>
+  <style>
+    @media print { @page { margin: 1in; } }
+    body { font-family: ui-sans-serif, system-ui, Segoe UI, Roboto, Arial; color:#0000ff; }
+    h1, h2, strong { color:#000; }
+    * { word-break:break-word; }
+    .card{ border:1px solid #e5e7eb; border-radius:12px; padding:18px; }
+    .muted{ color:#6b7280; }
+    h1{ font-size:20px; margin-bottom:8px; }
+    h2{ font-size:16px; margin-top:22px; margin-bottom:8px; }
+    table { table-layout: fixed; width:100%; border-collapse:collapse; }
+    td, th { word-break:break-word; padding:8px; border:1px solid #e5e7eb; }
+  </style>
+</head>
+<body>
+  <div style="display:flex; gap:24px; margin-bottom:16px;">
+    <div class="card" style="flex:1;">
+      <strong>${safe(consumer.name)}</strong><br>
+      ${safe(consumer.addr1)}${consumer.addr2 ? "<br>"+safe(consumer.addr2) : ""}<br>
+      ${consumer.city}, ${consumer.state} ${consumer.zip}<br>
+      ${consumer.phone ? "Phone: "+safe(consumer.phone)+"<br>" : ""}
+      ${consumer.email ? "Email: "+safe(consumer.email)+"<br>" : ""}
+      ${consumer.ssn_last4 ? "SSN (last 4): "+safe(consumer.ssn_last4)+"<br>" : ""}
+      ${consumer.dob ? "DOB: "+safe(consumer.dob) : ""}
+    </div>
+    <div class="card" style="flex:1;">
+      <strong>${bureauMeta.name}</strong><br>
+      ${bureauMeta.addr1}<br>${bureauMeta.addr2}
+    </div>
+  </div>
+  <div class="muted" style="margin-bottom:12px;">${dateStr}</div>
+  <h1>${mc.heading}</h1>
+  <p>${intro}</p>
+  <p>${ask}</p>
+  <h2>Comparison (All Available Bureaus)</h2>
+  ${compTable}
+  <h2>Bureau‑Specific Details (${bureau})</h2>
+  ${tlBlock}
+  <h2>Specific Issues (Selected)</h2>
+  ${chosenList}
+  ${afterIssuesPara}
+  <p>${verifyLine}</p>
+  <p>${signOff}</p>
+</body>
+</html>`.trim();
+
+  const fnSafeCred = safe(tl.meta.creditor, "Unknown")
+    .replace(/[^a-z0-9]+/gi, "_")
+    .replace(/^_+|_+$/g, "");
+
+  const { conflictMap, errorMap } = buildConflictMap(tl.violations || []);
+  const compTable = buildComparisonTableHTML(
+    tl,
+    comparisonBureaus,
+    conflictMap,
+    errorMap
+  );
+  const tlBlock = buildTradelineBlockHTML(tl, bureau);
+  const chosenList = buildViolationListHTML(tl.violations, selectedViolationIdxs);
+  const mc = modeCopy(modeKey, requestType);
+
+  const intro = colorize(mc.intro);
+  const ask = colorize(mc.ask);
+  const afterIssuesPara = mc.afterIssues ? `<p>${colorize(mc.afterIssues)}</p>` : "";
+  const verifyLine = colorize(
+    "Please provide the method of verification... if you cannot verify... delete the item and send me an updated report."
+  );
+  const signOff = `${colorize("Sincerely,")}<br>${colorize(safe(consumer.name))}`;
+
+  const letterBody = `
+<!DOCTYPE html>
+<html>
+<head>
+  <meta charset="utf-8">
+  <title>${bureau} – ${mc.heading}</title>
+    <style>
+      @media print { @page { margin: 1in; } }
+      body { font-family: ui-sans-serif, system-ui, Segoe UI, Roboto, Arial; color:#0000ff; }
+      * { word-break:break-word; }
+      .card{ border:1px solid #e5e7eb; border-radius:12px; padding:18px; }
+      .muted{ color:#6b7280; }
+      h1{ font-size:20px; margin-bottom:8px; }
+      h2{ font-size:16px; margin-top:22px; margin-bottom:8px; }
+      table { table-layout: fixed; width:100%; border-collapse:collapse; }
+      td, th { word-break:break-word; padding:8px; border:1px solid #e5e7eb; }
+    </style>
+  </head>
+  <body>
+    <div style="display:flex; gap:24px; margin-bottom:16px;">
+      <div class="card" style="flex:1;">
+        <strong>${safe(consumer.name)}</strong><br>
+        ${safe(consumer.addr1)}${consumer.addr2 ? "<br>"+safe(consumer.addr2) : ""}<br>
+        ${consumer.city}, ${consumer.state} ${consumer.zip}<br>
+        ${consumer.phone ? "Phone: "+safe(consumer.phone)+"<br>" : ""}
+        ${consumer.email ? "Email: "+safe(consumer.email)+"<br>" : ""}
+        ${consumer.ssn_last4 ? "SSN (last 4): "+safe(consumer.ssn_last4)+"<br>" : ""}
+        ${consumer.dob ? "DOB: "+safe(consumer.dob) : ""}
+      </div>
+      <div class="card" style="flex:1;">
+        <strong>${bureauMeta.name}</strong><br>
+        ${bureauMeta.addr1}<br>${bureauMeta.addr2}
+      </div>
+    </div>
+    <div class="muted" style="margin-bottom:12px;">${dateStr}</div>
+    <h1>${colorize(mc.heading)}</h1>
+    <p>${intro}</p>
+    <p>${ask}</p>
+    <h2>Comparison (All Available Bureaus)</h2>
+    ${compTable}
+    <h2>Bureau‑Specific Details (${bureau})</h2>
+    ${tlBlock}
+    <h2>Specific Issues (Selected)</h2>
+    ${chosenList}
+    ${afterIssuesPara}
+    <p>${verifyLine}</p>
+    <p>${signOff}</p>
+  </body>
+  </html>`.trim();
+
+  const fnSafeCred = safe(tl.meta.creditor, "Unknown")
+    .replace(/[^a-z0-9]+/gi, "_")
+    .replace(/^_+|_+$/g, "");
+
+  const modeSuffix = modeKey ? `_${modeKey}` : "";
+  const filename = `${bureau}_${fnSafeCred}${modeSuffix}_dispute_${new Date().toISOString().slice(0, 10)}.html`;
+
+  return { filename, html: letterBody };
+}
+
+function generateLetters({ report, selections, consumer, requestType = "correct" }) {
+  const SPECIAL_ONE_BUREAU = new Set(["identity", "breach", "assault"]);
+  const letters = [];
+
+  for (const sel of selections || []) {
+    const tl = report.tradelines?.[sel.tradelineIndex];
+    if (!tl) continue;
+
+    const bureausPresent = Object.entries(tl.per_bureau || {})
+      .filter(([_, pb]) => hasAnyData(pb))
+      .map(([b]) => b);
+    if (
+      bureausPresent.length === 1 &&
+      isNegative(tl.per_bureau[bureausPresent[0]])
+    ) {
+      tl.violations = tl.violations || [];
+      const exists = tl.violations.some(
+        (v) => (v.title || "").toLowerCase() === "incomplete file and misleading"
+      );
+      if (!exists) {
+        tl.violations.push({
+          title: "Incomplete file and misleading",
+          detail: "Negative item reported by only one bureau",
+        });
+        sel.violationIdxs = [
+          ...(sel.violationIdxs || []),
+          tl.violations.length - 1,
+        ];
+      }
+    }
+
+    const isSpecial = SPECIAL_ONE_BUREAU.has(sel.specialMode);
+    const comparisonBureaus = isSpecial ? [sel.bureaus[0]] : ALL_BUREAUS;
+    const play = sel.playbook && PLAYBOOKS[sel.playbook];
+    const steps = play ? play.letters : [null];
+
+    steps.forEach((stepTitle, stepIdx) => {
+      const dateOverride = play ? futureISO(stepIdx * 30) : undefined;
+      for (const bureau of sel.bureaus || []) {
+        if (!ALL_BUREAUS.includes(bureau)) continue;
+
+        let letter = buildLetterHTML({
+          consumer,
+          bureau,
+          tl,
+          selectedViolationIdxs: sel.violationIdxs || [],
+          requestType,
+          comparisonBureaus,
+          modeKey: sel.specialMode || null,
+          dateOverride,
+        });
+        let filename = letter.filename;
+        if (play) {
+          const safeStep = (stepTitle || `step${stepIdx + 1}`)
+            .toLowerCase()
+            .replace(/[^a-z0-9]+/g, "_")
+            .replace(/^_+|_+$/g, "");
+          filename = filename.replace("_dispute_", `_${safeStep}_`);
+        }
+        letters.push({
+          bureau,
+          tradelineIndex: sel.tradelineIndex,
+          creditor: tl.meta.creditor,
+          ...letter,
+          filename,
+        });
+      }
+    });
+  }
+
+  return letters;
+}
+
+export { generateLetters };
+