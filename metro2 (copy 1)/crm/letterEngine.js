--- conflicted
+++ resolved
@@ -1,797 +1,773 @@
-// letterEngine.js
-
-import { PLAYBOOKS } from './playbook.js';
-
-const BUREAU_ADDR = {
-  TransUnion: {
-    name: "TransUnion Consumer Solutions",
-    addr1: "P.O. Box 2000",
-    addr2: "Chester, PA 19016-2000",
-  },
-  Experian: {
-    name: "Experian",
-    addr1: "P.O. Box 4500",
-    addr2: "Allen, TX 75013",
-  },
-  Equifax: {
-    name: "Equifax Information Services LLC",
-    addr1: "P.O. Box 740256",
-    addr2: "Atlanta, GA 30374-0256",
-  },
-};
-
-const ALL_BUREAUS = ["TransUnion", "Experian", "Equifax"];
-
-// Helpers
-function todayISO() {
-  return new Date().toLocaleDateString(undefined, {
-    year: "numeric",
-    month: "long",
-    day: "numeric",
-  });
-}
-
-function futureISO(offsetDays) {
-  const d = new Date();
-  d.setDate(d.getDate() + offsetDays);
-  return d.toLocaleDateString(undefined, {
-    year: "numeric",
-    month: "long",
-    day: "numeric",
-  });
-}
-function safe(val, fallback = "") {
-  return val == null ? fallback : String(val);
-}
-function fieldVal(pb, key) {
-  return safe(pb?.[`${key}_raw`] ?? pb?.[key], "");
-}
-function hasAnyData(pb) {
-  if (!pb) return false;
-  const keys = [
-    "account_number",
-    "account_status",
-    "payment_status",
-    "balance",
-    "credit_limit",
-    "high_credit",
-    "past_due",
-    "date_opened",
-    "last_reported",
-    "date_last_payment",
-    "comments",
-  ];
-  return keys.some((k) => fieldVal(pb, k).trim() !== "");
-}
-
-function isNegative(pb) {
-  if (!pb) return false;
-  const NEG_WORDS = [
-    "collection",
-    "charge-off",
-    "charge off",
-    "late",
-    "delinquent",
-    "derog",
-  ];
-  const fields = ["payment_status", "account_status", "comments"];
-  return fields.some((k) => {
-    const v = fieldVal(pb, k).toLowerCase();
-    return NEG_WORDS.some((w) => v.includes(w));
-  });
-}
-
-function colorize(text) {
-  return text || "";
-}
-
-
-// Conflict detection (trimmed)
-const EVIDENCE_KEY_TO_FIELD = {
-  balance_by_bureau: "balance",
-  past_due_by_bureau: "past_due",
-  credit_limit_by_bureau: "credit_limit",
-  high_credit_by_bureau: "high_credit",
-  monthly_payment_by_bureau: "monthly_payment",
-  payment_status_by_bureau: "payment_status",
-  account_status_by_bureau: "account_status",
-  date_opened_by_bureau: "date_opened",
-  last_reported_by_bureau: "last_reported",
-  date_last_payment_by_bureau: "date_last_payment",
-};
-
-function buildConflictMap(violations = []) {
-  const conflictMap = {};
-  const errorMap = {};
-  const ensureBureauSet = (b) => (errorMap[b] ??= new Set());
-
-  for (const v of violations) {
-    const ev = v.evidence || {};
-    for (const [evKey, field] of Object.entries(EVIDENCE_KEY_TO_FIELD)) {
-      if (!ev[evKey]) continue;
-      const map = ev[evKey];
-      const entries = Object.entries(map).filter(([, value]) =>
-        value !== null && value !== "" && value !== undefined
-      );
-      if (entries.length <= 1) continue;
-
-      const count = {};
-      for (const [, value] of entries) {
-        const key = JSON.stringify(value);
-        count[key] = (count[key] || 0) + 1;
-      }
-      const [majorityKey, majorityCount] =
-        Object.entries(count).sort((a, b) => b[1] - a[1])[0] || [];
-      conflictMap[field] ??= {};
-      if (majorityKey && majorityCount > 1) {
-        for (const [bureau, value] of entries) {
-          const key = JSON.stringify(value);
-          conflictMap[field][bureau] = key !== majorityKey ? "conflict" : "ok";
-        }
-      } else {
-        for (const [bureau] of entries) {
-          conflictMap[field][bureau] = "conflict";
-        }
-      }
-    }
-  }
-
-  for (const v of violations) {
-    const t = (v.title || "").toLowerCase();
-    const ev = v.evidence || {};
-    const b = ev.bureau;
-    if (!b) continue;
-
-    if (t.includes("past-due reported with 'current'") || t.includes("late status but no past-due")) {
-      ensureBureauSet(b).add("past_due"); ensureBureauSet(b).add("payment_status");
-    }
-    if (t.includes("open account with zero credit limit") || t.includes("last reported precedes date opened")) {
-      ensureBureauSet(b).add("credit_limit"); ensureBureauSet(b).add("high_credit"); ensureBureauSet(b).add("dates");
-    }
-  }
-
-  return { conflictMap, errorMap };
-}
-
-// Comparison & detail builders
-function cellStyle({ conflict, error }) {
-  if (error) return "background:#fef2f2; border:1px solid #ef4444;";
-  if (conflict) return "background:#fff7ed; border:1px solid #f59e0b;";
-  return "border:1px solid #e5e7eb;";
-}
-
-function renderRow(label, available, tl, conflictMap, errorMap, renderersByField) {
-  const tds = available
-    .map((b) => {
-      const pb = tl.per_bureau[b] ||= {};
-      let conflict = false, error = false;
-      for (const f of renderersByField.fields) {
-        if (conflictMap[f]?.[b] === "conflict") conflict = true;
-        if (errorMap[b]?.has(f)) error = true;
-      }
-      return `<td style="padding:8px; ${cellStyle({ conflict, error })}; word-break:break-word;">
-        ${renderersByField.renderCell(pb, b)}
-      </td>`;
-    })
-    .join("");
-
-  return `
-    <tr>
-      <td style="padding:8px; border:1px solid #e5e7eb; background:#f9fafb; font-weight:600; white-space:nowrap">
-        ${label}
-      </td>${tds}
-    </tr>`;
-}
-
-function buildComparisonTableHTML(tl, comparisonBureaus, conflictMap, errorMap) {
-  const available = (comparisonBureaus || ALL_BUREAUS).filter((b) => hasAnyData(tl.per_bureau[b]));
-  if (!available.length) return "<p>No bureau data available for comparison.</p>";
-
-  const rows = [
-    renderRow("Creditor", available, tl, conflictMap, errorMap, {
-      fields: [], renderCell: () => safe(tl.meta.creditor, "Unknown"),
-    }),
-    renderRow("Account #", available, tl, conflictMap, errorMap, {
-      fields: ["account_number"],
-      renderCell: (pb) => safe(pb.account_number, "—"),
-    }),
-    renderRow("Account Status / Payment Status", available, tl, conflictMap, errorMap, {
-      fields: ["account_status", "payment_status"],
-      renderCell: (pb) => `${safe(pb.account_status, "—")} / ${safe(pb.payment_status, "—")}`,
-    }),
-    renderRow("Balance / Past Due", available, tl, conflictMap, errorMap, {
-      fields: ["balance", "past_due"],
-      renderCell: (pb) => `${fieldVal(pb, "balance") || "—"} / ${fieldVal(pb, "past_due") || "—"}`,
-    }),
-    renderRow("Credit Limit / High Credit", available, tl, conflictMap, errorMap, {
-      fields: ["credit_limit", "high_credit"],
-      renderCell: (pb) => `${fieldVal(pb, "credit_limit") || "—"} / ${fieldVal(pb, "high_credit") || "—"}`,
-    }),
-    renderRow("Dates", available, tl, conflictMap, errorMap, {
-      fields: ["date_opened", "last_reported", "date_last_payment"],
-      renderCell: (pb) =>
-        `Opened: ${fieldVal(pb, "date_opened") || "—"} | Last Reported: ${fieldVal(pb, "last_reported") || "—"} | Last Payment: ${fieldVal(pb, "date_last_payment") || "—"}`,
-    }),
-    renderRow("Comments", available, tl, conflictMap, errorMap, {
-      fields: ["comments"],
-      renderCell: (pb) => safe(pb.comments, "—"),
-    }),
-  ];
-
-  const header = available
-    .map((b) => `<th style="padding:8px; border:1px solid #e5e7eb; background:#f3f4f6; text-align:left;">${b}</th>`)
-    .join("");
-
-  const legend = `
-    <div style="margin-top:6px; font-size:12px; color:#6b7280">
-      <span style="display:inline-block;width:12px;height:12px;background:#fff7ed;border:1px solid #f59e0b;vertical-align:middle;"></span>&nbsp;Mismatch
-      &nbsp;&nbsp;
-      <span style="display:inline-block;width:12px;height:12px;background:#fef2f2;border:1px solid #ef4444;vertical-align:middle;"></span>&nbsp;Contradiction
-    </div>`;
-
-  return `
-    <table style="width:100%;border-collapse:collapse;font-size:14px;margin-top:8px;">
-      <thead><tr><th style="padding:8px;border:1px solid #e5e7eb;background:#f3f4f6;"></th>${header}</tr></thead>
-      <tbody>${rows.join("")}</tbody>
-    </table>${legend}`;
-}
-
-// Letter-specific block
-function buildTradelineBlockHTML(tl, bureau) {
-  const pb = tl.per_bureau[bureau] ||= {};
-  const creds = {
-    acct: safe(pb.account_number, "N/A"),
-    status: safe(pb.account_status, "N/A"),
-    payStatus: safe(pb.payment_status, "N/A"),
-    bal: fieldVal(pb, "balance") || "N/A",
-    cl: fieldVal(pb, "credit_limit") || "N/A",
-    hc: fieldVal(pb, "high_credit") || "N/A",
-    pd: fieldVal(pb, "past_due") || "N/A",
-    opened: fieldVal(pb, "date_opened") || "N/A",
-    lastRpt: fieldVal(pb, "last_reported") || "N/A",
-    lastPay: fieldVal(pb, "date_last_payment") || "N/A",
-    comments: safe(pb.comments, ""),
-  };
-
-  return `
-    <table style="width:100%;border-collapse:collapse;font-size:14px;margin-top:8px;">
-      <tbody>
-        <tr><td style="padding:6px;border:1px solid #e5e7eb;background:#f9fafb;">Creditor</td><td style="padding:6px;border:1px solid #e5e7eb;">${safe(tl.meta.creditor, "Unknown")}</td></tr>
-        <tr><td style="padding:6px;border:1px solid #e5e7eb;background:#f9fafb;">Acct # (${bureau})</td><td style="padding:6px;border:1px solid #e5e7eb;">${creds.acct}</td></tr>
-        <tr><td style="padding:6px;border:1px solid #e5e7eb;background:#f9fafb;">Status/Payment</td><td style="padding:6px;border:1px solid #e5e7eb;">${creds.status} / ${creds.payStatus}</td></tr>
-        <tr><td style="padding:6px;border:1px solid #e5e7eb;background:#f9fafb;">Balance / Past Due</td><td style="padding:6px;border:1px solid #e5e7eb;">${creds.bal} / ${creds.pd}</td></tr>
-        <tr><td style="padding:6px;border:1px solid #e5e7eb;background:#f9fafb;">Credit Limit / High Credit</td><td style="padding:6px;border:1px solid #e5e7eb;">${creds.cl} / ${creds.hc}</td></tr>
-        <tr><td style="padding:6px;border:1px solid #e5e7eb;background:#f9fafb;">Dates</td><td style="padding:6px;border:1px solid #e5e7eb;">Opened: ${creds.opened} | Last Reported: ${creds.lastRpt} | Last Payment: ${creds.lastPay}</td></tr>
-        ${creds.comments ? `<tr><td style="padding:6px;border:1px solid #e5e7eb;background:#f9fafb;">Comments</td><td style="padding:6px;border:1px solid #e5e7eb;">${creds.comments}</td></tr>` : ""}
-      </tbody>
-    </table>`;
-}
-
-// Evidence / violations
-function isByBureauMap(obj) {
-  if (!obj || typeof obj !== "object") return false;
-  return Object.keys(obj).some(k => ["TransUnion","Experian","Equifax"].includes(k));
-}
-
-function renderByBureauTable(title, map) {
-  const rows = Object.entries(map)
-    .filter(([k]) => ["TransUnion","Experian","Equifax"].includes(k))
-    .map(([k, v]) => `<tr><td style="padding:6px;border:1px solid #e5e7eb;background:#f9fafb;width:160px;">${k}</td><td style="padding:6px;border:1px solid #e5e7eb;word-break:break-word;">${safe(v, "—")}</td></tr>`)
-    .join("");
-  return `
-    <div style="margin:8px 0;">
-      <div style="font-weight:600;margin-bottom:4px;">${safe(title.replace(/_/g, " "))}</div>
-      <table style="width:100%;border-collapse:collapse;font-size:12px;"><tbody>${rows}</tbody></table>
-    </div>`;
-}
-
-function renderGenericEvidence(ev) {
-  const keys = Object.keys(ev || {});
-  return keys.length
-    ? `<div style="font-size:12px;color:#6b7280;margin-top:4px;">Additional supporting details available upon request.</div>`
-    : "";
-}
-
-function renderEvidenceHTML(evidence) {
-  if (!evidence || typeof evidence !== "object") return "";
-  return Object.entries(evidence)
-    .map(([k, v]) =>
-      isByBureauMap(v) ? renderByBureauTable(k, v) : renderGenericEvidence({ [k]: v })
-    ).join("");
-}
-
-function buildViolationListHTML(violations, selectedIds) {
-  if (!violations?.length) return "<p>No specific violations were selected.</p>";
-  const items = violations
-    .filter((_, idx) => selectedIds.includes(idx))
-    .map((v) => {
-      const evHTML = renderEvidenceHTML(v.evidence);
-      return `
-        <li style="margin-bottom:12px;">
-          <strong>${safe(v.category)} – ${safe(v.title)}</strong>
-          ${v.detail ? `<div style="margin-top:4px;">${safe(v.detail)}</div>` : ""}
-          ${evHTML ? `<div style="margin-top:6px;">${evHTML}</div>` : ""}
-        </li>`;
-    }).join("");
-  return `<ol style="margin:0;padding-left:18px;">${items}</ol>`;
-}
-
-// Mode-based copy
-function modeCopy(modeKey, requestType, hasEvidence = false) {
-  if (modeKey === "identity") {
-    return {
-      heading: "Identity Theft Block Request (FCRA §605B)",
-      intro: `I am a victim of identity theft. The item(s) listed below were the result of fraudulent activity and are not mine. Under the FCRA (§605B), you are required to block the reporting of identity theft–related information.`,
-      ask: `Please block or remove the item(s) from my credit file and send me an updated report.`,
-      afterIssues: `Provide written confirmation of your actions within 30 days as required by law.`,
-      evidence: hasEvidence
-        ? `Enclosed are supporting documents: FTC Identity Theft Report, police report, government-issued ID, and proof of current address.`
-        : ``,
-    };
-  }
-
-  if (modeKey === "breach") {
-    return {
-      heading: "Data Breach–Related Reinvestigation Request",
-      intro: `I am disputing the accuracy of the following account(s) because my personal identifiers were compromised in a data breach. Information reported from a compromised source cannot be verified as accurate, complete, or attributable to me. Under the FCRA (§607(b) maximum possible accuracy and §605B blocking of identity theft–related data), I request a reinvestigation.`,
-      ask: requestType === "delete"
-        ? `Please delete or block this account if it cannot be verified as 100% accurate and legitimately mine.`
-        : `If you identify any inaccuracy or unverifiable data, correct it and provide me with an updated credit report.`,
-      afterIssues: `Please document the method of verification, including the name and contact information of any furnisher relied upon. Provide your written results within 30 days as required by the FCRA.`,
-      evidence: hasEvidence
-        ? `Enclosed are supporting documents: breach notification letter, FTC Identity Theft Report, government-issued ID, and proof of current address.`
-        : ``,
-    };
-  }
-
-  if (modeKey === "assault") {
-    return {
-      heading: "Safety & Confidentiality Handling – Special Circumstances",
-      intro: `Due to documented safety concerns, I am requesting special handling of the information below to ensure my privacy and security.`,
-      ask: requestType === "delete"
-        ? `If the information cannot be verified with certainty, please remove it immediately.`
-        : `If the information is inaccurate or incomplete, please correct it without disclosing sensitive personal details.`,
-      afterIssues: `Please avoid disclosing unnecessary personal contact details in any correspondence.`,
-      evidence: hasEvidence
-        ? `Enclosed are supporting documents: restraining order, law enforcement letter, or other evidence of safety concerns.`
-        : ``,
-    };
-  }
-
-  // Default fallback
-  return {
-    heading: requestType === "delete"
-      ? "Request for Deletion of Inaccurate/Unverifiable Information"
-      : "Request for Correction of Inaccurate/Incomplete Information",
-    intro: `I am disputing the reporting of the tradeline below because it is inaccurate, incomplete, or unverifiable.`,
-    ask: requestType === "delete"
-      ? "Please delete the inaccurate/unverifiable information pursuant to the FCRA."
-      : "Please correct the inaccurate/incomplete reporting pursuant to the FCRA.",
-    afterIssues: `Provide your investigation results in writing within 30 days as required by law.`,
-    evidence: hasEvidence
-      ? `Enclosed are supporting documents: government-issued ID and proof of address.`
-      : ``,
-  };
-}
-// Build letter HTML and filename
-function buildLetterHTML({
-  consumer,
-  bureau,
-  tl,
-  selectedViolationIdxs,
-  requestType,
-  comparisonBureaus,
-  modeKey,
-  dateOverride,
-}) {
-  const dateStr = dateOverride || todayISO();
-  const bureauMeta = BUREAU_ADDR[bureau];
-  const { conflictMap, errorMap } = buildConflictMap(tl.violations || []);
-  const compTable = buildComparisonTableHTML(
-    tl,
-    comparisonBureaus,
-    conflictMap,
-    errorMap
-  );
-  const tlBlock = buildTradelineBlockHTML(tl, bureau);
-  const chosenList = buildViolationListHTML(tl.violations, selectedViolationIdxs);
-  const mc = modeCopy(modeKey, requestType);
-
-<<<<<<< HEAD
-  const intro = colorize(mc.intro);
-  const ask = colorize(mc.ask);
-  const afterIssuesPara = mc.afterIssues ? `<p>${colorize(mc.afterIssues)}</p>` : "";
-  const breachSection =
-    modeKey === "breach" && consumer.breaches && consumer.breaches.length
-      ? `<h2>Data Breaches</h2><p>The following breaches exposed my information:</p><ul>${consumer.breaches
-          .map((b) => `<li>${safe(b)}</li>`)
-          .join("")}</ul>`
-      : "";
-  const verifyLine = colorize(
-    "Please provide the method of verification... if you cannot verify... delete the item and send me an updated report."
-  );
-  const signOff = `${colorize("Sincerely,")}<br>${colorize(safe(consumer.name))}`;
-=======
-  const intro = colorize(mc.intro);
-  const ask = colorize(mc.ask);
-  const afterIssuesPara = mc.afterIssues ? `<p>${colorize(mc.afterIssues)}</p>` : "";
-  const breachSection = (modeKey === "breach" && consumer.breaches && consumer.breaches.length)
-    ? `<h2>Data Breaches</h2><ul>${consumer.breaches.map(b=>`<li>${safe(b)}</li>`).join("")}</ul>`
-    : "";
-  const verifyLine = colorize(
-    "Please provide the method of verification... if you cannot verify... delete the item and send me an updated report."
-  );
-  const signOff = `${colorize("Sincerely,")}<br>${colorize(safe(consumer.name))}`;
->>>>>>> 07615fa9
-
-  const letterBody = `
-<!DOCTYPE html>
-<html>
-<head>
-  <meta charset="utf-8">
-  <title>${bureau} – ${mc.heading}</title>
-    <style>
-      @media print { @page { margin: 1in; } }
-      body { font-family: ui-sans-serif, system-ui, Segoe UI, Roboto, Arial; color:#000000; }
-      * { word-break:break-word; }
-      .card{ border:1px solid #e5e7eb; border-radius:12px; padding:18px; }
-      .muted{ color:#6b7280; }
-      h1{ font-size:20px; margin-bottom:8px; }
-      h2{ font-size:16px; margin-top:22px; margin-bottom:8px; }
-      table { table-layout: fixed; width:100%; border-collapse:collapse; }
-      td, th { word-break:break-word; padding:8px; border:1px solid #e5e7eb; }
-    </style>
-  </head>
-  <body>
-    <div style="display:flex; gap:24px; margin-bottom:16px;">
-      <div class="card" style="flex:1;">
-        <strong>${safe(consumer.name)}</strong><br>
-        ${safe(consumer.addr1)}${consumer.addr2 ? "<br>"+safe(consumer.addr2) : ""}<br>
-        ${consumer.city}, ${consumer.state} ${consumer.zip}<br>
-        ${consumer.phone ? "Phone: "+safe(consumer.phone)+"<br>" : ""}
-        ${consumer.email ? "Email: "+safe(consumer.email)+"<br>" : ""}
-        ${consumer.ssn_last4 ? "SSN (last 4): "+safe(consumer.ssn_last4)+"<br>" : ""}
-        ${consumer.dob ? "DOB: "+safe(consumer.dob) : ""}
-      </div>
-      <div class="card" style="flex:1;">
-        <strong>${bureauMeta.name}</strong><br>
-        ${bureauMeta.addr1}<br>${bureauMeta.addr2}
-      </div>
-    </div>
-<<<<<<< HEAD
-    <div class="muted" style="margin-bottom:12px;">${dateStr}</div>
-    <h1>${colorize(mc.heading)}</h1>
-    <p>${intro}</p>
-    <p>${ask}</p>
-    ${breachSection}
-    <h2>Comparison (All Available Bureaus)</h2>
-    ${compTable}
-    <h2>Bureau‑Specific Details (${bureau})</h2>
-    ${tlBlock}
-    <h2>Specific Issues (Selected)</h2>
-=======
-    <div class="muted" style="margin-bottom:12px;">${dateStr}</div>
-    <h1>${colorize(mc.heading)}</h1>
-    <p>${intro}</p>
-    <p>${ask}</p>
-    ${breachSection}
-    <h2>Comparison (All Available Bureaus)</h2>
-    ${compTable}
-    <h2>Bureau‑Specific Details (${bureau})</h2>
-    ${tlBlock}
-    <h2>Specific Issues (Selected)</h2>
->>>>>>> 07615fa9
-    ${chosenList}
-    ${afterIssuesPara}
-    <p>${verifyLine}</p>
-    <p>${signOff}</p>
-  </body>
-  </html>`.trim();
-
-  const fnSafeCred = safe(tl.meta.creditor, "Unknown")
-    .replace(/[^a-z0-9]+/gi, "_")
-    .replace(/^_+|_+$/g, "");
-
-  const modeSuffix = modeKey ? `_${modeKey}` : "";
-  const filename = `${bureau}_${fnSafeCred}${modeSuffix}_dispute_${new Date().toISOString().slice(0, 10)}.html`;
-
-  return { filename, html: letterBody };
-}
-
-function namePrefix(consumer) {
-  return (consumer.name || 'client').toLowerCase().replace(/[^a-z0-9]+/g, '_');
-}
-
-function buildPersonalInfoLetterHTML({ consumer, bureau }) {
-  const dateStr = todayISO();
-  const bureauMeta = BUREAU_ADDR[bureau];
-  const row = (label, value) =>
-    value
-      ? `<tr><td class="bg-gray-50 border px-2 py-1">${label}</td><td class="border px-2 py-1">${safe(value)}</td></tr>`
-      : "";
-  const infoTable = `
-    <table class="w-full text-sm border-collapse">
-      <tbody>
-        ${row("Name", consumer.name)}
-        ${row(
-          "Address",
-          [consumer.addr1, consumer.addr2].filter(Boolean).join("<br>")
-        )}
-        ${row(
-          "City / State / ZIP",
-          [consumer.city, consumer.state, consumer.zip]
-            .filter(Boolean)
-            .join(", ")
-        )}
-        ${row("Phone", consumer.phone)}
-        ${row("Email", consumer.email)}
-        ${row("SSN (last 4)", consumer.ssn_last4)}
-        ${row("DOB", consumer.dob)}
-      </tbody>
-    </table>
-  `;
-
-  const letterBody = `
-<!DOCTYPE html>
-<html>
-<head>
-  <meta charset="utf-8">
-  <title>${bureau} – Personal Information Dispute</title>
-  <style>
-    @media print { @page { margin: 1in; } }
-    body { font-family: ui-sans-serif, system-ui, Segoe UI, Roboto, Arial; color:#000000; }
-    * { word-break:break-word; }
-    .card{ border:1px solid #e5e7eb; border-radius:12px; padding:18px; }
-    .muted{ color:#6b7280; }
-    h1{ font-size:20px; margin-bottom:8px; }
-    h2{ font-size:16px; margin-top:22px; margin-bottom:8px; }
-    table { table-layout: fixed; width:100%; border-collapse:collapse; }
-    td, th { word-break:break-word; padding:8px; border:1px solid #e5e7eb; }
-  </style>
-</head>
-<body>
-  <div style="display:flex; gap:24px; margin-bottom:16px;">
-    <div class="card" style="flex:1;">
-      <strong>${safe(consumer.name)}</strong><br>
-      ${safe(consumer.addr1)}${consumer.addr2 ? "<br>"+safe(consumer.addr2) : ""}<br>
-      ${consumer.city}, ${consumer.state} ${consumer.zip}<br>
-      ${consumer.phone ? "Phone: "+safe(consumer.phone)+"<br>" : ""}
-      ${consumer.email ? "Email: "+safe(consumer.email)+"<br>" : ""}
-      ${consumer.ssn_last4 ? "SSN (last 4): "+safe(consumer.ssn_last4)+"<br>" : ""}
-      ${consumer.dob ? "DOB: "+safe(consumer.dob) : ""}
-    </div>
-    <div class="card" style="flex:1;">
-      <strong>${bureauMeta.name}</strong><br>
-      ${bureauMeta.addr1}<br>${bureauMeta.addr2}
-    </div>
-  </div>
-  <div class="muted" style="margin-bottom:12px;">${dateStr}</div>
-  <h1>${colorize("Personal Information Dispute")}</h1>
-  <p>${colorize("Please update your records to reflect my correct personal information and remove any other data that does not belong to me.")}</p>
-  <h2>My Correct Information</h2>
-  ${infoTable}
-  <p>${colorize("Sincerely,")}<br>${colorize(safe(consumer.name))}</p>
-</body>
-</html>
-  `.trim();
-
-  const filename = `${namePrefix(consumer)}_${bureau}_personal_info_dispute_${new Date()
-    .toISOString()
-    .slice(0, 10)}.html`;
-
-  return { filename, html: letterBody };
-}
-
-function generatePersonalInfoLetters({ consumer }) {
-  const letters = [];
-  for (const bureau of ALL_BUREAUS) {
-    const { filename, html } = buildPersonalInfoLetterHTML({ consumer, bureau });
-    letters.push({ bureau, creditor: "Personal Information", filename, html });
-  }
-  return letters;
-}
-
-function buildInquiryLetterHTML({ consumer, bureau, inquiry }) {
-  const dateStr = todayISO();
-  const bureauMeta = BUREAU_ADDR[bureau];
-  const letterBody = `
-<!DOCTYPE html>
-<html>
-<head>
-  <meta charset="utf-8">
-  <title>${bureau} – Inquiry Dispute</title>
-  <style>
-    @media print { @page { margin: 1in; } }
-    body { font-family: ui-sans-serif, system-ui, Segoe UI, Roboto, Arial; color:#000000; }
-    * { word-break:break-word; }
-    .card{ border:1px solid #e5e7eb; border-radius:12px; padding:18px; }
-    .muted{ color:#6b7280; }
-    h1{ font-size:20px; margin-bottom:8px; }
-  </style>
-</head>
-<body>
-  <div style="display:flex; gap:24px; margin-bottom:16px;">
-    <div class="card" style="flex:1;">
-      <strong>${safe(consumer.name)}</strong><br>
-      ${safe(consumer.addr1)}${consumer.addr2 ? "<br>"+safe(consumer.addr2) : ""}<br>
-      ${consumer.city}, ${consumer.state} ${consumer.zip}<br>
-      ${consumer.phone ? "Phone: "+safe(consumer.phone)+"<br>" : ""}
-      ${consumer.email ? "Email: "+safe(consumer.email)+"<br>" : ""}
-      ${consumer.ssn_last4 ? "SSN (last 4): "+safe(consumer.ssn_last4)+"<br>" : ""}
-      ${consumer.dob ? "DOB: "+safe(consumer.dob) : ""}
-    </div>
-    <div class="card" style="flex:1;">
-      <strong>${bureauMeta.name}</strong><br>
-      ${bureauMeta.addr1}<br>${bureauMeta.addr2}
-    </div>
-  </div>
-  <div class="muted" style="margin-bottom:12px;">${dateStr}</div>
-  <h1>${colorize("Unauthorized Inquiry Dispute")}</h1>
-  <p>${colorize(`Please remove the inquiry by ${safe(inquiry.creditor)} dated ${safe(inquiry.date)} from my ${bureau} credit file. I did not authorize this inquiry.`)}</p>
-  <p>${colorize("Sincerely,")}<br>${colorize(safe(consumer.name))}</p>
-</body>
-</html>
-  `.trim();
-
-  const fnSafeCred = safe(inquiry.creditor || "Unknown")
-    .replace(/[^a-z0-9]+/gi, "_")
-    .replace(/^_+|_+$/g, "");
-  const filename = `${namePrefix(consumer)}_${bureau}_${fnSafeCred}_inquiry_dispute_${new Date()
-    .toISOString()
-    .slice(0, 10)}.html`;
-
-  return { filename, html: letterBody };
-}
-
-function generateInquiryLetters({ consumer, inquiries = [] }) {
-  const letters = [];
-  for (const inq of inquiries) {
-    if (!inq.bureau) continue;
-    const { filename, html } = buildInquiryLetterHTML({
-      consumer,
-      bureau: inq.bureau,
-      inquiry: inq,
-    });
-    letters.push({ bureau: inq.bureau, creditor: inq.creditor, filename, html });
-  }
-  return letters;
-}
-
-function buildCollectorLetterHTML({ consumer, collector }) {
-  const dateStr = todayISO();
-  const letterBody = `
-<!DOCTYPE html>
-<html>
-<head>
-  <meta charset="utf-8">
-  <title>${safe(collector.name)} – Collection Notice</title>
-  <style>
-    @media print { @page { margin: 1in; } }
-    body { font-family: ui-sans-serif, system-ui, Segoe UI, Roboto, Arial; color:#000000; }
-    * { word-break:break-word; }
-    .card{ border:1px solid #e5e7eb; border-radius:12px; padding:18px; }
-    .muted{ color:#6b7280; }
-    h1{ font-size:20px; margin-bottom:8px; }
-  </style>
-</head>
-<body>
-  <div style="display:flex; gap:24px; margin-bottom:16px;">
-    <div class="card" style="flex:1;">
-      <strong>${safe(consumer.name)}</strong><br>
-      ${safe(consumer.addr1)}${consumer.addr2 ? "<br>"+safe(consumer.addr2) : ""}<br>
-      ${consumer.city}, ${consumer.state} ${consumer.zip}<br>
-      ${consumer.phone ? "Phone: "+safe(consumer.phone)+"<br>" : ""}
-      ${consumer.email ? "Email: "+safe(consumer.email)+"<br>" : ""}
-      ${consumer.ssn_last4 ? "SSN (last 4): "+safe(consumer.ssn_last4)+"<br>" : ""}
-      ${consumer.dob ? "DOB: "+safe(consumer.dob) : ""}
-    </div>
-    <div class="card" style="flex:1;">
-      <strong>${safe(collector.name)}</strong><br>
-      ${collector.phone ? "Phone: "+safe(collector.phone)+"<br>" : ""}
-    </div>
-  </div>
-  <div class="muted" style="margin-bottom:12px;">${dateStr}</div>
-  <h1>${colorize("Debt Validation Request")}</h1>
-  <p>${colorize("Please provide validation of the debt you allege is owed. Until validation is provided, cease all collection activities and communication with me regarding this account.")}</p>
-  <p>${colorize("Sincerely,")}<br>${colorize(safe(consumer.name))}</p>
-</body>
-</html>
-  `.trim();
-
-  const fnSafe = safe(collector.name)
-    .replace(/[^a-z0-9]+/gi, "_")
-    .replace(/^_+|_+$/g, "");
-  const filename = `${namePrefix(consumer)}_${fnSafe}_collector_letter_${new Date().toISOString().slice(0,10)}.html`;
-  return { filename, html: letterBody };
-}
-
-function generateDebtCollectorLetters({ consumer, collectors = [] }) {
-  const letters = [];
-  for (const col of collectors) {
-    const { filename, html } = buildCollectorLetterHTML({ consumer, collector: col });
-    letters.push({ collector: col.name, filename, html });
-  }
-  return letters;
-}
-
-function generateLetters({ report, selections, consumer, requestType = "correct" }) {
-  const SPECIAL_ONE_BUREAU = new Set(["identity", "breach", "assault"]);
-  const letters = [];
-
-  for (const sel of selections || []) {
-    const tl = report.tradelines?.[sel.tradelineIndex];
-    if (!tl) continue;
-
-    const bureausPresent = Object.entries(tl.per_bureau || {})
-      .filter(([_, pb]) => hasAnyData(pb))
-      .map(([b]) => b);
-    if (
-      bureausPresent.length === 1 &&
-      isNegative(tl.per_bureau[bureausPresent[0]])
-    ) {
-      tl.violations = tl.violations || [];
-      const exists = tl.violations.some(
-        (v) => (v.title || "").toLowerCase() === "incomplete file and misleading"
-      );
-      if (!exists) {
-        tl.violations.push({
-          title: "Incomplete file and misleading",
-          detail: "Negative item reported by only one bureau",
-        });
-        sel.violationIdxs = [
-          ...(sel.violationIdxs || []),
-          tl.violations.length - 1,
-        ];
-      }
-    }
-
-    const isSpecial = SPECIAL_ONE_BUREAU.has(sel.specialMode);
-    const comparisonBureaus = isSpecial ? [sel.bureaus[0]] : ALL_BUREAUS;
-    const play = sel.playbook && PLAYBOOKS[sel.playbook];
-    const steps = play ? play.letters : [null];
-
-    steps.forEach((stepTitle, stepIdx) => {
-      const dateOverride = play ? futureISO(stepIdx * 30) : undefined;
-      for (const bureau of sel.bureaus || []) {
-        if (!ALL_BUREAUS.includes(bureau)) continue;
-
-        let letter = buildLetterHTML({
-          consumer,
-          bureau,
-          tl,
-          selectedViolationIdxs: sel.violationIdxs || [],
-          requestType,
-          comparisonBureaus,
-          modeKey: sel.specialMode || null,
-          dateOverride,
-        });
-        let filename = letter.filename;
-        if (play) {
-          const safeStep = (stepTitle || `step${stepIdx + 1}`)
-            .toLowerCase()
-            .replace(/[^a-z0-9]+/g, "_")
-            .replace(/^_+|_+$/g, "");
-          filename = filename.replace("_dispute_", `_${safeStep}_`);
-        }
-        filename = `${namePrefix(consumer)}_${filename}`;
-        letters.push({
-          bureau,
-          tradelineIndex: sel.tradelineIndex,
-          creditor: tl.meta.creditor,
-          ...letter,
-          filename,
-        });
-      }
-    });
-  }
-
-  return letters;
-}
-
-export { generateLetters, generatePersonalInfoLetters, generateInquiryLetters, generateDebtCollectorLetters };
-
-
-
-
-
-
+// letterEngine.js
+
+import { PLAYBOOKS } from './playbook.js';
+
+const BUREAU_ADDR = {
+  TransUnion: {
+    name: "TransUnion Consumer Solutions",
+    addr1: "P.O. Box 2000",
+    addr2: "Chester, PA 19016-2000",
+  },
+  Experian: {
+    name: "Experian",
+    addr1: "P.O. Box 4500",
+    addr2: "Allen, TX 75013",
+  },
+  Equifax: {
+    name: "Equifax Information Services LLC",
+    addr1: "P.O. Box 740256",
+    addr2: "Atlanta, GA 30374-0256",
+  },
+};
+
+const ALL_BUREAUS = ["TransUnion", "Experian", "Equifax"];
+
+// Helpers
+function todayISO() {
+  return new Date().toLocaleDateString(undefined, {
+    year: "numeric",
+    month: "long",
+    day: "numeric",
+  });
+}
+
+function futureISO(offsetDays) {
+  const d = new Date();
+  d.setDate(d.getDate() + offsetDays);
+  return d.toLocaleDateString(undefined, {
+    year: "numeric",
+    month: "long",
+    day: "numeric",
+  });
+}
+function safe(val, fallback = "") {
+  return val == null ? fallback : String(val);
+}
+function fieldVal(pb, key) {
+  return safe(pb?.[`${key}_raw`] ?? pb?.[key], "");
+}
+function hasAnyData(pb) {
+  if (!pb) return false;
+  const keys = [
+    "account_number",
+    "account_status",
+    "payment_status",
+    "balance",
+    "credit_limit",
+    "high_credit",
+    "past_due",
+    "date_opened",
+    "last_reported",
+    "date_last_payment",
+    "comments",
+  ];
+  return keys.some((k) => fieldVal(pb, k).trim() !== "");
+}
+
+function isNegative(pb) {
+  if (!pb) return false;
+  const NEG_WORDS = [
+    "collection",
+    "charge-off",
+    "charge off",
+    "late",
+    "delinquent",
+    "derog",
+  ];
+  const fields = ["payment_status", "account_status", "comments"];
+  return fields.some((k) => {
+    const v = fieldVal(pb, k).toLowerCase();
+    return NEG_WORDS.some((w) => v.includes(w));
+  });
+}
+
+function colorize(text) {
+  return text || "";
+}
+
+
+// Conflict detection (trimmed)
+const EVIDENCE_KEY_TO_FIELD = {
+  balance_by_bureau: "balance",
+  past_due_by_bureau: "past_due",
+  credit_limit_by_bureau: "credit_limit",
+  high_credit_by_bureau: "high_credit",
+  monthly_payment_by_bureau: "monthly_payment",
+  payment_status_by_bureau: "payment_status",
+  account_status_by_bureau: "account_status",
+  date_opened_by_bureau: "date_opened",
+  last_reported_by_bureau: "last_reported",
+  date_last_payment_by_bureau: "date_last_payment",
+};
+
+function buildConflictMap(violations = []) {
+  const conflictMap = {};
+  const errorMap = {};
+  const ensureBureauSet = (b) => (errorMap[b] ??= new Set());
+
+  for (const v of violations) {
+    const ev = v.evidence || {};
+    for (const [evKey, field] of Object.entries(EVIDENCE_KEY_TO_FIELD)) {
+      if (!ev[evKey]) continue;
+      const map = ev[evKey];
+      const entries = Object.entries(map).filter(([, value]) =>
+        value !== null && value !== "" && value !== undefined
+      );
+      if (entries.length <= 1) continue;
+
+      const count = {};
+      for (const [, value] of entries) {
+        const key = JSON.stringify(value);
+        count[key] = (count[key] || 0) + 1;
+      }
+      const [majorityKey, majorityCount] =
+        Object.entries(count).sort((a, b) => b[1] - a[1])[0] || [];
+      conflictMap[field] ??= {};
+      if (majorityKey && majorityCount > 1) {
+        for (const [bureau, value] of entries) {
+          const key = JSON.stringify(value);
+          conflictMap[field][bureau] = key !== majorityKey ? "conflict" : "ok";
+        }
+      } else {
+        for (const [bureau] of entries) {
+          conflictMap[field][bureau] = "conflict";
+        }
+      }
+    }
+  }
+
+  for (const v of violations) {
+    const t = (v.title || "").toLowerCase();
+    const ev = v.evidence || {};
+    const b = ev.bureau;
+    if (!b) continue;
+
+    if (t.includes("past-due reported with 'current'") || t.includes("late status but no past-due")) {
+      ensureBureauSet(b).add("past_due"); ensureBureauSet(b).add("payment_status");
+    }
+    if (t.includes("open account with zero credit limit") || t.includes("last reported precedes date opened")) {
+      ensureBureauSet(b).add("credit_limit"); ensureBureauSet(b).add("high_credit"); ensureBureauSet(b).add("dates");
+    }
+  }
+
+  return { conflictMap, errorMap };
+}
+
+// Comparison & detail builders
+function cellStyle({ conflict, error }) {
+  if (error) return "background:#fef2f2; border:1px solid #ef4444;";
+  if (conflict) return "background:#fff7ed; border:1px solid #f59e0b;";
+  return "border:1px solid #e5e7eb;";
+}
+
+function renderRow(label, available, tl, conflictMap, errorMap, renderersByField) {
+  const tds = available
+    .map((b) => {
+      const pb = tl.per_bureau[b] ||= {};
+      let conflict = false, error = false;
+      for (const f of renderersByField.fields) {
+        if (conflictMap[f]?.[b] === "conflict") conflict = true;
+        if (errorMap[b]?.has(f)) error = true;
+      }
+      return `<td style="padding:8px; ${cellStyle({ conflict, error })}; word-break:break-word;">
+        ${renderersByField.renderCell(pb, b)}
+      </td>`;
+    })
+    .join("");
+
+  return `
+    <tr>
+      <td style="padding:8px; border:1px solid #e5e7eb; background:#f9fafb; font-weight:600; white-space:nowrap">
+        ${label}
+      </td>${tds}
+    </tr>`;
+}
+
+function buildComparisonTableHTML(tl, comparisonBureaus, conflictMap, errorMap) {
+  const available = (comparisonBureaus || ALL_BUREAUS).filter((b) => hasAnyData(tl.per_bureau[b]));
+  if (!available.length) return "<p>No bureau data available for comparison.</p>";
+
+  const rows = [
+    renderRow("Creditor", available, tl, conflictMap, errorMap, {
+      fields: [], renderCell: () => safe(tl.meta.creditor, "Unknown"),
+    }),
+    renderRow("Account #", available, tl, conflictMap, errorMap, {
+      fields: ["account_number"],
+      renderCell: (pb) => safe(pb.account_number, "—"),
+    }),
+    renderRow("Account Status / Payment Status", available, tl, conflictMap, errorMap, {
+      fields: ["account_status", "payment_status"],
+      renderCell: (pb) => `${safe(pb.account_status, "—")} / ${safe(pb.payment_status, "—")}`,
+    }),
+    renderRow("Balance / Past Due", available, tl, conflictMap, errorMap, {
+      fields: ["balance", "past_due"],
+      renderCell: (pb) => `${fieldVal(pb, "balance") || "—"} / ${fieldVal(pb, "past_due") || "—"}`,
+    }),
+    renderRow("Credit Limit / High Credit", available, tl, conflictMap, errorMap, {
+      fields: ["credit_limit", "high_credit"],
+      renderCell: (pb) => `${fieldVal(pb, "credit_limit") || "—"} / ${fieldVal(pb, "high_credit") || "—"}`,
+    }),
+    renderRow("Dates", available, tl, conflictMap, errorMap, {
+      fields: ["date_opened", "last_reported", "date_last_payment"],
+      renderCell: (pb) =>
+        `Opened: ${fieldVal(pb, "date_opened") || "—"} | Last Reported: ${fieldVal(pb, "last_reported") || "—"} | Last Payment: ${fieldVal(pb, "date_last_payment") || "—"}`,
+    }),
+    renderRow("Comments", available, tl, conflictMap, errorMap, {
+      fields: ["comments"],
+      renderCell: (pb) => safe(pb.comments, "—"),
+    }),
+  ];
+
+  const header = available
+    .map((b) => `<th style="padding:8px; border:1px solid #e5e7eb; background:#f3f4f6; text-align:left;">${b}</th>`)
+    .join("");
+
+  const legend = `
+    <div style="margin-top:6px; font-size:12px; color:#6b7280">
+      <span style="display:inline-block;width:12px;height:12px;background:#fff7ed;border:1px solid #f59e0b;vertical-align:middle;"></span>&nbsp;Mismatch
+      &nbsp;&nbsp;
+      <span style="display:inline-block;width:12px;height:12px;background:#fef2f2;border:1px solid #ef4444;vertical-align:middle;"></span>&nbsp;Contradiction
+    </div>`;
+
+  return `
+    <table style="width:100%;border-collapse:collapse;font-size:14px;margin-top:8px;">
+      <thead><tr><th style="padding:8px;border:1px solid #e5e7eb;background:#f3f4f6;"></th>${header}</tr></thead>
+      <tbody>${rows.join("")}</tbody>
+    </table>${legend}`;
+}
+
+// Letter-specific block
+function buildTradelineBlockHTML(tl, bureau) {
+  const pb = tl.per_bureau[bureau] ||= {};
+  const creds = {
+    acct: safe(pb.account_number, "N/A"),
+    status: safe(pb.account_status, "N/A"),
+    payStatus: safe(pb.payment_status, "N/A"),
+    bal: fieldVal(pb, "balance") || "N/A",
+    cl: fieldVal(pb, "credit_limit") || "N/A",
+    hc: fieldVal(pb, "high_credit") || "N/A",
+    pd: fieldVal(pb, "past_due") || "N/A",
+    opened: fieldVal(pb, "date_opened") || "N/A",
+    lastRpt: fieldVal(pb, "last_reported") || "N/A",
+    lastPay: fieldVal(pb, "date_last_payment") || "N/A",
+    comments: safe(pb.comments, ""),
+  };
+
+  return `
+    <table style="width:100%;border-collapse:collapse;font-size:14px;margin-top:8px;">
+      <tbody>
+        <tr><td style="padding:6px;border:1px solid #e5e7eb;background:#f9fafb;">Creditor</td><td style="padding:6px;border:1px solid #e5e7eb;">${safe(tl.meta.creditor, "Unknown")}</td></tr>
+        <tr><td style="padding:6px;border:1px solid #e5e7eb;background:#f9fafb;">Acct # (${bureau})</td><td style="padding:6px;border:1px solid #e5e7eb;">${creds.acct}</td></tr>
+        <tr><td style="padding:6px;border:1px solid #e5e7eb;background:#f9fafb;">Status/Payment</td><td style="padding:6px;border:1px solid #e5e7eb;">${creds.status} / ${creds.payStatus}</td></tr>
+        <tr><td style="padding:6px;border:1px solid #e5e7eb;background:#f9fafb;">Balance / Past Due</td><td style="padding:6px;border:1px solid #e5e7eb;">${creds.bal} / ${creds.pd}</td></tr>
+        <tr><td style="padding:6px;border:1px solid #e5e7eb;background:#f9fafb;">Credit Limit / High Credit</td><td style="padding:6px;border:1px solid #e5e7eb;">${creds.cl} / ${creds.hc}</td></tr>
+        <tr><td style="padding:6px;border:1px solid #e5e7eb;background:#f9fafb;">Dates</td><td style="padding:6px;border:1px solid #e5e7eb;">Opened: ${creds.opened} | Last Reported: ${creds.lastRpt} | Last Payment: ${creds.lastPay}</td></tr>
+        ${creds.comments ? `<tr><td style="padding:6px;border:1px solid #e5e7eb;background:#f9fafb;">Comments</td><td style="padding:6px;border:1px solid #e5e7eb;">${creds.comments}</td></tr>` : ""}
+      </tbody>
+    </table>`;
+}
+
+// Evidence / violations
+function isByBureauMap(obj) {
+  if (!obj || typeof obj !== "object") return false;
+  return Object.keys(obj).some(k => ["TransUnion","Experian","Equifax"].includes(k));
+}
+
+function renderByBureauTable(title, map) {
+  const rows = Object.entries(map)
+    .filter(([k]) => ["TransUnion","Experian","Equifax"].includes(k))
+    .map(([k, v]) => `<tr><td style="padding:6px;border:1px solid #e5e7eb;background:#f9fafb;width:160px;">${k}</td><td style="padding:6px;border:1px solid #e5e7eb;word-break:break-word;">${safe(v, "—")}</td></tr>`)
+    .join("");
+  return `
+    <div style="margin:8px 0;">
+      <div style="font-weight:600;margin-bottom:4px;">${safe(title.replace(/_/g, " "))}</div>
+      <table style="width:100%;border-collapse:collapse;font-size:12px;"><tbody>${rows}</tbody></table>
+    </div>`;
+}
+
+function renderGenericEvidence(ev) {
+  const keys = Object.keys(ev || {});
+  return keys.length
+    ? `<div style="font-size:12px;color:#6b7280;margin-top:4px;">Additional supporting details available upon request.</div>`
+    : "";
+}
+
+function renderEvidenceHTML(evidence) {
+  if (!evidence || typeof evidence !== "object") return "";
+  return Object.entries(evidence)
+    .map(([k, v]) =>
+      isByBureauMap(v) ? renderByBureauTable(k, v) : renderGenericEvidence({ [k]: v })
+    ).join("");
+}
+
+function buildViolationListHTML(violations, selectedIds) {
+  if (!violations?.length) return "<p>No specific violations were selected.</p>";
+  const items = violations
+    .filter((_, idx) => selectedIds.includes(idx))
+    .map((v) => {
+      const evHTML = renderEvidenceHTML(v.evidence);
+      return `
+        <li style="margin-bottom:12px;">
+          <strong>${safe(v.category)} – ${safe(v.title)}</strong>
+          ${v.detail ? `<div style="margin-top:4px;">${safe(v.detail)}</div>` : ""}
+          ${evHTML ? `<div style="margin-top:6px;">${evHTML}</div>` : ""}
+        </li>`;
+    }).join("");
+  return `<ol style="margin:0;padding-left:18px;">${items}</ol>`;
+}
+
+// Mode-based copy
+function modeCopy(modeKey, requestType, hasEvidence = false) {
+  if (modeKey === "identity") {
+    return {
+      heading: "Identity Theft Block Request (FCRA §605B)",
+      intro: `I am a victim of identity theft. The item(s) listed below were the result of fraudulent activity and are not mine. Under the FCRA (§605B), you are required to block the reporting of identity theft–related information.`,
+      ask: `Please block or remove the item(s) from my credit file and send me an updated report.`,
+      afterIssues: `Provide written confirmation of your actions within 30 days as required by law.`,
+      evidence: hasEvidence
+        ? `Enclosed are supporting documents: FTC Identity Theft Report, police report, government-issued ID, and proof of current address.`
+        : ``,
+    };
+  }
+
+  if (modeKey === "breach") {
+    return {
+      heading: "Data Breach–Related Reinvestigation Request",
+      intro: `I am disputing the accuracy of the following account(s) because my personal identifiers were compromised in a data breach. Information reported from a compromised source cannot be verified as accurate, complete, or attributable to me. Under the FCRA (§607(b) maximum possible accuracy and §605B blocking of identity theft–related data), I request a reinvestigation.`,
+      ask: requestType === "delete"
+        ? `Please delete or block this account if it cannot be verified as 100% accurate and legitimately mine.`
+        : `If you identify any inaccuracy or unverifiable data, correct it and provide me with an updated credit report.`,
+      afterIssues: `Please document the method of verification, including the name and contact information of any furnisher relied upon. Provide your written results within 30 days as required by the FCRA.`,
+      evidence: hasEvidence
+        ? `Enclosed are supporting documents: breach notification letter, FTC Identity Theft Report, government-issued ID, and proof of current address.`
+        : ``,
+    };
+  }
+
+  if (modeKey === "assault") {
+    return {
+      heading: "Safety & Confidentiality Handling – Special Circumstances",
+      intro: `Due to documented safety concerns, I am requesting special handling of the information below to ensure my privacy and security.`,
+      ask: requestType === "delete"
+        ? `If the information cannot be verified with certainty, please remove it immediately.`
+        : `If the information is inaccurate or incomplete, please correct it without disclosing sensitive personal details.`,
+      afterIssues: `Please avoid disclosing unnecessary personal contact details in any correspondence.`,
+      evidence: hasEvidence
+        ? `Enclosed are supporting documents: restraining order, law enforcement letter, or other evidence of safety concerns.`
+        : ``,
+    };
+  }
+
+  // Default fallback
+  return {
+    heading: requestType === "delete"
+      ? "Request for Deletion of Inaccurate/Unverifiable Information"
+      : "Request for Correction of Inaccurate/Incomplete Information",
+    intro: `I am disputing the reporting of the tradeline below because it is inaccurate, incomplete, or unverifiable.`,
+    ask: requestType === "delete"
+      ? "Please delete the inaccurate/unverifiable information pursuant to the FCRA."
+      : "Please correct the inaccurate/incomplete reporting pursuant to the FCRA.",
+    afterIssues: `Provide your investigation results in writing within 30 days as required by law.`,
+    evidence: hasEvidence
+      ? `Enclosed are supporting documents: government-issued ID and proof of address.`
+      : ``,
+  };
+}
+// Build letter HTML and filename
+function buildLetterHTML({
+  consumer,
+  bureau,
+  tl,
+  selectedViolationIdxs,
+  requestType,
+  comparisonBureaus,
+  modeKey,
+  dateOverride,
+}) {
+  const dateStr = dateOverride || todayISO();
+  const bureauMeta = BUREAU_ADDR[bureau];
+  const { conflictMap, errorMap } = buildConflictMap(tl.violations || []);
+  const compTable = buildComparisonTableHTML(
+    tl,
+    comparisonBureaus,
+    conflictMap,
+    errorMap
+  );
+  const tlBlock = buildTradelineBlockHTML(tl, bureau);
+  const chosenList = buildViolationListHTML(tl.violations, selectedViolationIdxs);
+  const mc = modeCopy(modeKey, requestType);
+
+  const intro = colorize(mc.intro);
+  const ask = colorize(mc.ask);
+  const afterIssuesPara = mc.afterIssues ? `<p>${colorize(mc.afterIssues)}</p>` : "";
+  const breachSection =
+    modeKey === "breach" && consumer.breaches && consumer.breaches.length
+      ? `<h2>Data Breaches</h2><p>The following breaches exposed my information:</p><ul>${consumer.breaches
+          .map((b) => `<li>${safe(b)}</li>`)
+          .join("")}</ul>`
+      : "";
+  const verifyLine = colorize(
+    "Please provide the method of verification... if you cannot verify... delete the item and send me an updated report."
+  );
+  const signOff = `${colorize("Sincerely,")}<br>${colorize(safe(consumer.name))}`;
+
+
+  const letterBody = `
+<!DOCTYPE html>
+<html>
+<head>
+  <meta charset="utf-8">
+  <title>${bureau} – ${mc.heading}</title>
+    <style>
+      @media print { @page { margin: 1in; } }
+      body { font-family: ui-sans-serif, system-ui, Segoe UI, Roboto, Arial; color:#000000; }
+      * { word-break:break-word; }
+      .card{ border:1px solid #e5e7eb; border-radius:12px; padding:18px; }
+      .muted{ color:#6b7280; }
+      h1{ font-size:20px; margin-bottom:8px; }
+      h2{ font-size:16px; margin-top:22px; margin-bottom:8px; }
+      table { table-layout: fixed; width:100%; border-collapse:collapse; }
+      td, th { word-break:break-word; padding:8px; border:1px solid #e5e7eb; }
+    </style>
+  </head>
+  <body>
+    <div style="display:flex; gap:24px; margin-bottom:16px;">
+      <div class="card" style="flex:1;">
+        <strong>${safe(consumer.name)}</strong><br>
+        ${safe(consumer.addr1)}${consumer.addr2 ? "<br>"+safe(consumer.addr2) : ""}<br>
+        ${consumer.city}, ${consumer.state} ${consumer.zip}<br>
+        ${consumer.phone ? "Phone: "+safe(consumer.phone)+"<br>" : ""}
+        ${consumer.email ? "Email: "+safe(consumer.email)+"<br>" : ""}
+        ${consumer.ssn_last4 ? "SSN (last 4): "+safe(consumer.ssn_last4)+"<br>" : ""}
+        ${consumer.dob ? "DOB: "+safe(consumer.dob) : ""}
+      </div>
+      <div class="card" style="flex:1;">
+        <strong>${bureauMeta.name}</strong><br>
+        ${bureauMeta.addr1}<br>${bureauMeta.addr2}
+      </div>
+    </div>
+    <div class="muted" style="margin-bottom:12px;">${dateStr}</div>
+    <h1>${colorize(mc.heading)}</h1>
+    <p>${intro}</p>
+    <p>${ask}</p>
+    ${breachSection}
+    <h2>Comparison (All Available Bureaus)</h2>
+    ${compTable}
+    <h2>Bureau‑Specific Details (${bureau})</h2>
+    ${tlBlock}
+    <h2>Specific Issues (Selected)</h2>
+
+    ${chosenList}
+    ${afterIssuesPara}
+    <p>${verifyLine}</p>
+    <p>${signOff}</p>
+  </body>
+  </html>`.trim();
+
+  const fnSafeCred = safe(tl.meta.creditor, "Unknown")
+    .replace(/[^a-z0-9]+/gi, "_")
+    .replace(/^_+|_+$/g, "");
+
+  const modeSuffix = modeKey ? `_${modeKey}` : "";
+  const filename = `${bureau}_${fnSafeCred}${modeSuffix}_dispute_${new Date().toISOString().slice(0, 10)}.html`;
+
+  return { filename, html: letterBody };
+}
+
+function namePrefix(consumer) {
+  return (consumer.name || 'client').toLowerCase().replace(/[^a-z0-9]+/g, '_');
+}
+
+function buildPersonalInfoLetterHTML({ consumer, bureau }) {
+  const dateStr = todayISO();
+  const bureauMeta = BUREAU_ADDR[bureau];
+  const row = (label, value) =>
+    value
+      ? `<tr><td class="bg-gray-50 border px-2 py-1">${label}</td><td class="border px-2 py-1">${safe(value)}</td></tr>`
+      : "";
+  const infoTable = `
+    <table class="w-full text-sm border-collapse">
+      <tbody>
+        ${row("Name", consumer.name)}
+        ${row(
+          "Address",
+          [consumer.addr1, consumer.addr2].filter(Boolean).join("<br>")
+        )}
+        ${row(
+          "City / State / ZIP",
+          [consumer.city, consumer.state, consumer.zip]
+            .filter(Boolean)
+            .join(", ")
+        )}
+        ${row("Phone", consumer.phone)}
+        ${row("Email", consumer.email)}
+        ${row("SSN (last 4)", consumer.ssn_last4)}
+        ${row("DOB", consumer.dob)}
+      </tbody>
+    </table>
+  `;
+
+  const letterBody = `
+<!DOCTYPE html>
+<html>
+<head>
+  <meta charset="utf-8">
+  <title>${bureau} – Personal Information Dispute</title>
+  <style>
+    @media print { @page { margin: 1in; } }
+    body { font-family: ui-sans-serif, system-ui, Segoe UI, Roboto, Arial; color:#000000; }
+    * { word-break:break-word; }
+    .card{ border:1px solid #e5e7eb; border-radius:12px; padding:18px; }
+    .muted{ color:#6b7280; }
+    h1{ font-size:20px; margin-bottom:8px; }
+    h2{ font-size:16px; margin-top:22px; margin-bottom:8px; }
+    table { table-layout: fixed; width:100%; border-collapse:collapse; }
+    td, th { word-break:break-word; padding:8px; border:1px solid #e5e7eb; }
+  </style>
+</head>
+<body>
+  <div style="display:flex; gap:24px; margin-bottom:16px;">
+    <div class="card" style="flex:1;">
+      <strong>${safe(consumer.name)}</strong><br>
+      ${safe(consumer.addr1)}${consumer.addr2 ? "<br>"+safe(consumer.addr2) : ""}<br>
+      ${consumer.city}, ${consumer.state} ${consumer.zip}<br>
+      ${consumer.phone ? "Phone: "+safe(consumer.phone)+"<br>" : ""}
+      ${consumer.email ? "Email: "+safe(consumer.email)+"<br>" : ""}
+      ${consumer.ssn_last4 ? "SSN (last 4): "+safe(consumer.ssn_last4)+"<br>" : ""}
+      ${consumer.dob ? "DOB: "+safe(consumer.dob) : ""}
+    </div>
+    <div class="card" style="flex:1;">
+      <strong>${bureauMeta.name}</strong><br>
+      ${bureauMeta.addr1}<br>${bureauMeta.addr2}
+    </div>
+  </div>
+  <div class="muted" style="margin-bottom:12px;">${dateStr}</div>
+  <h1>${colorize("Personal Information Dispute")}</h1>
+  <p>${colorize("Please update your records to reflect my correct personal information and remove any other data that does not belong to me.")}</p>
+  <h2>My Correct Information</h2>
+  ${infoTable}
+  <p>${colorize("Sincerely,")}<br>${colorize(safe(consumer.name))}</p>
+</body>
+</html>
+  `.trim();
+
+  const filename = `${namePrefix(consumer)}_${bureau}_personal_info_dispute_${new Date()
+    .toISOString()
+    .slice(0, 10)}.html`;
+
+  return { filename, html: letterBody };
+}
+
+function generatePersonalInfoLetters({ consumer }) {
+  const letters = [];
+  for (const bureau of ALL_BUREAUS) {
+    const { filename, html } = buildPersonalInfoLetterHTML({ consumer, bureau });
+    letters.push({ bureau, creditor: "Personal Information", filename, html });
+  }
+  return letters;
+}
+
+function buildInquiryLetterHTML({ consumer, bureau, inquiry }) {
+  const dateStr = todayISO();
+  const bureauMeta = BUREAU_ADDR[bureau];
+  const letterBody = `
+<!DOCTYPE html>
+<html>
+<head>
+  <meta charset="utf-8">
+  <title>${bureau} – Inquiry Dispute</title>
+  <style>
+    @media print { @page { margin: 1in; } }
+    body { font-family: ui-sans-serif, system-ui, Segoe UI, Roboto, Arial; color:#000000; }
+    * { word-break:break-word; }
+    .card{ border:1px solid #e5e7eb; border-radius:12px; padding:18px; }
+    .muted{ color:#6b7280; }
+    h1{ font-size:20px; margin-bottom:8px; }
+  </style>
+</head>
+<body>
+  <div style="display:flex; gap:24px; margin-bottom:16px;">
+    <div class="card" style="flex:1;">
+      <strong>${safe(consumer.name)}</strong><br>
+      ${safe(consumer.addr1)}${consumer.addr2 ? "<br>"+safe(consumer.addr2) : ""}<br>
+      ${consumer.city}, ${consumer.state} ${consumer.zip}<br>
+      ${consumer.phone ? "Phone: "+safe(consumer.phone)+"<br>" : ""}
+      ${consumer.email ? "Email: "+safe(consumer.email)+"<br>" : ""}
+      ${consumer.ssn_last4 ? "SSN (last 4): "+safe(consumer.ssn_last4)+"<br>" : ""}
+      ${consumer.dob ? "DOB: "+safe(consumer.dob) : ""}
+    </div>
+    <div class="card" style="flex:1;">
+      <strong>${bureauMeta.name}</strong><br>
+      ${bureauMeta.addr1}<br>${bureauMeta.addr2}
+    </div>
+  </div>
+  <div class="muted" style="margin-bottom:12px;">${dateStr}</div>
+  <h1>${colorize("Unauthorized Inquiry Dispute")}</h1>
+  <p>${colorize(`Please remove the inquiry by ${safe(inquiry.creditor)} dated ${safe(inquiry.date)} from my ${bureau} credit file. I did not authorize this inquiry.`)}</p>
+  <p>${colorize("Sincerely,")}<br>${colorize(safe(consumer.name))}</p>
+</body>
+</html>
+  `.trim();
+
+  const fnSafeCred = safe(inquiry.creditor || "Unknown")
+    .replace(/[^a-z0-9]+/gi, "_")
+    .replace(/^_+|_+$/g, "");
+  const filename = `${namePrefix(consumer)}_${bureau}_${fnSafeCred}_inquiry_dispute_${new Date()
+    .toISOString()
+    .slice(0, 10)}.html`;
+
+  return { filename, html: letterBody };
+}
+
+function generateInquiryLetters({ consumer, inquiries = [] }) {
+  const letters = [];
+  for (const inq of inquiries) {
+    if (!inq.bureau) continue;
+    const { filename, html } = buildInquiryLetterHTML({
+      consumer,
+      bureau: inq.bureau,
+      inquiry: inq,
+    });
+    letters.push({ bureau: inq.bureau, creditor: inq.creditor, filename, html });
+  }
+  return letters;
+}
+
+function buildCollectorLetterHTML({ consumer, collector }) {
+  const dateStr = todayISO();
+  const letterBody = `
+<!DOCTYPE html>
+<html>
+<head>
+  <meta charset="utf-8">
+  <title>${safe(collector.name)} – Collection Notice</title>
+  <style>
+    @media print { @page { margin: 1in; } }
+    body { font-family: ui-sans-serif, system-ui, Segoe UI, Roboto, Arial; color:#000000; }
+    * { word-break:break-word; }
+    .card{ border:1px solid #e5e7eb; border-radius:12px; padding:18px; }
+    .muted{ color:#6b7280; }
+    h1{ font-size:20px; margin-bottom:8px; }
+  </style>
+</head>
+<body>
+  <div style="display:flex; gap:24px; margin-bottom:16px;">
+    <div class="card" style="flex:1;">
+      <strong>${safe(consumer.name)}</strong><br>
+      ${safe(consumer.addr1)}${consumer.addr2 ? "<br>"+safe(consumer.addr2) : ""}<br>
+      ${consumer.city}, ${consumer.state} ${consumer.zip}<br>
+      ${consumer.phone ? "Phone: "+safe(consumer.phone)+"<br>" : ""}
+      ${consumer.email ? "Email: "+safe(consumer.email)+"<br>" : ""}
+      ${consumer.ssn_last4 ? "SSN (last 4): "+safe(consumer.ssn_last4)+"<br>" : ""}
+      ${consumer.dob ? "DOB: "+safe(consumer.dob) : ""}
+    </div>
+    <div class="card" style="flex:1;">
+      <strong>${safe(collector.name)}</strong><br>
+      ${collector.phone ? "Phone: "+safe(collector.phone)+"<br>" : ""}
+    </div>
+  </div>
+  <div class="muted" style="margin-bottom:12px;">${dateStr}</div>
+  <h1>${colorize("Debt Validation Request")}</h1>
+  <p>${colorize("Please provide validation of the debt you allege is owed. Until validation is provided, cease all collection activities and communication with me regarding this account.")}</p>
+  <p>${colorize("Sincerely,")}<br>${colorize(safe(consumer.name))}</p>
+</body>
+</html>
+  `.trim();
+
+  const fnSafe = safe(collector.name)
+    .replace(/[^a-z0-9]+/gi, "_")
+    .replace(/^_+|_+$/g, "");
+  const filename = `${namePrefix(consumer)}_${fnSafe}_collector_letter_${new Date().toISOString().slice(0,10)}.html`;
+  return { filename, html: letterBody };
+}
+
+function generateDebtCollectorLetters({ consumer, collectors = [] }) {
+  const letters = [];
+  for (const col of collectors) {
+    const { filename, html } = buildCollectorLetterHTML({ consumer, collector: col });
+    letters.push({ collector: col.name, filename, html });
+  }
+  return letters;
+}
+
+function generateLetters({ report, selections, consumer, requestType = "correct" }) {
+  const SPECIAL_ONE_BUREAU = new Set(["identity", "breach", "assault"]);
+  const letters = [];
+
+  for (const sel of selections || []) {
+    const tl = report.tradelines?.[sel.tradelineIndex];
+    if (!tl) continue;
+
+    const bureausPresent = Object.entries(tl.per_bureau || {})
+      .filter(([_, pb]) => hasAnyData(pb))
+      .map(([b]) => b);
+    if (
+      bureausPresent.length === 1 &&
+      isNegative(tl.per_bureau[bureausPresent[0]])
+    ) {
+      tl.violations = tl.violations || [];
+      const exists = tl.violations.some(
+        (v) => (v.title || "").toLowerCase() === "incomplete file and misleading"
+      );
+      if (!exists) {
+        tl.violations.push({
+          title: "Incomplete file and misleading",
+          detail: "Negative item reported by only one bureau",
+        });
+        sel.violationIdxs = [
+          ...(sel.violationIdxs || []),
+          tl.violations.length - 1,
+        ];
+      }
+    }
+
+    const isSpecial = SPECIAL_ONE_BUREAU.has(sel.specialMode);
+    const comparisonBureaus = isSpecial ? [sel.bureaus[0]] : ALL_BUREAUS;
+    const play = sel.playbook && PLAYBOOKS[sel.playbook];
+    const steps = play ? play.letters : [null];
+
+    steps.forEach((stepTitle, stepIdx) => {
+      const dateOverride = play ? futureISO(stepIdx * 30) : undefined;
+      for (const bureau of sel.bureaus || []) {
+        if (!ALL_BUREAUS.includes(bureau)) continue;
+
+        let letter = buildLetterHTML({
+          consumer,
+          bureau,
+          tl,
+          selectedViolationIdxs: sel.violationIdxs || [],
+          requestType,
+          comparisonBureaus,
+          modeKey: sel.specialMode || null,
+          dateOverride,
+        });
+        let filename = letter.filename;
+        if (play) {
+          const safeStep = (stepTitle || `step${stepIdx + 1}`)
+            .toLowerCase()
+            .replace(/[^a-z0-9]+/g, "_")
+            .replace(/^_+|_+$/g, "");
+          filename = filename.replace("_dispute_", `_${safeStep}_`);
+        }
+        filename = `${namePrefix(consumer)}_${filename}`;
+        letters.push({
+          bureau,
+          tradelineIndex: sel.tradelineIndex,
+          creditor: tl.meta.creditor,
+          ...letter,
+          filename,
+        });
+      }
+    });
+  }
+
+  return letters;
+}
+
+export { generateLetters, generatePersonalInfoLetters, generateInquiryLetters, generateDebtCollectorLetters };
+
+
+
+
+
+