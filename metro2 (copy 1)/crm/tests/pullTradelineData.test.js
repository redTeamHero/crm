--- conflicted
+++ resolved
@@ -137,7 +137,6 @@
           Experian: { account_number: 'ACCT-321' },
           Equifax: { account_number: 'ACCT-321' },
         },
-<<<<<<< HEAD
         violations: [
           {
             id: 'X_BUREAU_FIELD_MISMATCH',
@@ -168,10 +167,8 @@
             },
           ],
         },
-=======
         violations: [{ id: 'CURRENT_BUT_PASTDUE', title: 'JS Rule' }],
         violations_grouped: { Basic: [{ id: 'CURRENT_BUT_PASTDUE', title: 'JS Rule' }] },
->>>>>>> ff0f1b1c
       }
     ]
   };
@@ -191,15 +188,12 @@
   };
   mapAuditedViolations(report, audit);
   const tl = report.tradelines[0];
-<<<<<<< HEAD
   assert.equal(tl.violations.length, 2);
   assert.equal(tl.violations_grouped.Basic.length, 2);
   assert.equal(tl.violations[0].title, 'Balances differ across bureaus');
   assert.equal(tl.violations[1].title, 'Past-due amounts differ across bureaus');
-=======
   assert.deepEqual(tl.violations, [{ id: 'CURRENT_BUT_PASTDUE', title: 'JS Rule' }]);
   assert.deepEqual(tl.violations_grouped, { Basic: [{ id: 'CURRENT_BUT_PASTDUE', title: 'JS Rule' }] });
->>>>>>> ff0f1b1c
 });
 
 test('mapAuditedViolations merges Python violations with existing ones without duplicates', () => {
@@ -227,11 +221,8 @@
           Equifax: { account_number: 'ACCT-321' },
         },
         violations: [
-<<<<<<< HEAD
           { id: 'CURRENT_BUT_PASTDUE', title: 'JS Rule' },
-=======
           { id: 'CURRENT_BUT_PASTDUE', title: 'Duplicate from Python' },
->>>>>>> ff0f1b1c
           { id: 'PY-NEW', title: 'Python Extra' }
         ],
         violations_grouped: {
@@ -250,7 +241,6 @@
     Basic: [{ id: 'CURRENT_BUT_PASTDUE', title: 'JS Rule' }],
     Python: [{ id: 'PY-NEW', title: 'Python Extra' }]
   });
-<<<<<<< HEAD
 });
 
 test('mapAuditedViolations dedupes identical violations even when Python adds source metadata', () => {
@@ -302,6 +292,4 @@
   const tl = report.tradelines[0];
   assert.equal(tl.violations.length, 1);
   assert.equal(tl.violations[0].source, 'js');
-=======
->>>>>>> ff0f1b1c
 });