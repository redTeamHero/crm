import unittest

import metro2_audit_multi as m2


class TestMissingDOFD(unittest.TestCase):
    def test_empty_tradeline_skipped(self):
        violations = []
        m2.r_missing_dofd({}, "Experian", {}, violations.append)
        self.assertEqual(violations, [])

    def test_enriched_violation_has_severity_and_fcra(self):
        violations = []
        # Simulate rule execution context
        m2._CURRENT_RULE_ID = "MISSING_DOFD"
        m2.r_missing_dofd({}, "Experian", {"account_number": "1", "balance": 50}, violations.append)
        m2._CURRENT_RULE_ID = None
        self.assertEqual(len(violations), 1)
        v = violations[0]
        self.assertEqual(v["severity"], 5)
        self.assertEqual(v["fcraSection"], "§ 623(a)(5)")

    def test_unknown_rule_falls_back(self):
        # Directly create violation with unknown code
        m2._CURRENT_RULE_ID = "UNKNOWN_RULE"
        v = m2.make_violation("Dates", "Unknown", "", {})
        m2._CURRENT_RULE_ID = None
        self.assertNotIn("fcraSection", v)
        self.assertEqual(v["severity"], m2.SEVERITY["Dates"])


<<<<<<< HEAD
class TestDuplicateAccount(unittest.TestCase):
    def test_detects_duplicate_account_numbers(self):
        m2.SEEN_ACCOUNT_NUMBERS.clear()
        per_bureau1 = {b: {} for b in m2.BUREAUS}
        per_bureau1["TransUnion"].update({"account_number": "123", "date_first_delinquency": "2020-01-01"})
        v1, _ = m2.run_rules_for_tradeline("CredA", per_bureau1, None)
        self.assertEqual(len(v1), 0)

        per_bureau2 = {b: {} for b in m2.BUREAUS}
        per_bureau2["TransUnion"].update({"account_number": "123", "date_first_delinquency": "2020-01-01"})
        v2, _ = m2.run_rules_for_tradeline("CredB", per_bureau2, None)
        self.assertTrue(any(v["id"] == "DUPLICATE_ACCOUNT" for v in v2))
=======
class TestRule3(unittest.TestCase):
    def test_open_after_closure(self):
        violations = []
        m2._CURRENT_RULE_ID = "3"
        m2.r_3({}, "Experian", {"account_status": "Open", "date_closed": "2020-01-01"}, violations.append)
        m2._CURRENT_RULE_ID = None
        self.assertEqual(len(violations), 1)


class TestRule8(unittest.TestCase):
    def test_chargeoff_without_dofd(self):
        violations = []
        m2._CURRENT_RULE_ID = "8"
        m2.r_8({}, "Experian", {"account_status": "Charge-Off"}, violations.append)
        m2._CURRENT_RULE_ID = None
        self.assertEqual(len(violations), 1)


class TestRule9(unittest.TestCase):
    def test_collection_missing_original_creditor(self):
        violations = []
        m2._CURRENT_RULE_ID = "9"
        m2.r_9({}, "Experian", {"account_status": "Collection"}, violations.append)
        m2._CURRENT_RULE_ID = None
        self.assertEqual(len(violations), 1)


class TestRule10(unittest.TestCase):
    def test_duplicate_account(self):
        ctx = {}
        violations = []
        m2._CURRENT_RULE_ID = "10"
        m2.r_10(ctx, "Experian", {"account_number": "123"}, violations.append)
        m2.r_10(ctx, "Experian", {"account_number": "123"}, violations.append)
        m2._CURRENT_RULE_ID = None
        self.assertEqual(len(violations), 1)
>>>>>>> 5fd0e6d3


if __name__ == "__main__":
    unittest.main()<|MERGE_RESOLUTION|>--- conflicted
+++ resolved
@@ -29,7 +29,6 @@
         self.assertEqual(v["severity"], m2.SEVERITY["Dates"])
 
 
-<<<<<<< HEAD
 class TestDuplicateAccount(unittest.TestCase):
     def test_detects_duplicate_account_numbers(self):
         m2.SEEN_ACCOUNT_NUMBERS.clear()
@@ -42,44 +41,7 @@
         per_bureau2["TransUnion"].update({"account_number": "123", "date_first_delinquency": "2020-01-01"})
         v2, _ = m2.run_rules_for_tradeline("CredB", per_bureau2, None)
         self.assertTrue(any(v["id"] == "DUPLICATE_ACCOUNT" for v in v2))
-=======
-class TestRule3(unittest.TestCase):
-    def test_open_after_closure(self):
-        violations = []
-        m2._CURRENT_RULE_ID = "3"
-        m2.r_3({}, "Experian", {"account_status": "Open", "date_closed": "2020-01-01"}, violations.append)
-        m2._CURRENT_RULE_ID = None
-        self.assertEqual(len(violations), 1)
 
-
-class TestRule8(unittest.TestCase):
-    def test_chargeoff_without_dofd(self):
-        violations = []
-        m2._CURRENT_RULE_ID = "8"
-        m2.r_8({}, "Experian", {"account_status": "Charge-Off"}, violations.append)
-        m2._CURRENT_RULE_ID = None
-        self.assertEqual(len(violations), 1)
-
-
-class TestRule9(unittest.TestCase):
-    def test_collection_missing_original_creditor(self):
-        violations = []
-        m2._CURRENT_RULE_ID = "9"
-        m2.r_9({}, "Experian", {"account_status": "Collection"}, violations.append)
-        m2._CURRENT_RULE_ID = None
-        self.assertEqual(len(violations), 1)
-
-
-class TestRule10(unittest.TestCase):
-    def test_duplicate_account(self):
-        ctx = {}
-        violations = []
-        m2._CURRENT_RULE_ID = "10"
-        m2.r_10(ctx, "Experian", {"account_number": "123"}, violations.append)
-        m2.r_10(ctx, "Experian", {"account_number": "123"}, violations.append)
-        m2._CURRENT_RULE_ID = None
-        self.assertEqual(len(violations), 1)
->>>>>>> 5fd0e6d3
 
 
 if __name__ == "__main__":
