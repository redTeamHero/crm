import test from 'node:test';
import assert from 'node:assert/strict';
import bcrypt from 'bcryptjs';
import request from 'supertest';
import jwt from 'jsonwebtoken';
import { readKey, writeKey } from '../kvdb.js';

<<<<<<< HEAD
const originalUsers = await readKey('users', null);
const consumerId = (await readKey('consumers', { consumers: [] })).consumers[0].id;
=======
const __dirname = path.dirname(fileURLToPath(import.meta.url));
const USERS_DB_PATH = path.join(__dirname, '..', 'users-db.json');
const original = fs.existsSync(USERS_DB_PATH) ? fs.readFileSync(USERS_DB_PATH) : null;
const DB_PATH = path.join(__dirname, '..', 'db.json');
let consumerId = 'c1';
try {
  const dbData = JSON.parse(fs.readFileSync(DB_PATH, 'utf8'));
  consumerId = dbData.consumers?.[0]?.id || 'c1';
} catch {}
>>>>>>> b3211ef5

const admin = { id: 'a1', username: 'admin', password: bcrypt.hashSync('secret', 10), role: 'admin', permissions: [] };
const member = { id: 'm1', username: 'member', password: bcrypt.hashSync('secret', 10), role: 'member', permissions: [] };
await writeKey('users', { users: [admin, member] });

process.env.NODE_ENV = 'test';
const { default: app } = await import('../server.js');

function token(user) {
  return jwt.sign({ id: user.id, username: user.username, role: user.role, permissions: user.permissions }, 'dev-secret', { expiresIn: '1h' });
}

test('member cannot list users', async () => {
  const res = await request(app)
    .get('/api/users')
    .set('Authorization', `Bearer ${token(member)}`);
  assert.equal(res.status, 403);
});

test('member cannot create team member', async () => {
  const res = await request(app)
    .post('/api/team-members')
    .set('Authorization', `Bearer ${token(member)}`)
    .send({ username: 'newbie' });
  assert.equal(res.status, 403);
});

test('member cannot list consumers', async () => {
  const res = await request(app)
    .get('/api/consumers')
    .set('Authorization', `Bearer ${token(member)}`);
  assert.equal(res.status, 403);
});

test('member cannot create consumer', async () => {
  const res = await request(app)
    .post('/api/consumers')
    .set('Authorization', `Bearer ${token(member)}`)
    .send({ name: 'Test' });
  assert.equal(res.status, 403);
});

test('member cannot update consumer', async () => {
  const res = await request(app)
    .put(`/api/consumers/${consumerId}`)
    .set('Authorization', `Bearer ${token(member)}`)
    .send({ name: 'Nope' });
  assert.equal(res.status, 403);
});

test('member cannot delete consumer', async () => {
  const res = await request(app)
    .delete(`/api/consumers/${consumerId}`)
    .set('Authorization', `Bearer ${token(member)}`);
  assert.equal(res.status, 403);
});

<<<<<<< HEAD
test.after(async () => {
  if (originalUsers) await writeKey('users', originalUsers);
  else await writeKey('users', { users: [] });
=======
test('registration stores user name', async () => {
  const reg = await request(app)
    .post('/api/register')
    .send({ username: 'alice', password: 'pw', name: 'Alice' });
  assert.equal(reg.body.ok, true);
  const me = await request(app)
    .get('/api/me')
    .set('Authorization', 'Bearer ' + reg.body.token);
  assert.equal(me.body.user.name, 'Alice');
});

test.after(() => {
  if (original) fs.writeFileSync(USERS_DB_PATH, original);
  else fs.unlinkSync(USERS_DB_PATH);
>>>>>>> b3211ef5
});<|MERGE_RESOLUTION|>--- conflicted
+++ resolved
@@ -5,20 +5,9 @@
 import jwt from 'jsonwebtoken';
 import { readKey, writeKey } from '../kvdb.js';
 
-<<<<<<< HEAD
 const originalUsers = await readKey('users', null);
 const consumerId = (await readKey('consumers', { consumers: [] })).consumers[0].id;
-=======
-const __dirname = path.dirname(fileURLToPath(import.meta.url));
-const USERS_DB_PATH = path.join(__dirname, '..', 'users-db.json');
-const original = fs.existsSync(USERS_DB_PATH) ? fs.readFileSync(USERS_DB_PATH) : null;
-const DB_PATH = path.join(__dirname, '..', 'db.json');
-let consumerId = 'c1';
-try {
-  const dbData = JSON.parse(fs.readFileSync(DB_PATH, 'utf8'));
-  consumerId = dbData.consumers?.[0]?.id || 'c1';
-} catch {}
->>>>>>> b3211ef5
+
 
 const admin = { id: 'a1', username: 'admin', password: bcrypt.hashSync('secret', 10), role: 'admin', permissions: [] };
 const member = { id: 'm1', username: 'member', password: bcrypt.hashSync('secret', 10), role: 'member', permissions: [] };
@@ -76,24 +65,8 @@
   assert.equal(res.status, 403);
 });
 
-<<<<<<< HEAD
 test.after(async () => {
   if (originalUsers) await writeKey('users', originalUsers);
   else await writeKey('users', { users: [] });
-=======
-test('registration stores user name', async () => {
-  const reg = await request(app)
-    .post('/api/register')
-    .send({ username: 'alice', password: 'pw', name: 'Alice' });
-  assert.equal(reg.body.ok, true);
-  const me = await request(app)
-    .get('/api/me')
-    .set('Authorization', 'Bearer ' + reg.body.token);
-  assert.equal(me.body.user.name, 'Alice');
-});
 
-test.after(() => {
-  if (original) fs.writeFileSync(USERS_DB_PATH, original);
-  else fs.unlinkSync(USERS_DB_PATH);
->>>>>>> b3211ef5
 });