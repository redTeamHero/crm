--- conflicted
+++ resolved
@@ -60,31 +60,11 @@
 npm start
 ```
 
-<<<<<<< HEAD
-Keep the terminal open while iterating—the API, portal, and workers all hot-reload their Metro-2 JSON lookups on every boot so you can edit the shared data files without restarting.
-
-## Smoke test
-
-1. Boot the API as above.
-2. Log in with the seeded admin to capture a bearer token:
-   ```bash
-   TOKEN=$(curl -s -X POST http://localhost:3000/api/login \
-     -H 'Content-Type: application/json' \
-     -d '{"username":"ducky","password":"duck"}' | jq -r .token)
-   ```
-3. Confirm the tenant wiring, permission defaults, and Stripe webhooks by hitting the dashboard snapshot:
-   ```bash
-   curl -s http://localhost:3000/api/dashboard/summary \
-     -H "Authorization: Bearer $TOKEN" | jq
-   ```
-4. Expected result: a JSON payload with lead counts, invoice totals, bilingual CTA copy, and the next revenue move, proving the CRM can hydrate KPIs before you invite a teammate.
-=======
 ### Database & multi-tenant notes
 
 - `npm run migrate` runs Knex migrations that create a tenant-aware key/value store with JSON storage, composite indexes, and hash partitions. PostgreSQL deployments can opt into per-tenant schemas by setting `DB_TENANT_STRATEGY=schema`.
 - Every HTTP request runs inside a tenant context resolved from the authenticated user or `X-Tenant-Id` header. Shared-table mode keeps data isolated by `tenant_id`; schema mode provisions `tenant_{id}` schemas on demand and writes tenant data there.
 - Use `DB_PARTITIONS` to tune hash partitions for high-cardinality datasets, and monitor the `tenant_registry` table to audit onboarded tenants.
->>>>>>> b09ffc65
 
 ## Marketing SMS worker
 
