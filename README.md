# CRM Metro-2

Minimal CRM for generating Metro-2 dispute letters that feel premium, bilingual, and revenue-ready from day one.

## Goal & Why (business impact)
- Spin up an internal ops hub that keeps Metro-2 compliance tight while unlocking upsells like certified mail automation and bilingual client portals.
- Ship faster playbooks for onboarding advisors so you can convert more leads without waiting on engineering.
- Provide predictable audit + dispute generation so you can scale toward the 7–8 figure revenue target with confidence.

## Architecture (text diagram + decisions)
```
<<<<<<< HEAD
[Next.js-style portal (public/)] ──> [Express API (server/)] ──> [SQLite (crm.sqlite)]
                                   │
                                   ├─> [Stripe Checkout] for bilingual pay links
                                   ├─> [Twilio SMS worker] via npm scripts
                                   └─> [Python Metro-2 audit CLI] for remote pulls
=======

The CRM now targets PostgreSQL or MySQL for production data. Development falls back to a local SQLite file unless you provide `DATABASE_URL` + `DATABASE_CLIENT`.

On first run, the server seeds an admin user with username `ducky` and password `duck`.

Members created through `/api/register` now receive default permissions for consumers, contacts, tasks, and reports so freshly onboarded teammates can work leads without waiting on an admin to toggle access.

## Environment
- `PORT` (optional, defaults to 3000)
- `DATABASE_URL` (PostgreSQL/MySQL connection string; required in production)
- `DATABASE_CLIENT` (`pg`, `mysql2`, or `sqlite3` for local development)
- `DB_TENANT_STRATEGY` (`partitioned` for shared table with hash partitions, `schema` to isolate tenants in dedicated PostgreSQL schemas)
- `DB_PARTITIONS` (optional; number of hash partitions for shared tables, defaults to 8)
- `DB_TENANT_SCHEMA_PREFIX` (optional; prefix for dynamically created PostgreSQL schemas when using schema isolation)
- `METRO2_VIOLATIONS_PATH` (optional; path to `metro2Violations.json`. If unset, the app searches the repo.)
- `METRO2_KNOWLEDGE_GRAPH_PATH` (optional; path to `metro2_knowledge_graph.json`. Defaults to the shared data file.)
- `PORTAL_PAYMENT_BASE` (optional; fallback base URL for invoice pay links rendered in the client portal.)
- `STRIPE_SECRET_KEY` (optional; enables Stripe Checkout sessions for invoice payments.)
- `STRIPE_SUCCESS_URL` (optional; override the success redirect. Supports `{CHECKOUT_SESSION_ID}`, `{INVOICE_ID}`, `{CONSUMER_ID}` tokens.)
- `STRIPE_CANCEL_URL` (optional; override the cancel redirect with the same tokens.)
- `MARKETING_API_BASE_URL` (optional; workers can reuse this base URL when mirroring `/api/marketing` queues.)
- `MARKETING_API_KEY` (optional; shared secret for third-party marketing workers.)
- `TWILIO_ACCOUNT_SID`, `TWILIO_AUTH_TOKEN`, `TWILIO_MESSAGING_SERVICE_SID` (required for the bundled SMS worker; set `TWILIO_FROM_NUMBER` if you prefer direct from numbers.)
- `CRM_URL`, `CRM_TOKEN` (optional; worker-auth fallback when you do not expose a marketing API key.)
- `MARKETING_TENANT_ID`, `MARKETING_POLL_INTERVAL_MS`, `MARKETING_TEST_FETCH_LIMIT`, `TWILIO_STATUS_CALLBACK_URL` (optional; tune the SMS worker runtime.)
- `SCM_API_KEY` (optional; SimpleCertifiedMail key for USPS certified mail automation.)
- `GMAIL_CLIENT_ID`, `GMAIL_CLIENT_SECRET`, `GMAIL_REFRESH_TOKEN` (optional; Gmail API OAuth credentials for transactional sends.)

Copy `.env.sample` to `.env` and adjust values as needed.

## Tenant quotas & throttling

- Every `/api` request is scoped to a tenant. The server resolves the tenant from the authenticated user or the `X-Tenant-Id` header (falling back to `default`).
- Baseline limits (per tenant):
  - `requests:minute` → 240 requests/minute (`TENANT_REQUESTS_PER_MINUTE`, `TENANT_REQUEST_WINDOW_MS`).
  - `letters:generate` → 60 jobs/hour (`TENANT_LETTER_JOBS_PER_HOUR`, `TENANT_LETTER_JOBS_WINDOW_MS`).
  - `letters:pdf` → 200 PDFs/hour (`TENANT_LETTER_PDFS_PER_HOUR`, `TENANT_LETTER_PDFS_WINDOW_MS`).
  - `letters:zip` → 40 archives/hour (`TENANT_LETTER_ZIPS_PER_HOUR`, `TENANT_LETTER_ZIPS_WINDOW_MS`).
  - `reports:audit` → 40 audits/hour (`TENANT_AUDITS_PER_HOUR`, `TENANT_AUDITS_WINDOW_MS`).
  - `breach:lookup` → 50 HIBP lookups/hour (`TENANT_BREACH_LOOKUPS_PER_HOUR`, `TENANT_BREACH_LOOKUPS_WINDOW_MS`).
- Provide a JSON blob via `TENANT_LIMITS` or `TENANT_LIMIT_OVERRIDES` to override specific tenants/operations, e.g. `{ "acme": { "requests:minute": { "limit": 600 } } }`.
- Setting a limit to `0` blocks the operation for that tenant; negative values disable the quota for that operation.

## Run
```bash
npm run migrate   # applies versioned schema migrations
npm start
>>>>>>> f282f8da
```
- **Node 18 Express** API serves REST routes, portal assets, and marketing queues.
- **SQLite** keeps tenant data local; migrations handled during boot.
- **Python helpers** (in `python-tests` & CLI scripts) reuse the audit engine for HTML → JSON/PDF conversions.
- **Workers** (Twilio, marketing sync) reuse the same `.env` secrets for consistent rate limiting and branding.

## Table of contents
1. [Prerequisites](#prerequisites)
2. [Project scaffold](#project-scaffold)
3. [Environment variables](#environment-variables)
4. [Install & bootstrap](#install--bootstrap)
5. [Usage walkthrough](#usage-walkthrough)
6. [Testing & QA](#testing--qa)
7. [Debugging tips](#debugging-tips)
8. [Marketing + comms add-ons](#marketing--comms-add-ons)
9. [Deploy notes](#deploy-notes)

<<<<<<< HEAD
## Prerequisites
- Node.js **18+** (ships with native fetch & Intl for bilingual copy)
- npm **9+** (bundled with Node 18)
- Python **3.10+** (for audit CLI + optional regression runner)
- SQLite **3.35+** (bundled on macOS/Linux; Windows users can install via [sqlite.org](https://sqlite.org/download.html))
- `jq` CLI (optional but handy for curl smoke tests)
=======
### Database & multi-tenant notes

- `npm run migrate` runs Knex migrations that create a tenant-aware key/value store with JSON storage, composite indexes, and hash partitions. PostgreSQL deployments can opt into per-tenant schemas by setting `DB_TENANT_STRATEGY=schema`.
- Every HTTP request runs inside a tenant context resolved from the authenticated user or `X-Tenant-Id` header. Shared-table mode keeps data isolated by `tenant_id`; schema mode provisions `tenant_{id}` schemas on demand and writes tenant data there.
- Use `DB_PARTITIONS` to tune hash partitions for high-cardinality datasets, and monitor the `tenant_registry` table to audit onboarded tenants.

## Marketing SMS worker

Wire Twilio to the marketing test queue after setting the env vars above (or saving the Marketing API Key in **Settings → Integrations**):

```bash
cd "metro2 (copy 1)/crm"
npm run marketing:twilio-worker
```

Queue a bilingual smoke test (replace the phone number with your verified destination):
>>>>>>> f282f8da

## Project scaffold
```
metro2 (copy 1)/crm/
├── public/                 # Portal + marketing assets (English/Spanish)
├── server/                 # Express routes, middleware, workers
├── shared/metro2-data/     # Violations + knowledge graph JSON
├── scripts/                # Node + Python helper scripts
├── tests/                  # Integration specs (Jest)
├── python-tests/           # pytest-style regression harness
├── creditAuditTool.js      # HTML → JSON converter
├── htmlToDisputePdf.js     # Letter generator
├── metro2_audit_multi.py   # Python CLI for remote audits
└── crm.sqlite              # Auto-created on first boot
```

## Environment variables
Copy `.env.sample` to `.env` and tweak for your tenant:

| Key | Purpose |
| --- | --- |
| `PORT` | Dev server port (default **3000**). |
| `METRO2_VIOLATIONS_PATH`, `METRO2_KNOWLEDGE_GRAPH_PATH` | Override shared JSON assets if you maintain forks per brand. |
| `PORTAL_PAYMENT_BASE` | Custom domain for hosted pay links. |
| `STRIPE_SECRET_KEY`, `STRIPE_SUCCESS_URL`, `STRIPE_CANCEL_URL` | Enables bilingual Stripe Checkout sessions and redirects. |
| `MARKETING_API_BASE_URL`, `MARKETING_API_KEY`, `CRM_URL`, `CRM_TOKEN` | Lets remote workers mirror `/api/marketing` queues with tenant auth. |
| `TWILIO_ACCOUNT_SID`, `TWILIO_AUTH_TOKEN`, `TWILIO_MESSAGING_SERVICE_SID`, `TWILIO_FROM_NUMBER`, `TWILIO_STATUS_CALLBACK_URL` | Required for SMS worker smoke tests. |
| `MARKETING_TENANT_ID`, `MARKETING_POLL_INTERVAL_MS`, `MARKETING_TEST_FETCH_LIMIT` | Rate tuning knobs for the marketing worker. |
| `SCM_API_KEY` | SimpleCertifiedMail integration for certified mail upsells. |
| `GMAIL_CLIENT_ID`, `GMAIL_CLIENT_SECRET`, `GMAIL_REFRESH_TOKEN` | Google OAuth for transactional email syncs. |

### Tenant quotas & throttling
- Requests scoped per tenant (auth token or `X-Tenant-Id`, default `default`).
- Baseline limits (override via `TENANT_LIMITS` JSON):
  - `requests:minute` → 240/minute
  - `letters:generate` → 60/hour
  - `letters:pdf` → 200/hour
  - `letters:zip` → 40/hour
  - `reports:audit` → 40/hour
  - `breach:lookup` → 50/hour
- Set limit `0` to block. Negative disables the quota for that operation.

## Install & bootstrap
```bash
cd "metro2 (copy 1)/crm"
npm install
```

- First boot seeds an admin: **username** `ducky`, **password** `duck`.
- Data persists in `crm.sqlite`; delete the file to reset.
- Members created through `/api/register` inherit consumer/contact/task/report permissions immediately so new advisors can work leads.

### Start the stack
```bash
npm start
```
- Keeps Express + worker scheduler running with Metro-2 JSON hot reloads.
- Visit `http://localhost:3000` for the portal (English/Spanish toggle in footer).

## Usage walkthrough
1. **Authenticate**
   ```bash
   TOKEN=$(curl -s -X POST http://localhost:3000/api/login \
     -H 'Content-Type: application/json' \
     -d '{"username":"ducky","password":"duck"}' | jq -r .token)
   ```
2. **Verify dashboard KPIs**
   ```bash
   curl -s http://localhost:3000/api/dashboard/summary \
     -H "Authorization: Bearer $TOKEN" | jq
   ```
   - Expect lead counts, invoice totals, bilingual CTA copy, and “next revenue move” guidance.
3. **Generate Metro-2 audits**
   ```bash
   node creditAuditTool.js path/to/report.html
   ```
   - Produces `report.json` that highlights Metro-2 violations with DOFD/date sanity checks.
4. **Create dispute PDFs**
   ```bash
   node htmlToDisputePdf.js path/to/report.html output/dir
   ```
   - Generates OCR-resistant PDF packets ready for certified mail.
5. **Stripe checkout smoke** (replace IDs with real ones)
   ```bash
   curl -X POST http://localhost:3000/api/invoices/INV123/checkout \
     -H 'Content-Type: application/json' \
     -d '{"consumerId":"CONSUMER123"}'
   ```
6. **Marketing SMS worker**
   ```bash
   npm run marketing:twilio-worker
   ```
   - Queue a bilingual preview:
     ```bash
     curl -X POST http://localhost:3000/api/marketing/tests \
       -H "Authorization: Bearer $TOKEN" \
       -H 'Content-Type: application/json' \
       -d '{"channel":"sms","recipient":"+15125550199","smsPreview":"Hola {{first_name}} — your dispute roadmap is ready / Tu plan de disputa está listo."}'
     ```

### Calendar & availability
- `/schedule` integrates with Google Calendar free/busy APIs.
- Steps:
  1. Create Google Cloud project, enable Calendar API.
  2. Generate OAuth token or service account.
  3. Grab calendar ID (Settings → Integrate calendar).
  4. Store in portal **Settings** → Google Calendar fields.
- Cache: `events` memoized 60s, `freebusy` 120s; updating credentials flushes caches automatically.

### Python Metro-2 audit CLI (remote workflows)
```bash
python3 metro2_audit_multi.py \
  --input https://secured-bucket/report.html \
  --input-header "Authorization=Bearer <token>" \
  --output report.json \
  --share-link-base "https://app.yourdomain.com/audit" \
  --share-link-field informe
```
<<<<<<< HEAD
- `--input` accepts local paths or HTTPS URLs (repeat `--input-header` for auth headers).
- `--share-link-*` options emit a ready-to-share bilingual summary link for sales follow-up.

## Testing & QA
- **Node integration suite**
  ```bash
  npm test
  ```
  - Validates auth, Metro-2 violation lookups, dispute generation, and tenant throttles.
- **CLI audit regression**
  ```bash
  npm run audit -- tests/fixtures/sample-report.html
  ```
  - Protects the HTML → JSON pipeline after knowledge graph edits.
- **Python regression pack**
  ```bash
  ./python-tests/run.sh
  ```
  - Exercises Metro-2 edge cases and bilingual copy fallbacks.
- **Manual smoke loop**
  - Login, hit `/api/dashboard/summary`, trigger a Stripe checkout, queue an SMS, and generate a PDF in under 5 minutes to ensure the ops flow still converts.

## Debugging tips
- **Port already in use?** `lsof -i :3000` → kill rogue Node processes before restarting.
- **SQLite locked errors?** Stop other Node instances, then remove stale journal files (`rm -f crm.sqlite-journal`).
- **Metro-2 JSON edits not reflecting?** Restart the relevant worker or touch the JSON file—Express watchers hot-reload on boot but not mid-request.
- **Stripe 401 or missing Checkout URL?** Confirm `STRIPE_SECRET_KEY` exists and the invoice has a balance; re-run the curl checkout command to regenerate sessions.
- **Twilio SMS stuck in queued?** Verify the worker log output for status callbacks and ensure `TWILIO_STATUS_CALLBACK_URL` points to a reachable HTTPS endpoint.
- **Calendar sync failures?** Refresh OAuth tokens and confirm the calendar is shared with the service account; the server logs will show `googleCalendar` warnings with the underlying error code.
- **Python CLI SSL errors?** Add `pip install -r python-tests/requirements.txt` to ensure `requests` and TLS extras are present.

## Marketing + comms add-ons
=======

- `--input` accepts either a local path or an HTTPS URL. Headers supplied via `--input-header NAME=VALUE` help with authenticated bureaus.
- `--share-link-base` + `--share-link-field` generate a URL-safe query string containing the JSON payload so sales can hand off the findings instantly. The CLI prints and stores the link in the output file.
- Outputs still land in `report.json`, ready for the Node renderer above.

Convert a raw credit report HTML directly into dispute-ready PDF letters:
```bash
cd "metro2 (copy 1)/crm"
node htmlToDisputePdf.js path/to/report.html output/dir
```


## Test

- **Node test runner:**
  ```bash
  npm test
  ```
  This executes the API integration suite in `tests/*.test.js`, covering auth, Metro-2 violation lookups, and dispute letter generation paths.
- **CLI audit regression:**
  ```bash
  npm run audit -- tests/fixtures/sample-report.html
  ```
  Useful for making sure the HTML → JSON pipeline still tags Metro-2 issues after editing the parsers or knowledge graph.

### Node tests
```bash
cd "metro2 (copy 1)/crm"
npm test
```

### Python tests
```bash
./python-tests/run.sh
```


## Marketing Integration

>>>>>>> f282f8da
- Frontend queue + template UI: `public/marketing.html` + `public/marketing.js`.
- Backend endpoints live under `/api/marketing`; see [`docs/marketing-integration.md`](metro2%20(copy%201)/crm/docs/marketing-integration.md).
- Suggested smoke before going live:
  ```bash
  curl -X GET http://localhost:3000/api/marketing/tests \
    -H "Authorization: Bearer $TOKEN"
  ```
- KPIs to watch: SMS opt-in rate, appointment conversion, and invoice collection velocity from Stripe webhooks.

## Deploy notes
- Container-friendly: `npm start` inside your orchestrator.
- Mount a persistent volume for `crm.sqlite` + `/shared` JSON to keep tenant data and Metro-2 rules in sync.
- Configure environment variables via your platform (Render, AWS, etc.) and rotate secrets quarterly.
- Set up health checks against `/api/health` (responds once the DB + Stripe webhooks are ready).<|MERGE_RESOLUTION|>--- conflicted
+++ resolved
@@ -9,13 +9,6 @@
 
 ## Architecture (text diagram + decisions)
 ```
-<<<<<<< HEAD
-[Next.js-style portal (public/)] ──> [Express API (server/)] ──> [SQLite (crm.sqlite)]
-                                   │
-                                   ├─> [Stripe Checkout] for bilingual pay links
-                                   ├─> [Twilio SMS worker] via npm scripts
-                                   └─> [Python Metro-2 audit CLI] for remote pulls
-=======
 
 The CRM now targets PostgreSQL or MySQL for production data. Development falls back to a local SQLite file unless you provide `DATABASE_URL` + `DATABASE_CLIENT`.
 
@@ -63,7 +56,6 @@
 ```bash
 npm run migrate   # applies versioned schema migrations
 npm start
->>>>>>> f282f8da
 ```
 - **Node 18 Express** API serves REST routes, portal assets, and marketing queues.
 - **SQLite** keeps tenant data local; migrations handled during boot.
@@ -81,14 +73,6 @@
 8. [Marketing + comms add-ons](#marketing--comms-add-ons)
 9. [Deploy notes](#deploy-notes)
 
-<<<<<<< HEAD
-## Prerequisites
-- Node.js **18+** (ships with native fetch & Intl for bilingual copy)
-- npm **9+** (bundled with Node 18)
-- Python **3.10+** (for audit CLI + optional regression runner)
-- SQLite **3.35+** (bundled on macOS/Linux; Windows users can install via [sqlite.org](https://sqlite.org/download.html))
-- `jq` CLI (optional but handy for curl smoke tests)
-=======
 ### Database & multi-tenant notes
 
 - `npm run migrate` runs Knex migrations that create a tenant-aware key/value store with JSON storage, composite indexes, and hash partitions. PostgreSQL deployments can opt into per-tenant schemas by setting `DB_TENANT_STRATEGY=schema`.
@@ -105,7 +89,6 @@
 ```
 
 Queue a bilingual smoke test (replace the phone number with your verified destination):
->>>>>>> f282f8da
 
 ## Project scaffold
 ```
@@ -224,40 +207,6 @@
   --share-link-base "https://app.yourdomain.com/audit" \
   --share-link-field informe
 ```
-<<<<<<< HEAD
-- `--input` accepts local paths or HTTPS URLs (repeat `--input-header` for auth headers).
-- `--share-link-*` options emit a ready-to-share bilingual summary link for sales follow-up.
-
-## Testing & QA
-- **Node integration suite**
-  ```bash
-  npm test
-  ```
-  - Validates auth, Metro-2 violation lookups, dispute generation, and tenant throttles.
-- **CLI audit regression**
-  ```bash
-  npm run audit -- tests/fixtures/sample-report.html
-  ```
-  - Protects the HTML → JSON pipeline after knowledge graph edits.
-- **Python regression pack**
-  ```bash
-  ./python-tests/run.sh
-  ```
-  - Exercises Metro-2 edge cases and bilingual copy fallbacks.
-- **Manual smoke loop**
-  - Login, hit `/api/dashboard/summary`, trigger a Stripe checkout, queue an SMS, and generate a PDF in under 5 minutes to ensure the ops flow still converts.
-
-## Debugging tips
-- **Port already in use?** `lsof -i :3000` → kill rogue Node processes before restarting.
-- **SQLite locked errors?** Stop other Node instances, then remove stale journal files (`rm -f crm.sqlite-journal`).
-- **Metro-2 JSON edits not reflecting?** Restart the relevant worker or touch the JSON file—Express watchers hot-reload on boot but not mid-request.
-- **Stripe 401 or missing Checkout URL?** Confirm `STRIPE_SECRET_KEY` exists and the invoice has a balance; re-run the curl checkout command to regenerate sessions.
-- **Twilio SMS stuck in queued?** Verify the worker log output for status callbacks and ensure `TWILIO_STATUS_CALLBACK_URL` points to a reachable HTTPS endpoint.
-- **Calendar sync failures?** Refresh OAuth tokens and confirm the calendar is shared with the service account; the server logs will show `googleCalendar` warnings with the underlying error code.
-- **Python CLI SSL errors?** Add `pip install -r python-tests/requirements.txt` to ensure `requests` and TLS extras are present.
-
-## Marketing + comms add-ons
-=======
 
 - `--input` accepts either a local path or an HTTPS URL. Headers supplied via `--input-header NAME=VALUE` help with authenticated bureaus.
 - `--share-link-base` + `--share-link-field` generate a URL-safe query string containing the JSON payload so sales can hand off the findings instantly. The CLI prints and stores the link in the output file.
@@ -297,7 +246,6 @@
 
 ## Marketing Integration
 
->>>>>>> f282f8da
 - Frontend queue + template UI: `public/marketing.html` + `public/marketing.js`.
 - Backend endpoints live under `/api/marketing`; see [`docs/marketing-integration.md`](metro2%20(copy%201)/crm/docs/marketing-integration.md).
 - Suggested smoke before going live:
