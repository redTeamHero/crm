import test from 'node:test';
import assert from 'node:assert/strict';
import { parseReport } from '../src/index.js';
import { enrich } from '../src/validators.js';
import fs from 'fs';

test('extracts DOFD and flags past-due inconsistency', () => {
  const html = fs.readFileSync('tests/fixtures/report.html','utf8');
  const result = parseReport(html);
  const v = result.tradelines[0].violations.find(v => v.code === 'CURRENT_BUT_PASTDUE' && v.bureau === 'TransUnion');
  assert.ok(v, 'should flag past-due inconsistency for TransUnion');
  assert.deepStrictEqual(
    { code: v.code, violation: v.violation, severity: v.severity, fcraSection: v.fcraSection },
    {
      code: 'CURRENT_BUT_PASTDUE',
      violation: 'Past due amount reported on current account',
      severity: 4,
      fcraSection: '§ 623(a)(1)'
    }
  );
});

<<<<<<< HEAD
test('unknown violation codes return only code', () => {
  assert.deepStrictEqual(enrich('UNKNOWN_CODE'), { code: 'UNKNOWN_CODE' });
});

test('lowercase violation codes return same metadata as uppercase', () => {
  const upperPastDue = enrich('CURRENT_BUT_PASTDUE');
  const lowerPastDue = enrich('current_but_pastdue');
  assert.deepStrictEqual(lowerPastDue, upperPastDue);

  const upperMissingDofd = enrich('MISSING_DOFD');
  const lowerMissingDofd = enrich('missing_dofd');
  assert.deepStrictEqual(lowerMissingDofd, upperMissingDofd);
=======
test('unknown violation codes fall back to default message', () => {
  assert.deepStrictEqual(
    enrich('UNKNOWN_CODE'),
    { code: 'UNKNOWN_CODE', violation: 'Unknown violation code' }
  );
>>>>>>> f16f5041
});<|MERGE_RESOLUTION|>--- conflicted
+++ resolved
@@ -20,9 +20,11 @@
   );
 });
 
-<<<<<<< HEAD
-test('unknown violation codes return only code', () => {
-  assert.deepStrictEqual(enrich('UNKNOWN_CODE'), { code: 'UNKNOWN_CODE' });
+test('unknown violation codes fall back to default message', () => {
+  assert.deepStrictEqual(
+    enrich('UNKNOWN_CODE'),
+    { code: 'UNKNOWN_CODE', violation: 'Unknown violation code' }
+  );
 });
 
 test('lowercase violation codes return same metadata as uppercase', () => {
@@ -33,11 +35,4 @@
   const upperMissingDofd = enrich('MISSING_DOFD');
   const lowerMissingDofd = enrich('missing_dofd');
   assert.deepStrictEqual(lowerMissingDofd, upperMissingDofd);
-=======
-test('unknown violation codes fall back to default message', () => {
-  assert.deepStrictEqual(
-    enrich('UNKNOWN_CODE'),
-    { code: 'UNKNOWN_CODE', violation: 'Unknown violation code' }
-  );
->>>>>>> f16f5041
 });